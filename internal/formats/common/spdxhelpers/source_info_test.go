--- conflicted
+++ resolved
@@ -152,12 +152,14 @@
 		},
 		{
 			input: pkg.Package{
-<<<<<<< HEAD
 				Type: pkg.CocoapodsPkg,
 			},
 			expected: []string{
 				"installed cocoapods manifest file",
-=======
+			},
+		},
+		{
+			input: pkg.Package{
 				Type: pkg.ConanPkg,
 			},
 			expected: []string{
@@ -170,7 +172,6 @@
 			},
 			expected: []string{
 				"from portage DB",
->>>>>>> 5206193b
 			},
 		},
 	}

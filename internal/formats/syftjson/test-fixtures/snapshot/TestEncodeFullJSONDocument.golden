{
 "artifacts": [
  {
   "id": "b3fa3ee64756b0c6",
   "name": "package-1",
   "version": "1.0.1",
   "type": "python",
   "foundBy": "the-cataloger-1",
   "locations": [
    {
     "path": "/a/place/a"
    }
   ],
   "licenses": [
    "MIT"
   ],
   "language": "python",
   "cpes": [
    "cpe:2.3:*:some:package:1:*:*:*:*:*:*:*"
   ],
   "purl": "a-purl-1",
   "metadataType": "PythonPackageMetadata",
   "metadata": {
    "name": "package-1",
    "version": "1.0.1",
    "license": "",
    "author": "",
    "authorEmail": "",
    "platform": "",
    "sitePackagesRootPath": ""
   }
  },
  {
   "id": "b324f4d9ee5413fe",
   "name": "package-2",
   "version": "2.0.1",
   "type": "deb",
   "foundBy": "the-cataloger-2",
   "locations": [
    {
     "path": "/b/place/b"
    }
   ],
   "licenses": [],
   "language": "",
   "cpes": [
    "cpe:2.3:*:some:package:2:*:*:*:*:*:*:*"
   ],
   "purl": "a-purl-2",
   "metadataType": "DpkgMetadata",
   "metadata": {
    "package": "package-2",
    "source": "",
    "version": "2.0.1",
    "sourceVersion": "",
    "architecture": "",
    "maintainer": "",
    "installedSize": 0,
    "files": []
   }
  }
 ],
 "artifactRelationships": [
  {
   "parent": "",
   "child": "",
   "type": "ownership-by-file-overlap",
   "metadata": {
    "file": "path"
   }
  }
 ],
 "files": [
  {
   "id": "913b4592e2c2ebdf",
   "location": {
    "path": "/a/place"
   },
   "metadata": {
    "mode": 775,
    "type": "directory",
    "userID": 0,
    "groupID": 0,
    "mimeType": ""
   }
  },
  {
   "id": "e7c88bd18e11b0b",
   "location": {
    "path": "/a/place/a"
   },
   "metadata": {
    "mode": 775,
    "type": "regularFile",
    "userID": 0,
    "groupID": 0,
    "mimeType": ""
   },
   "contents": "the-contents",
   "digests": [
    {
     "algorithm": "sha256",
     "value": "366a3f5653e34673b875891b021647440d0127c2ef041e3b1a22da2a7d4f3703"
    }
   ]
  },
  {
   "id": "5c3dc6885f48b5a1",
   "location": {
    "path": "/b"
   },
   "metadata": {
    "mode": 775,
    "type": "symbolicLink",
    "linkDestination": "/c",
    "userID": 0,
    "groupID": 0,
    "mimeType": ""
   }
  },
  {
   "id": "799d2f12da0bcec4",
   "location": {
    "path": "/b/place/b"
   },
   "metadata": {
    "mode": 644,
    "type": "regularFile",
    "userID": 1,
    "groupID": 2,
    "mimeType": ""
   },
   "digests": [
    {
     "algorithm": "sha256",
     "value": "1b3722da2a7d90d033b87581a2a3f12021647445653e34666ef041e3b4f3707c"
    }
   ]
  }
 ],
 "source": {
  "type": "image",
  "target": {
   "userInput": "user-image-input",
   "imageID": "sha256:c2b46b4eb06296933b7cf0722683964e9ecbd93265b9ef6ae9642e3952afbba0",
   "manifestDigest": "sha256:2731251dc34951c0e50fcc643b4c5f74922dad1a5d98f302b504cf46cd5d9368",
   "mediaType": "application/vnd.docker.distribution.manifest.v2+json",
   "tags": [
    "stereoscope-fixture-image-simple:85066c51088bdd274f7a89e99e00490f666c49e72ffc955707cd6e18f0e22c5b"
   ],
   "imageSize": 38,
   "layers": [
    {
     "mediaType": "application/vnd.docker.image.rootfs.diff.tar.gzip",
     "digest": "sha256:3de16c5b8659a2e8d888b8ded8427be7a5686a3c8c4e4dd30de20f362827285b",
     "size": 22
    },
    {
     "mediaType": "application/vnd.docker.image.rootfs.diff.tar.gzip",
     "digest": "sha256:366a3f5653e34673b875891b021647440d0127c2ef041e3b1a22da2a7d4f3703",
     "size": 16
    }
   ],
   "manifest": "ZXlKelkyaGxiV0ZXWlhKemFXOXVJam95TENKdFpXUnBZVlI1Y0dVaU9pSmguLi4=",
   "config": "ZXlKaGNtTm9hWFJsWTNSMWNtVWlPaUpoYldRMk5DSXNJbU52Ym1acC4uLg==",
   "repoDigests": [],
   "architecture": "",
   "os": ""
  }
 },
 "distro": {
  "id": "redhat",
  "idLike": [
   "rhel"
  ],
  "version": "7",
  "versionID": "7"
 },
 "descriptor": {
  "name": "syft",
  "version": "v0.42.0-bogus",
  "configuration": {
   "config-key": "config-value"
  }
 },
 "schema": {
<<<<<<< HEAD
  "version": "3.2.2",
  "url": "https://raw.githubusercontent.com/anchore/syft/main/schema/json/schema-3.2.2.json"
=======
  "version": "3.3.0",
  "url": "https://raw.githubusercontent.com/anchore/syft/main/schema/json/schema-3.3.0.json"
>>>>>>> 73262c72
 }
}<|MERGE_RESOLUTION|>--- conflicted
+++ resolved
@@ -184,12 +184,7 @@
   }
  },
  "schema": {
-<<<<<<< HEAD
-  "version": "3.2.2",
-  "url": "https://raw.githubusercontent.com/anchore/syft/main/schema/json/schema-3.2.2.json"
-=======
   "version": "3.3.0",
   "url": "https://raw.githubusercontent.com/anchore/syft/main/schema/json/schema-3.3.0.json"
->>>>>>> 73262c72
  }
 }
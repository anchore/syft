--- conflicted
+++ resolved
@@ -171,11 +171,8 @@
 		// these are catalogers that should not be selectable other than specific inclusion via name or "deprecated" tag (to remain backwards compatible)
 		newSimplePackageTaskFactory(dotnet.NewDotnetDepsCataloger, pkgcataloging.DeprecatedTag),               // TODO: remove in syft v2.0
 		newSimplePackageTaskFactory(dotnet.NewDotnetPortableExecutableCataloger, pkgcataloging.DeprecatedTag), // TODO: remove in syft v2.0
-<<<<<<< HEAD
+		newSimplePackageTaskFactory(php.NewPeclCataloger, pkgcataloging.DeprecatedTag),                        // TODO: remove in syft v2.0
 		newSimplePackageTaskFactory(nix.NewStoreCataloger, pkgcataloging.DeprecatedTag),                       // TODO: remove in syft v2.0
 
-=======
-		newSimplePackageTaskFactory(php.NewPeclCataloger, pkgcataloging.DeprecatedTag),                        // TODO: remove in syft v2.0
->>>>>>> 529840bf
 	}
 }
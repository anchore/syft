--- conflicted
+++ resolved
@@ -74,22 +74,15 @@
 		},
 		Catalogers:  cfg.Catalogers,
 		Parallelism: cfg.Parallelism,
-<<<<<<< HEAD
 		Golang: golangCataloger.NewGoCatalogerOpts().
 			WithSearchLocalModCacheLicenses(cfg.Golang.SearchLocalModCacheLicenses).
 			WithLocalModCacheDir(cfg.Golang.LocalModCacheDir).
 			WithSearchRemoteLicenses(cfg.Golang.SearchRemoteLicenses).
 			WithProxy(cfg.Golang.Proxy).
 			WithNoProxy(cfg.Golang.NoProxy),
-=======
-		Golang: golangCataloger.GoCatalogerOpts{
-			SearchLocalModCacheLicenses: cfg.Golang.SearchLocalModCacheLicenses,
-			LocalModCacheDir:            cfg.Golang.LocalModCacheDir,
-		},
 		LinuxKernel: kernel.LinuxCatalogerConfig{
 			CatalogModules: cfg.LinuxKernel.CatalogModules,
 		},
->>>>>>> cc731c7b
 	}
 }
 

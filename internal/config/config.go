--- conflicted
+++ resolved
@@ -42,12 +42,7 @@
 	v.SetDefault("log.level", "")
 	v.SetDefault("log.file", "")
 	v.SetDefault("log.structured", false)
-<<<<<<< HEAD
-	// TODO: change this to true before release
-	v.SetDefault("check-for-app-update", false)
-=======
 	v.SetDefault("check-for-app-update", true)
->>>>>>> 26551668
 }
 
 func LoadConfigFromFile(v *viper.Viper, cliOpts *CliOnlyOptions) (*Application, error) {

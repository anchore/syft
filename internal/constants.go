package internal

const (
	// JSONSchemaVersion is the current schema version output by the JSON encoder
	// This is roughly following the "SchemaVer" guidelines for versioning the JSON schema. Please see schema/json/README.md for details on how to increment.
<<<<<<< HEAD
	JSONSchemaVersion = "14.0.1"
=======
	JSONSchemaVersion = "15.0.0"
>>>>>>> 4fe50f41
)<|MERGE_RESOLUTION|>--- conflicted
+++ resolved
@@ -3,9 +3,5 @@
 const (
 	// JSONSchemaVersion is the current schema version output by the JSON encoder
 	// This is roughly following the "SchemaVer" guidelines for versioning the JSON schema. Please see schema/json/README.md for details on how to increment.
-<<<<<<< HEAD
-	JSONSchemaVersion = "14.0.1"
-=======
-	JSONSchemaVersion = "15.0.0"
->>>>>>> 4fe50f41
+	JSONSchemaVersion = "15.0.1"
 )
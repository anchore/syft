package internal

const (
	// JSONSchemaVersion is the current schema version output by the JSON encoder
	// This is roughly following the "SchemaVer" guidelines for versioning the JSON schema. Please see schema/json/README.md for details on how to increment.
	JSONSchemaVersion = "16.1.1"

	// Changelog
	// 16.1.0 - reformulated the python pdm fields (added "URL" and removed the unused "path" field).
<<<<<<< HEAD
	// 16.1.1 - add file executable toolchain and symbol information
=======
	// 16.1.1 - correct elf package osCpe field according to the document of systemd (also add appCpe field)
>>>>>>> c79a57b6

)<|MERGE_RESOLUTION|>--- conflicted
+++ resolved
@@ -3,14 +3,11 @@
 const (
 	// JSONSchemaVersion is the current schema version output by the JSON encoder
 	// This is roughly following the "SchemaVer" guidelines for versioning the JSON schema. Please see schema/json/README.md for details on how to increment.
-	JSONSchemaVersion = "16.1.1"
+	JSONSchemaVersion = "16.1.2"
 
 	// Changelog
 	// 16.1.0 - reformulated the python pdm fields (added "URL" and removed the unused "path" field).
-<<<<<<< HEAD
-	// 16.1.1 - add file executable toolchain and symbol information
-=======
 	// 16.1.1 - correct elf package osCpe field according to the document of systemd (also add appCpe field)
->>>>>>> c79a57b6
+	// 16.1.2 - add file executable toolchain and symbol information
 
 )
package internal

const (
	// JSONSchemaVersion is the current schema version output by the JSON encoder
	// This is roughly following the "SchemaVer" guidelines for versioning the JSON schema. Please see schema/json/README.md for details on how to increment.
<<<<<<< HEAD
	JSONSchemaVersion = "16.0.22"
=======
	JSONSchemaVersion = "16.0.27"
>>>>>>> 94e63eb3
)<|MERGE_RESOLUTION|>--- conflicted
+++ resolved
@@ -3,9 +3,5 @@
 const (
 	// JSONSchemaVersion is the current schema version output by the JSON encoder
 	// This is roughly following the "SchemaVer" guidelines for versioning the JSON schema. Please see schema/json/README.md for details on how to increment.
-<<<<<<< HEAD
-	JSONSchemaVersion = "16.0.22"
-=======
-	JSONSchemaVersion = "16.0.27"
->>>>>>> 94e63eb3
+	JSONSchemaVersion = "16.0.28"
 )
package internal

const (
	// JSONSchemaVersion is the current schema version output by the JSON encoder
	// This is roughly following the "SchemaVer" guidelines for versioning the JSON schema. Please see schema/json/README.md for details on how to increment.
<<<<<<< HEAD
	JSONSchemaVersion = "16.0.40"
=======
	JSONSchemaVersion = "16.0.41"
>>>>>>> 3e4e82f0
)<|MERGE_RESOLUTION|>--- conflicted
+++ resolved
@@ -3,9 +3,5 @@
 const (
 	// JSONSchemaVersion is the current schema version output by the JSON encoder
 	// This is roughly following the "SchemaVer" guidelines for versioning the JSON schema. Please see schema/json/README.md for details on how to increment.
-<<<<<<< HEAD
-	JSONSchemaVersion = "16.0.40"
-=======
-	JSONSchemaVersion = "16.0.41"
->>>>>>> 3e4e82f0
+	JSONSchemaVersion = "16.0.42"
 )
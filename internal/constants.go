package internal

const (
	// ApplicationName is the non-capitalized name of the application (do not change this)
	ApplicationName = "syft"

	// JSONSchemaVersion is the current schema version output by the JSON encoder
	// This is roughly following the "SchemaVer" guidelines for versioning the JSON schema. Please see schema/json/README.md for details on how to increment.
<<<<<<< HEAD
	JSONSchemaVersion = "7.0.2"
=======
	JSONSchemaVersion = "7.1.0"
>>>>>>> 681d250f
)<|MERGE_RESOLUTION|>--- conflicted
+++ resolved
@@ -6,9 +6,5 @@
 
 	// JSONSchemaVersion is the current schema version output by the JSON encoder
 	// This is roughly following the "SchemaVer" guidelines for versioning the JSON schema. Please see schema/json/README.md for details on how to increment.
-<<<<<<< HEAD
-	JSONSchemaVersion = "7.0.2"
-=======
-	JSONSchemaVersion = "7.1.0"
->>>>>>> 681d250f
+	JSONSchemaVersion = "7.1.1"
 )
--- conflicted
+++ resolved
@@ -3,14 +3,9 @@
 const (
 	// JSONSchemaVersion is the current schema version output by the JSON encoder
 	// This is roughly following the "SchemaVer" guidelines for versioning the JSON schema. Please see schema/json/README.md for details on how to increment.
-<<<<<<< HEAD
-	JSONSchemaVersion = "16.0.43"
-=======
-	JSONSchemaVersion = "16.1.2"
+	JSONSchemaVersion = "16.1.3"
 
 	// Changelog
 	// 16.1.0 - reformulated the python pdm fields (added "URL" and removed the unused "path" field).
 	// 16.1.1 - correct elf package osCpe field according to the document of systemd (also add appCpe field)
-
->>>>>>> c9760d23
 )
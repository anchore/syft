package etui

import (
	"context"
	"fmt"
	"os"
	"sync"

	imgbomEvent "github.com/anchore/imgbom/imgbom/event"
	"github.com/anchore/imgbom/internal/log"
	"github.com/anchore/imgbom/internal/ui/common"
	stereoscopeEvent "github.com/anchore/stereoscope/pkg/event"
	"github.com/wagoodman/go-partybus"
	"github.com/wagoodman/jotframe/pkg/frame"
)

// TODO: specify per-platform implementations with build tags

func setupScreen(output *os.File) *frame.Frame {
	config := frame.Config{
		PositionPolicy: frame.PolicyFloatForward,
		// only report output to stderr, reserve report output for stdout
		Output: output,
	}

	fr, err := frame.New(config)
	if err != nil {
		log.Errorf("failed to create screen object: %+v", err)
		return nil
	}
	return fr
}

// nolint:funlen,gocognit
func OutputToEphemeralTUI(workerErrs <-chan error, subscription *partybus.Subscription) error {
	output := os.Stderr

	// hide cursor
	_, _ = fmt.Fprint(output, "\x1b[?25l")
	// show cursor
	defer fmt.Fprint(output, "\x1b[?25h")

	fr := setupScreen(output)
	if fr == nil {
		return fmt.Errorf("unable to setup screen")
	}
	var isClosed bool
	defer func() {
		if !isClosed {
			frame.Close()
		}
	}()

	var err error
	var wg = &sync.WaitGroup{}
	events := subscription.Events()
	ctx := context.Background()

eventLoop:
	for {
		select {
		case err := <-workerErrs:
			if err != nil {
				return err
			}
		case e, ok := <-events:
			if !ok {
				break eventLoop
			}
			switch e.Type {
			case imgbomEvent.AppUpdateAvailable:
				err = appUpdateAvailableHandler(ctx, fr, e, wg)
				if err != nil {
<<<<<<< HEAD
					log.Errorf("unable to app update available event: %+v", err)
=======
					log.Errorf("unable to show AppUpdateAvailable event: %+v", err)
>>>>>>> 26551668
				}

			case stereoscopeEvent.ReadImage:
				err = imageReadHandler(ctx, fr, e, wg)
				if err != nil {
					log.Errorf("unable to show ReadImage event: %+v", err)
				}

			case stereoscopeEvent.FetchImage:
				err = imageFetchHandler(ctx, fr, e, wg)
				if err != nil {
					log.Errorf("unable to show FetchImage event: %+v", err)
				}

			case imgbomEvent.CatalogerStarted:
				err = catalogerStartedHandler(ctx, fr, e, wg)
				if err != nil {
					log.Errorf("unable to show CatalogerStarted event: %+v", err)
				}
			case imgbomEvent.CatalogerFinished:
				// we may have other background processes still displaying progress, wait for them to
				// finish before discontinuing dynamic content and showing the final report
				wg.Wait()
				frame.Close()
				isClosed = true
				fmt.Println()

				err := common.CatalogerFinishedHandler(e)
				if err != nil {
					log.Errorf("unable to show CatalogerFinished event: %+v", err)
				}

				// this is the last expected event
				break eventLoop
			}
		case <-ctx.Done():
			if ctx.Err() != nil {
				log.Errorf("cancelled (%+v)", err)
			}
			break eventLoop
		}
	}

	return nil
}<|MERGE_RESOLUTION|>--- conflicted
+++ resolved
@@ -71,11 +71,7 @@
 			case imgbomEvent.AppUpdateAvailable:
 				err = appUpdateAvailableHandler(ctx, fr, e, wg)
 				if err != nil {
-<<<<<<< HEAD
-					log.Errorf("unable to app update available event: %+v", err)
-=======
 					log.Errorf("unable to show AppUpdateAvailable event: %+v", err)
->>>>>>> 26551668
 				}
 
 			case stereoscopeEvent.ReadImage:

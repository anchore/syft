package cli

import (
	"fmt"
	"path/filepath"
	"testing"
)

const (
	// this is the number of packages that should be found in the image-pkg-coverage fixture image
	// when analyzed with the squashed scope.
<<<<<<< HEAD
	coverageImageSquashedPackageCount = 42
=======
	coverageImageSquashedPackageCount = 43
>>>>>>> 37c182d5
)

func TestPackagesCmdFlags(t *testing.T) {
	hiddenPackagesImage := "docker-archive:" + getFixtureImage(t, "image-hidden-packages")
	coverageImage := "docker-archive:" + getFixtureImage(t, "image-pkg-coverage")
	nodeBinaryImage := "docker-archive:" + getFixtureImage(t, "image-node-binary")
	// badBinariesImage := "docker-archive:" + getFixtureImage(t, "image-bad-binaries")
	tmp := t.TempDir() + "/"

	tests := []struct {
		name       string
		args       []string
		env        map[string]string
		assertions []traitAssertion
	}{
		{
			name: "no-args-shows-help",
			args: []string{"scan"},
			assertions: []traitAssertion{
				assertInOutput("an image/directory argument is required"),              // specific error that should be shown
				assertInOutput("Generate a packaged-based Software Bill Of Materials"), // excerpt from help description
				assertFailingReturnCode,
			},
		},
		{
			name: "json-output-flag",
			args: []string{"scan", "-o", "json", coverageImage},
			assertions: []traitAssertion{
				assertJsonReport,
				assertInOutput(`"metadataType":"apk-db-entry"`),
				assertNotInOutput(`"metadataType":"ApkMetadata"`),
				assertSuccessfulReturnCode,
			},
		},
		{
			name: "quiet-flag-with-logger",
			args: []string{"scan", "-qvv", "-o", "json", coverageImage},
			assertions: []traitAssertion{
				assertJsonReport,
				assertNoStderr,
				assertSuccessfulReturnCode,
			},
		},
		{
			name: "quiet-flag-with-tui",
			args: []string{"scan", "-q", "-o", "json", coverageImage},
			assertions: []traitAssertion{
				assertJsonReport,
				assertNoStderr,
				assertSuccessfulReturnCode,
			},
		},
		{
			name: "multiple-output-flags",
			args: []string{"scan", "-o", "table", "-o", "json=" + tmp + ".tmp/multiple-output-flag-test.json", coverageImage},
			assertions: []traitAssertion{
				assertTableReport,
				assertFileExists(tmp + ".tmp/multiple-output-flag-test.json"),
				assertSuccessfulReturnCode,
			},
		},
		// I haven't been able to reproduce locally yet, but in CI this has proven to be unstable:
		// For the same commit:
		//   pass: https://github.com/anchore/syft/runs/4611344142?check_suite_focus=true
		//   fail: https://github.com/anchore/syft/runs/4611343586?check_suite_focus=true
		// For the meantime this test will be commented out, but should be added back in as soon as possible.
		//
		// {
		//	name: "regression-survive-bad-binaries",
		//	// this image has all sorts of rich binaries from the clang-13 test suite that should do pretty bad things
		//	// to the go cataloger binary path. We should NEVER let a panic stop the cataloging process for these
		//	// specific cases.
		//
		//	// this is more of an integration test, however, to assert the output we want to see from the application
		//	// a CLI test is much easier.
		//	args: []string{"scan", "-vv", badBinariesImage},
		//	assertions: []traitAssertion{
		//		assertInOutput("could not parse possible go binary"),
		//		assertSuccessfulReturnCode,
		//	},
		// },
		{
			name: "output-env-binding",
			env: map[string]string{
				"SYFT_OUTPUT": "json",
			},
			args: []string{"scan", coverageImage},
			assertions: []traitAssertion{
				assertJsonReport,
				assertSuccessfulReturnCode,
			},
		},
		{
			name: "table-output-flag",
			args: []string{"scan", "-o", "table", coverageImage},
			assertions: []traitAssertion{
				assertTableReport,
				assertSuccessfulReturnCode,
			},
		},
		{
			name: "default-output-flag",
			args: []string{"scan", coverageImage},
			assertions: []traitAssertion{
				assertTableReport,
				assertSuccessfulReturnCode,
			},
		},
		{
			name: "legacy-json-output-flag",
			args: []string{"scan", "-o", "json", coverageImage},
			env: map[string]string{
				"SYFT_FORMAT_JSON_LEGACY": "true",
			},
			assertions: []traitAssertion{
				assertJsonReport,
				assertNotInOutput(`"metadataType":"apk-db-entry"`),
				assertInOutput(`"metadataType":"ApkMetadata"`),
				assertSuccessfulReturnCode,
			},
		},
		{
			name: "squashed-scope-flag",
			args: []string{"scan", "-o", "json", "-s", "squashed", coverageImage},
			assertions: []traitAssertion{
				assertPackageCount(coverageImageSquashedPackageCount),
				assertSuccessfulReturnCode,
			},
		},
		{
			name: "squashed-scope-flag-hidden-packages",
			args: []string{"scan", "-o", "json", "-s", "squashed", hiddenPackagesImage},
			assertions: []traitAssertion{
				assertPackageCount(14),
				// package 1: alpine-baselayout-data@3.6.5-r0 (apk)
				// package 2: alpine-baselayout@3.6.5-r0 (apk)
				// package 3: alpine-keys@2.4-r1 (apk)
				// package 4: apk-tools@2.14.4-r0 (apk)
				// package 5: busybox-binsh@1.36.1-r29 (apk)
				// package 6: busybox@1.36.1-r29 (apk)
				// package 7: ca-certificates-bundle@20240705-r0 (apk)
				// package 8: libcrypto3@3.3.1-r3 (apk)
				// package 9: libssl3@3.3.1-r3 (apk)
				// package 10: musl-utils@1.2.5-r0 (apk)
				// package 11: musl@1.2.5-r0 (apk)
				// package 12: scanelf@1.3.7-r2 (apk)
				// package 13: ssl_client@1.36.1-r29 (apk)
				// package 14: zlib@1.3.1-r1 (apk)
				assertNotInOutput(`"name":"curl"`), // hidden package
				assertSuccessfulReturnCode,
			},
		},
		{
			name: "all-layers-scope-flag",
			args: []string{"scan", "-o", "json", "-s", "all-layers", hiddenPackagesImage},
			assertions: []traitAssertion{
				assertPackageCount(24),
				// package 1: alpine-baselayout-data@3.6.5-r0 (apk)
				// package 2: alpine-baselayout@3.6.5-r0 (apk)
				// package 3: alpine-keys@2.4-r1 (apk)
				// package 4: apk-tools@2.14.4-r0 (apk)
				// package 5: brotli-libs@1.1.0-r2 (apk)
				// package 6: busybox-binsh@1.36.1-r29 (apk)
				// package 7: busybox@1.36.1-r29 (apk)
				// package 8: c-ares@1.28.1-r0 (apk)
				// package 9: ca-certificates-bundle@20240705-r0 (apk)
				// package 10: ca-certificates@20240705-r0 (apk)
				// package 11: curl@8.9.1-r1 (apk)
				// package 12: libcrypto3@3.3.1-r3 (apk)
				// package 13: libcurl@8.9.1-r1 (apk)
				// package 14: libidn2@2.3.7-r0 (apk)
				// package 15: libpsl@0.21.5-r1 (apk)
				// package 16: libssl3@3.3.1-r3 (apk)
				// package 17: libunistring@1.2-r0 (apk)
				// package 18: musl-utils@1.2.5-r0 (apk)
				// package 19: musl@1.2.5-r0 (apk)
				// package 20: nghttp2-libs@1.62.1-r0 (apk)
				// package 21: scanelf@1.3.7-r2 (apk)
				// package 22: ssl_client@1.36.1-r29 (apk)
				// package 23: zlib@1.3.1-r1 (apk)
				// package 24: zstd-libs@1.5.6-r0 (apk)
				assertInOutput("all-layers"),
				assertInOutput(`"name":"curl"`), // hidden package
				assertSuccessfulReturnCode,
			},
		},
		{
			name: "all-layers-scope-flag-by-env",
			args: []string{"scan", "-o", "json", hiddenPackagesImage},
			env: map[string]string{
				"SYFT_SCOPE": "all-layers",
			},
			assertions: []traitAssertion{
				assertPackageCount(24), // packages are now deduplicated for this case
				assertInOutput("all-layers"),
				assertInOutput(`"name":"curl"`), // hidden package
				assertSuccessfulReturnCode,
			},
		},
		{
			// we want to make certain that syft can catalog a single go binary and get a SBOM report that is not empty
			name: "catalog-single-go-binary",
			args: []string{"scan", "-o", "json", getSyftBinaryLocation(t)},
			assertions: []traitAssertion{
				assertJsonReport,
				assertStdoutLengthGreaterThan(1000),
				assertSuccessfulReturnCode,
			},
		},
		{
			name: "catalog-node-js-binary",
			args: []string{"scan", "-o", "json", nodeBinaryImage},
			assertions: []traitAssertion{
				assertJsonReport,
				assertInOutput("node.js"),
				assertSuccessfulReturnCode,
			},
		},
		// TODO: uncomment this test when we can use `syft config`
		//{
		//	// TODO: this could be a unit test
		//	name: "responds-to-package-cataloger-search-options",
		//	args: []string{"--help"},
		//	env: map[string]string{
		//		"SYFT_PACKAGE_SEARCH_UNINDEXED_ARCHIVES": "true",
		//		"SYFT_PACKAGE_SEARCH_INDEXED_ARCHIVES":   "false",
		//	},
		//	assertions: []traitAssertion{
		//		// the application config in the log matches that of what we expect to have been configured. Note:
		//		// we are not testing further wiring of this option, only that the config responds to
		//		// package-cataloger-level options.
		//		assertInOutput("search-unindexed-archives: true"),
		//		assertInOutput("search-indexed-archives: false"),
		//	},
		//},
		{
			name: "platform-option-wired-up",
			args: []string{"scan", "--platform", "arm64", "-o", "json", "registry:busybox:1.31"},
			assertions: []traitAssertion{
				assertInOutput("sha256:1ee006886991ad4689838d3a288e0dd3fd29b70e276622f16b67a8922831a853"), // linux/arm64 image digest
				assertSuccessfulReturnCode,
			},
		},
		{
			name: "json-file-flag",
			args: []string{"scan", "-o", "json", "--file", filepath.Join(tmp, "output-1.json"), coverageImage},
			assertions: []traitAssertion{
				assertSuccessfulReturnCode,
				assertFileOutput(t, filepath.Join(tmp, "output-1.json"),
					assertJsonReport,
				),
			},
		},
		{
			name: "json-output-flag-to-file",
			args: []string{"scan", "-o", fmt.Sprintf("json=%s", filepath.Join(tmp, "output-2.json")), coverageImage},
			assertions: []traitAssertion{
				assertSuccessfulReturnCode,
				assertFileOutput(t, filepath.Join(tmp, "output-2.json"),
					assertJsonReport,
				),
			},
		},
		{
			name: "legacy-catalogers-option",
			// This will detect enable:
			// - python-installed-package-cataloger
			// - python-package-cataloger
			// - ruby-gemspec-cataloger
			// - ruby-installed-gemspec-cataloger
			args: []string{"packages", "-o", "json", "--catalogers", "python,gemspec", coverageImage},
			assertions: []traitAssertion{
				assertInOutput("Flag --catalogers has been deprecated, use: override-default-catalogers and select-catalogers"),
				assertPackageCount(13),
				assertSuccessfulReturnCode,
			},
		},
		{
			name: "select-catalogers-option",
			// This will detect enable:
			// - python-installed-package-cataloger
			// - ruby-installed-gemspec-cataloger
			args: []string{"scan", "-o", "json", "--select-catalogers", "python,gemspec", coverageImage},
			assertions: []traitAssertion{
				assertPackageCount(6),
				assertSuccessfulReturnCode,
			},
		},
		{
			name: "select-no-package-catalogers",
			args: []string{"scan", "-o", "json", "--select-catalogers", "-package", coverageImage},
			assertions: []traitAssertion{
				assertPackageCount(0),
				assertInOutput(`"used":["file-content-cataloger","file-digest-cataloger","file-executable-cataloger","file-metadata-cataloger"]`),
				assertSuccessfulReturnCode,
			},
		},
		{
			name: "override-default-catalogers-option",
			// This will detect enable:
			// - python-installed-package-cataloger
			// - python-package-cataloger
			// - ruby-gemspec-cataloger
			// - ruby-installed-gemspec-cataloger
			args: []string{"packages", "-o", "json", "--override-default-catalogers", "python,gemspec", coverageImage},
			assertions: []traitAssertion{
				assertPackageCount(13),
				assertSuccessfulReturnCode,
			},
		},
		{
			name: "override-default-catalogers-with-files",
			args: []string{"packages", "-o", "json", "--override-default-catalogers", "file", coverageImage},
			assertions: []traitAssertion{
				assertPackageCount(0),
				assertInOutput(`"used":["file-content-cataloger","file-digest-cataloger","file-executable-cataloger","file-metadata-cataloger"]`),
				assertSuccessfulReturnCode,
			},
		},
		{
			name: "new and old cataloger options are mutually exclusive",
			args: []string{"packages", "-o", "json", "--override-default-catalogers", "python", "--catalogers", "gemspec", coverageImage},
			assertions: []traitAssertion{
				assertFailingReturnCode,
			},
		},
		{
			name: "override-default-parallelism",
			args: []string{"scan", "-vvv", "-o", "json", coverageImage},
			env: map[string]string{
				"SYFT_PARALLELISM": "2",
			},
			assertions: []traitAssertion{
				// the application config in the log matches that of what we expect to have been configured.
				assertInOutput(`parallelism: 2`),
				assertPackageCount(coverageImageSquashedPackageCount),
				assertSuccessfulReturnCode,
			},
		},
		{
			name: "default-parallelism",
			args: []string{"scan", "-vvv", "-o", "json", coverageImage},
			assertions: []traitAssertion{
				// the application config in the log matches that of what we expect to have been configured.
				assertInOutput(`parallelism: 0`),
				assertPackageCount(coverageImageSquashedPackageCount),
				assertSuccessfulReturnCode,
			},
		},
		{
			name: "parallelism-flag",
			args: []string{"scan", "-vvv", "--parallelism", "2", "-o", "json", coverageImage},
			assertions: []traitAssertion{
				// the application config in the log matches that of what we expect to have been configured.
				assertInOutput(`parallelism: 2`),
				assertPackageCount(coverageImageSquashedPackageCount),
				assertSuccessfulReturnCode,
			},
		},
		{
			name: "password and key not in config output",
			args: []string{"scan", "-vvv", "-o", "json", coverageImage},
			env: map[string]string{
				"SYFT_ATTEST_PASSWORD": "secret_password",
				"SYFT_ATTEST_KEY":      "secret_key_path",
			},
			assertions: []traitAssertion{
				assertNotInOutput("secret_password"),
				assertNotInOutput("secret_key_path"),
				assertPackageCount(coverageImageSquashedPackageCount),
				assertSuccessfulReturnCode,
			},
		},
		// Testing packages alias //////////////////////////////////////////////
		{
			name: "packages-alias-command-works",
			args: []string{"packages", coverageImage},
			assertions: []traitAssertion{
				assertTableReport,
				assertInOutput("Command \"packages\" is deprecated, use `syft scan` instead"),
				assertSuccessfulReturnCode,
			},
		},
		{
			name: "packages-alias-command--output-flag",
			args: []string{"packages", "-o", "json", coverageImage},
			assertions: []traitAssertion{
				assertJsonReport,
				assertSuccessfulReturnCode,
			},
		},
	}

	for _, test := range tests {
		t.Run(test.name, func(t *testing.T) {
			cmd, stdout, stderr := runSyft(t, test.env, test.args...)
			for _, traitFn := range test.assertions {
				traitFn(t, stdout, stderr, cmd.ProcessState.ExitCode())
			}
			logOutputOnFailure(t, cmd, stdout, stderr)
		})
	}
}

func TestRegistryAuth(t *testing.T) {
	host := "localhost:17"
	image := fmt.Sprintf("%s/something:latest", host)
	args := []string{"scan", "-vvv", image, "--from", "registry"}

	tests := []struct {
		name       string
		args       []string
		env        map[string]string
		assertions []traitAssertion
	}{
		{
			name: "fallback to keychain",
			args: args,
			assertions: []traitAssertion{
				assertInOutput("from registry"),
				assertInOutput(image),
				assertInOutput(fmt.Sprintf("no registry credentials configured for %q, using the default keychain", host)),
			},
		},
		{
			name: "use creds",
			args: args,
			env: map[string]string{
				"SYFT_REGISTRY_AUTH_AUTHORITY": host,
				"SYFT_REGISTRY_AUTH_USERNAME":  "username",
				"SYFT_REGISTRY_AUTH_PASSWORD":  "password",
			},
			assertions: []traitAssertion{
				assertInOutput("from registry"),
				assertInOutput(image),
				assertInOutput(fmt.Sprintf(`using basic auth for registry "%s"`, host)),
			},
		},
		{
			name: "use token",
			args: args,
			env: map[string]string{
				"SYFT_REGISTRY_AUTH_AUTHORITY": host,
				"SYFT_REGISTRY_AUTH_TOKEN":     "my-token",
			},
			assertions: []traitAssertion{
				assertInOutput("from registry"),
				assertInOutput(image),
				assertInOutput(fmt.Sprintf(`using token for registry "%s"`, host)),
			},
		},
		{
			name: "not enough info fallback to keychain",
			args: args,
			env: map[string]string{
				"SYFT_REGISTRY_AUTH_AUTHORITY": host,
			},
			assertions: []traitAssertion{
				assertInOutput("from registry"),
				assertInOutput(image),
				assertInOutput(fmt.Sprintf(`no registry credentials configured for %q, using the default keychain`, host)),
			},
		},
		{
			name: "allows insecure http flag",
			args: args,
			env: map[string]string{
				"SYFT_REGISTRY_INSECURE_USE_HTTP": "true",
			},
			assertions: []traitAssertion{
				assertInOutput("insecure-use-http: true"),
			},
		},
		{
			name: "use tls configuration",
			args: args,
			env: map[string]string{
				"SYFT_REGISTRY_AUTH_TLS_CERT": "place.crt",
				"SYFT_REGISTRY_AUTH_TLS_KEY":  "place.key",
			},
			assertions: []traitAssertion{
				assertInOutput("using custom TLS credentials from"),
			},
		},
	}

	for _, test := range tests {
		t.Run(test.name, func(t *testing.T) {
			cmd, stdout, stderr := runSyft(t, test.env, test.args...)
			for _, traitAssertionFn := range test.assertions {
				traitAssertionFn(t, stdout, stderr, cmd.ProcessState.ExitCode())
			}
			logOutputOnFailure(t, cmd, stdout, stderr)
		})
	}
}<|MERGE_RESOLUTION|>--- conflicted
+++ resolved
@@ -9,11 +9,7 @@
 const (
 	// this is the number of packages that should be found in the image-pkg-coverage fixture image
 	// when analyzed with the squashed scope.
-<<<<<<< HEAD
-	coverageImageSquashedPackageCount = 42
-=======
 	coverageImageSquashedPackageCount = 43
->>>>>>> 37c182d5
 )
 
 func TestPackagesCmdFlags(t *testing.T) {

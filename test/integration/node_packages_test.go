--- conflicted
+++ resolved
@@ -13,13 +13,9 @@
 func TestNpmPackageLockDirectory(t *testing.T) {
 	sbom, _ := catalogDirectory(t, "test-fixtures/npm-lock")
 
-<<<<<<< HEAD
-	foundPackages := internal.NewStringSet()
+	foundPackages := strset.New()
 	// root pkg
 	foundPackages.Add("npm-lock")
-=======
-	foundPackages := strset.New()
->>>>>>> 58850d32
 
 	for actualPkg := range sbom.Artifacts.Packages.Enumerate(pkg.NpmPkg) {
 		for _, actualLocation := range actualPkg.Locations.ToSlice() {
@@ -31,28 +27,17 @@
 	}
 
 	// ensure that integration test commonTestCases stay in sync with the available catalogers
-<<<<<<< HEAD
 	const expectedPackageCount = 7
 	if len(foundPackages) != expectedPackageCount {
-		t.Errorf("found the wrong set of npm package-lock.json packages (expected: %d, actual: %d)", expectedPackageCount, len(foundPackages))
-=======
-	const expectedPackageCount = 6
-	if foundPackages.Size() != expectedPackageCount {
 		t.Errorf("found the wrong set of npm package-lock.json packages (expected: %d, actual: %d)", expectedPackageCount, foundPackages.Size())
->>>>>>> 58850d32
 	}
 }
 
 func TestYarnPackageLockDirectory(t *testing.T) {
 	sbom, _ := catalogDirectory(t, "test-fixtures/yarn-lock")
 
-<<<<<<< HEAD
-	foundPackages := internal.NewStringSet()
-	expectedPackages := internal.NewStringSet("async@0.9.2", "async@3.2.3", "merge-objects@1.0.5", "should-type@1.3.0", "@4lolo/resize-observer-polyfill@1.5.2", "yarn-lock@1.0.0")
-=======
 	foundPackages := strset.New()
-	expectedPackages := strset.New("async@0.9.2", "async@3.2.3", "merge-objects@1.0.5", "should-type@1.3.0", "@4lolo/resize-observer-polyfill@1.5.2")
->>>>>>> 58850d32
+	expectedPackages := strset.New("async@0.9.2", "async@3.2.3", "merge-objects@1.0.5", "should-type@1.3.0", "@4lolo/resize-observer-polyfill@1.5.2", "yarn-lock@1.0.0")
 
 	for actualPkg := range sbom.Artifacts.Packages.Enumerate(pkg.NpmPkg) {
 		for _, actualLocation := range actualPkg.Locations.ToSlice() {

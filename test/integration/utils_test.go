--- conflicted
+++ resolved
@@ -16,16 +16,9 @@
 	imagetest.GetFixtureImage(t, "docker-archive", fixtureImageName)
 	tarPath := imagetest.GetFixtureImageTarPath(t, fixtureImageName)
 	userInput := "docker-archive:" + tarPath
-<<<<<<< HEAD
-	sourceInput, err := source.ParseUserInput(userInput)
-	require.NoError(t, err)
-	theSource, cleanupSource, err := source.NewSource(*sourceInput, nil)
-	t.Cleanup(cleanupSource)
-=======
 	detection, err := source.Detect(userInput, source.DefaultDetectConfig())
 	require.NoError(t, err)
 	theSource, err := detection.NewSource(source.DefaultDetectionSourceConfig())
->>>>>>> 4da3be86
 	require.NoError(t, err)
 	t.Cleanup(func() {
 		theSource.Close()
@@ -61,16 +54,9 @@
 
 func catalogDirectory(t *testing.T, dir string) (sbom.SBOM, source.Source) {
 	userInput := "dir:" + dir
-<<<<<<< HEAD
-	sourceInput, err := source.ParseUserInput(userInput)
-	require.NoError(t, err)
-	theSource, cleanupSource, err := source.NewSource(*sourceInput, nil)
-	t.Cleanup(cleanupSource)
-=======
 	detection, err := source.Detect(userInput, source.DefaultDetectConfig())
 	require.NoError(t, err)
 	theSource, err := detection.NewSource(source.DefaultDetectionSourceConfig())
->>>>>>> 4da3be86
 	require.NoError(t, err)
 	t.Cleanup(func() {
 		theSource.Close()

--- conflicted
+++ resolved
@@ -2,10 +2,7 @@
 
 import (
 	"fmt"
-<<<<<<< HEAD
-=======
 	"os"
->>>>>>> 4f009958
 
 	"github.com/anchore/syft/syft/artifact"
 	"github.com/gookit/color"
@@ -138,13 +135,7 @@
 			go runTask(task, &s.Artifacts, src, c, errs)
 		}
 
-<<<<<<< HEAD
-		s.Relationships = append(s.Relationships, mergeResults(results...)...)
-=======
-		for relationship := range mergeRelationships(relationships...) {
-			s.Relationships = append(s.Relationships, relationship)
-		}
->>>>>>> 4f009958
+		s.Relationships = append(s.Relationships, mergeRelationships(relationships...)...)
 
 		bus.Publish(partybus.Event{
 			Type:  event.PresenterReady,
@@ -152,21 +143,5 @@
 		})
 	}()
 
-<<<<<<< HEAD
-	for _, relationship := range relationships {
-		c <- relationship
-	}
-}
-
-func mergeResults(cs ...<-chan artifact.Relationship) (results []artifact.Relationship) {
-	for _, c := range cs {
-		for n := range c {
-			results = append(results, n)
-		}
-	}
-
-	return results
-=======
 	return errs
->>>>>>> 4f009958
 }
package cmd

import (
	"fmt"
	"github.com/anchore/syft/internal"
	"github.com/anchore/syft/internal/config"
	"github.com/anchore/syft/internal/version"
	"github.com/spf13/cobra"
	"github.com/spf13/viper"
	"os"
)

var persistentOpts = config.CliOnlyOptions{}

// rootCmd is currently an alias for the packages command
var rootCmd = &cobra.Command{
	Short:             packagesCmd.Short,
	Long:              packagesCmd.Long,
	Args:              packagesCmd.Args,
	Example:           packagesCmd.Example,
	SilenceUsage:      true,
	SilenceErrors:     true,
	PreRunE:           packagesCmd.PreRunE,
	RunE:              packagesCmd.RunE,
	ValidArgsFunction: packagesCmd.ValidArgsFunction,
	Version:           version.FromBuild().Version,
}

<<<<<<< HEAD
const schemeHelp = `You can also explicitly specify the scheme to use:
    {{.appName}} {{.command}} docker:yourrepo/yourimage:tag          explicitly use the Docker daemon
    {{.appName}} {{.command}} docker-archive:path/to/yourimage.tar   use a tarball from disk for archives created from "docker save"
    {{.appName}} {{.command}} oci-archive:path/to/yourimage.tar      use a tarball from disk for OCI archives (from Skopeo or otherwise)
    {{.appName}} {{.command}} oci-dir:path/to/yourimage              read directly from a path on disk for OCI layout directories (from Skopeo or otherwise)
    {{.appName}} {{.command}} dir:path/to/yourproject                read directly from a path on disk (any directory)
    {{.appName}} {{.command}} file:path/to/yourproject/file          read directly from a path on disk (any single file)
    {{.appName}} {{.command}} registry:yourrepo/yourimage:tag        pull image directly from a registry (no container runtime required)
`
=======
const indent = "  "
>>>>>>> 47fa22d9

func init() {
	// set universal flags
	rootCmd.PersistentFlags().StringVarP(&persistentOpts.ConfigPath, "config", "c", "", "application config file")
	// setting the version template to just print out the string since we already have a templatized version string
	rootCmd.SetVersionTemplate(fmt.Sprintf("%s {{.Version}}\n", internal.ApplicationName))
	flag := "quiet"
	rootCmd.PersistentFlags().BoolP(
		flag, "q", false,
		"suppress all logging output",
	)

	if err := viper.BindPFlag(flag, rootCmd.PersistentFlags().Lookup(flag)); err != nil {
		fmt.Printf("unable to bind flag '%s': %+v", flag, err)
		os.Exit(1)
	}

	rootCmd.PersistentFlags().CountVarP(&persistentOpts.Verbosity, "verbose", "v", "increase verbosity (-v = info, -vv = debug)")

	// set common options that are not universal (package subcommand-alias specific)
	setPackageFlags(rootCmd.Flags())
}<|MERGE_RESOLUTION|>--- conflicted
+++ resolved
@@ -2,12 +2,13 @@
 
 import (
 	"fmt"
+	"os"
+
 	"github.com/anchore/syft/internal"
 	"github.com/anchore/syft/internal/config"
 	"github.com/anchore/syft/internal/version"
 	"github.com/spf13/cobra"
 	"github.com/spf13/viper"
-	"os"
 )
 
 var persistentOpts = config.CliOnlyOptions{}
@@ -26,19 +27,7 @@
 	Version:           version.FromBuild().Version,
 }
 
-<<<<<<< HEAD
-const schemeHelp = `You can also explicitly specify the scheme to use:
-    {{.appName}} {{.command}} docker:yourrepo/yourimage:tag          explicitly use the Docker daemon
-    {{.appName}} {{.command}} docker-archive:path/to/yourimage.tar   use a tarball from disk for archives created from "docker save"
-    {{.appName}} {{.command}} oci-archive:path/to/yourimage.tar      use a tarball from disk for OCI archives (from Skopeo or otherwise)
-    {{.appName}} {{.command}} oci-dir:path/to/yourimage              read directly from a path on disk for OCI layout directories (from Skopeo or otherwise)
-    {{.appName}} {{.command}} dir:path/to/yourproject                read directly from a path on disk (any directory)
-    {{.appName}} {{.command}} file:path/to/yourproject/file          read directly from a path on disk (any single file)
-    {{.appName}} {{.command}} registry:yourrepo/yourimage:tag        pull image directly from a registry (no container runtime required)
-`
-=======
 const indent = "  "
->>>>>>> 47fa22d9
 
 func init() {
 	// set universal flags

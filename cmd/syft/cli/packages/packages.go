package packages

import (
	"context"
	"fmt"

	"github.com/wagoodman/go-partybus"

	"github.com/anchore/stereoscope"
	"github.com/anchore/stereoscope/pkg/image"
	"github.com/anchore/syft/cmd/syft/cli/eventloop"
	"github.com/anchore/syft/cmd/syft/cli/options"
	"github.com/anchore/syft/cmd/syft/internal/ui"
	"github.com/anchore/syft/internal"
	"github.com/anchore/syft/internal/bus"
	"github.com/anchore/syft/internal/config"
	"github.com/anchore/syft/internal/version"
	"github.com/anchore/syft/syft"
	"github.com/anchore/syft/syft/artifact"
	"github.com/anchore/syft/syft/formats/template"
	"github.com/anchore/syft/syft/sbom"
	"github.com/anchore/syft/syft/source"
)

func Run(_ context.Context, app *config.Application, args []string) error {
	err := ValidateOutputOptions(app)
	if err != nil {
		return err
	}

	writer, err := options.MakeSBOMWriter(app.Outputs, app.File, app.OutputTemplatePath)
	if err != nil {
		return err
	}

	// could be an image or a directory, with or without a scheme
	userInput := args[0]

	eventBus := partybus.NewBus()
	stereoscope.SetBus(eventBus)
	syft.SetBus(eventBus)
	subscription := eventBus.Subscribe()

	return eventloop.EventLoop(
		execWorker(app, userInput, writer),
		eventloop.SetupSignals(),
		subscription,
		stereoscope.Cleanup,
		ui.Select(options.IsVerbose(app), app.Quiet)...,
	)
}

func execWorker(app *config.Application, userInput string, writer sbom.Writer) <-chan error {
	errs := make(chan error)
	go func() {
		defer close(errs)
		defer bus.Exit()

		detection, err := source.Detect(
			userInput,
			source.DetectConfig{
				DefaultImageSource: app.DefaultImagePullSource,
			},
		)
		if err != nil {
			errs <- fmt.Errorf("could not deteremine source: %w", err)
			return
		}

		var platform *image.Platform

		if app.Platform != "" {
			platform, err = image.NewPlatform(app.Platform)
			if err != nil {
				errs <- fmt.Errorf("invalid platform: %w", err)
				return
			}
		}

		src, err := detection.NewSource(
			source.DetectionSourceConfig{
				Alias: source.Alias{
					Name:    app.SourceName,
					Version: app.SourceVersion,
				},
				RegistryOptions: app.Registry.ToOptions(),
				Platform:        platform,
				Exclude: source.ExcludeConfig{
					Paths: app.Exclusions,
				},
				DigestAlgorithms: nil,
			},
		)

		if src != nil {
			defer src.Close()
		}
		if err != nil {
			errs <- fmt.Errorf("failed to construct source from user input %q: %w", userInput, err)
			return
		}

		s, err := GenerateSBOM(src, errs, app)
		if err != nil {
			errs <- err
			return
		}

		if s == nil {
<<<<<<< HEAD
			errs <- fmt.Errorf("no SBOM produced for %q", si.UserInput)
			return
=======
			errs <- fmt.Errorf("no SBOM produced for %q", userInput)
>>>>>>> 4da3be86
		}

		if err := writer.Write(*s); err != nil {
			errs <- fmt.Errorf("failed to write SBOM: %w", err)
			return
		}
	}()
	return errs
}

func GenerateSBOM(src source.Source, errs chan error, app *config.Application) (*sbom.SBOM, error) {
	tasks, err := eventloop.Tasks(app)
	if err != nil {
		return nil, err
	}

	s := sbom.SBOM{
		Source: src.Describe(),
		Descriptor: sbom.Descriptor{
			Name:          internal.ApplicationName,
			Version:       version.FromBuild().Version,
			Configuration: app,
		},
	}

	buildRelationships(&s, src, tasks, errs)

	return &s, nil
}

func buildRelationships(s *sbom.SBOM, src source.Source, tasks []eventloop.Task, errs chan error) {
	var relationships []<-chan artifact.Relationship
	for _, task := range tasks {
		c := make(chan artifact.Relationship)
		relationships = append(relationships, c)
		go eventloop.RunTask(task, &s.Artifacts, src, c, errs)
	}

	s.Relationships = append(s.Relationships, MergeRelationships(relationships...)...)
}

func MergeRelationships(cs ...<-chan artifact.Relationship) (relationships []artifact.Relationship) {
	for _, c := range cs {
		for n := range c {
			relationships = append(relationships, n)
		}
	}

	return relationships
}

func ValidateOutputOptions(app *config.Application) error {
	var usesTemplateOutput bool
	for _, o := range app.Outputs {
		if o == template.ID.String() {
			usesTemplateOutput = true
			break
		}
	}

	if usesTemplateOutput && app.OutputTemplatePath == "" {
		return fmt.Errorf(`must specify path to template file when using "template" output format`)
	}

	return nil
}<|MERGE_RESOLUTION|>--- conflicted
+++ resolved
@@ -107,12 +107,8 @@
 		}
 
 		if s == nil {
-<<<<<<< HEAD
-			errs <- fmt.Errorf("no SBOM produced for %q", si.UserInput)
+			errs <- fmt.Errorf("no SBOM produced for %q", userInput)
 			return
-=======
-			errs <- fmt.Errorf("no SBOM produced for %q", userInput)
->>>>>>> 4da3be86
 		}
 
 		if err := writer.Write(*s); err != nil {

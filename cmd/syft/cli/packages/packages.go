package packages

import (
	"context"
	"fmt"

	"github.com/wagoodman/go-partybus"

	"github.com/anchore/stereoscope"
	"github.com/anchore/stereoscope/pkg/image"
	"github.com/anchore/syft/cmd/syft/cli/eventloop"
	"github.com/anchore/syft/cmd/syft/cli/options"
	"github.com/anchore/syft/internal"
	"github.com/anchore/syft/internal/bus"
	"github.com/anchore/syft/internal/config"
	"github.com/anchore/syft/internal/ui"
	"github.com/anchore/syft/internal/version"
	"github.com/anchore/syft/syft"
	"github.com/anchore/syft/syft/artifact"
	"github.com/anchore/syft/syft/event"
	"github.com/anchore/syft/syft/formats/template"
	"github.com/anchore/syft/syft/sbom"
	"github.com/anchore/syft/syft/source"
)

func Run(_ context.Context, app *config.Application, args []string) error {
	err := ValidateOutputOptions(app)
	if err != nil {
		return err
	}

	writer, err := options.MakeSBOMWriter(app.Outputs, app.File, app.OutputTemplatePath)
	if err != nil {
		return err
	}

	// could be an image or a directory, with or without a scheme
	userInput := args[0]
<<<<<<< HEAD
	si, err := source.ParseUserInput(userInput,
		source.WithPlatform(app.Platform),
		source.WithDefaultImageSource(app.DefaultImagePullSource),
	)
	if err != nil {
		return fmt.Errorf("could not generate source input for packages command: %w", err)
	}
=======
>>>>>>> 4da3be86

	eventBus := partybus.NewBus()
	stereoscope.SetBus(eventBus)
	syft.SetBus(eventBus)
	subscription := eventBus.Subscribe()

	return eventloop.EventLoop(
		execWorker(app, userInput, writer),
		eventloop.SetupSignals(),
		subscription,
		stereoscope.Cleanup,
		ui.Select(options.IsVerbose(app), app.Quiet)...,
	)
}

func execWorker(app *config.Application, userInput string, writer sbom.Writer) <-chan error {
	errs := make(chan error)
	go func() {
		defer close(errs)

<<<<<<< HEAD
		src, cleanup, err := source.NewSource(si, app.Registry.ToOptions(), app.ToSourceOptions()...)
		if cleanup != nil {
			defer cleanup()
=======
		detection, err := source.Detect(
			userInput,
			source.DetectConfig{
				DefaultImageSource: app.DefaultImagePullSource,
			},
		)
		if err != nil {
			errs <- fmt.Errorf("could not deteremine source: %w", err)
			return
		}

		var platform *image.Platform

		if app.Platform != "" {
			platform, err = image.NewPlatform(app.Platform)
			if err != nil {
				errs <- fmt.Errorf("invalid platform: %w", err)
				return
			}
		}

		src, err := detection.NewSource(
			source.DetectionSourceConfig{
				Alias: source.Alias{
					Name:    app.SourceName,
					Version: app.SourceVersion,
				},
				RegistryOptions: app.Registry.ToOptions(),
				Platform:        platform,
				Exclude: source.ExcludeConfig{
					Paths: app.Exclusions,
				},
				DigestAlgorithms: nil,
			},
		)

		if src != nil {
			defer src.Close()
>>>>>>> 4da3be86
		}
		if err != nil {
			errs <- fmt.Errorf("failed to construct source from user input %q: %w", userInput, err)
			return
		}

		s, err := GenerateSBOM(src, errs, app)
		if err != nil {
			errs <- err
			return
		}

		if s == nil {
			errs <- fmt.Errorf("no SBOM produced for %q", userInput)
		}

		bus.Publish(partybus.Event{
			Type:  event.Exit,
			Value: func() error { return writer.Write(*s) },
		})
	}()
	return errs
}

func GenerateSBOM(src source.Source, errs chan error, app *config.Application) (*sbom.SBOM, error) {
	tasks, err := eventloop.Tasks(app)
	if err != nil {
		return nil, err
	}

	s := sbom.SBOM{
		Source: src.Describe(),
		Descriptor: sbom.Descriptor{
			Name:          internal.ApplicationName,
			Version:       version.FromBuild().Version,
			Configuration: app,
		},
	}

	buildRelationships(&s, src, tasks, errs)

	return &s, nil
}

func buildRelationships(s *sbom.SBOM, src source.Source, tasks []eventloop.Task, errs chan error) {
	var relationships []<-chan artifact.Relationship
	for _, task := range tasks {
		c := make(chan artifact.Relationship)
		relationships = append(relationships, c)
		go eventloop.RunTask(task, &s.Artifacts, src, c, errs)
	}

	s.Relationships = append(s.Relationships, MergeRelationships(relationships...)...)
}

func MergeRelationships(cs ...<-chan artifact.Relationship) (relationships []artifact.Relationship) {
	for _, c := range cs {
		for n := range c {
			relationships = append(relationships, n)
		}
	}

	return relationships
}

func ValidateOutputOptions(app *config.Application) error {
	var usesTemplateOutput bool
	for _, o := range app.Outputs {
		if o == template.ID.String() {
			usesTemplateOutput = true
			break
		}
	}

	if usesTemplateOutput && app.OutputTemplatePath == "" {
		return fmt.Errorf(`must specify path to template file when using "template" output format`)
	}

	return nil
}<|MERGE_RESOLUTION|>--- conflicted
+++ resolved
@@ -36,16 +36,6 @@
 
 	// could be an image or a directory, with or without a scheme
 	userInput := args[0]
-<<<<<<< HEAD
-	si, err := source.ParseUserInput(userInput,
-		source.WithPlatform(app.Platform),
-		source.WithDefaultImageSource(app.DefaultImagePullSource),
-	)
-	if err != nil {
-		return fmt.Errorf("could not generate source input for packages command: %w", err)
-	}
-=======
->>>>>>> 4da3be86
 
 	eventBus := partybus.NewBus()
 	stereoscope.SetBus(eventBus)
@@ -66,11 +56,6 @@
 	go func() {
 		defer close(errs)
 
-<<<<<<< HEAD
-		src, cleanup, err := source.NewSource(si, app.Registry.ToOptions(), app.ToSourceOptions()...)
-		if cleanup != nil {
-			defer cleanup()
-=======
 		detection, err := source.Detect(
 			userInput,
 			source.DetectConfig{
@@ -109,7 +94,6 @@
 
 		if src != nil {
 			defer src.Close()
->>>>>>> 4da3be86
 		}
 		if err != nil {
 			errs <- fmt.Errorf("failed to construct source from user input %q: %w", userInput, err)

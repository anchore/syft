package poweruser

import (
	"context"
	"fmt"
	"os"

	"github.com/gookit/color"
	"github.com/wagoodman/go-partybus"

	"github.com/anchore/stereoscope"
	"github.com/anchore/stereoscope/pkg/image"
	"github.com/anchore/syft/cmd/syft/cli/eventloop"
	"github.com/anchore/syft/cmd/syft/cli/options"
	"github.com/anchore/syft/cmd/syft/cli/packages"
	"github.com/anchore/syft/internal"
	"github.com/anchore/syft/internal/bus"
	"github.com/anchore/syft/internal/config"
	"github.com/anchore/syft/internal/ui"
	"github.com/anchore/syft/internal/version"
	"github.com/anchore/syft/syft"
	"github.com/anchore/syft/syft/artifact"
	"github.com/anchore/syft/syft/event"
	"github.com/anchore/syft/syft/formats/syftjson"
	"github.com/anchore/syft/syft/sbom"
	"github.com/anchore/syft/syft/source"
)

func Run(_ context.Context, app *config.Application, args []string) error {
	f := syftjson.Format()
	writer, err := options.MakeSBOMWriterForFormat(f, app.File)
	if err != nil {
		return err
	}
	defer func() {
		// inform user at end of run that command will be removed
		deprecated := color.Style{color.Red, color.OpBold}.Sprint("DEPRECATED: This command will be removed in v1.0.0")
		fmt.Fprintln(os.Stderr, deprecated)
	}()

	userInput := args[0]
<<<<<<< HEAD
	si, err := source.ParseUserInput(userInput,
		source.WithPlatform(app.Platform),
		source.WithDefaultImageSource(app.DefaultImagePullSource),
	)
	if err != nil {
		return fmt.Errorf("could not generate source input for packages command: %w", err)
	}
=======
>>>>>>> 4da3be86

	eventBus := partybus.NewBus()
	stereoscope.SetBus(eventBus)
	syft.SetBus(eventBus)
	subscription := eventBus.Subscribe()

	return eventloop.EventLoop(
		execWorker(app, userInput, writer),
		eventloop.SetupSignals(),
		subscription,
		stereoscope.Cleanup,
		ui.Select(options.IsVerbose(app), app.Quiet)...,
	)
}

//nolint:funlen
func execWorker(app *config.Application, userInput string, writer sbom.Writer) <-chan error {
	errs := make(chan error)
	go func() {
		defer close(errs)

		app.Secrets.Cataloger.Enabled = true
		app.FileMetadata.Cataloger.Enabled = true
		app.FileContents.Cataloger.Enabled = true
		app.FileClassification.Cataloger.Enabled = true
		tasks, err := eventloop.Tasks(app)
		if err != nil {
			errs <- err
			return
		}

<<<<<<< HEAD
		src, cleanup, err := source.NewSource(si, app.Registry.ToOptions(), app.ToSourceOptions()...)
=======
		detection, err := source.Detect(
			userInput,
			source.DetectConfig{
				DefaultImageSource: app.DefaultImagePullSource,
			},
		)
>>>>>>> 4da3be86
		if err != nil {
			errs <- fmt.Errorf("could not deteremine source: %w", err)
			return
		}

		var platform *image.Platform

		if app.Platform != "" {
			platform, err = image.NewPlatform(app.Platform)
			if err != nil {
				errs <- fmt.Errorf("invalid platform: %w", err)
				return
			}
		}

		src, err := detection.NewSource(
			source.DetectionSourceConfig{
				Alias: source.Alias{
					Name:    app.SourceName,
					Version: app.SourceVersion,
				},
				RegistryOptions: app.Registry.ToOptions(),
				Platform:        platform,
				Exclude: source.ExcludeConfig{
					Paths: app.Exclusions,
				},
				DigestAlgorithms: nil,
			},
		)

		if src != nil {
			defer src.Close()
		}
		if err != nil {
			errs <- fmt.Errorf("failed to construct source from user input %q: %w", userInput, err)
			return
		}

		s := sbom.SBOM{
			Source: src.Describe(),
			Descriptor: sbom.Descriptor{
				Name:          internal.ApplicationName,
				Version:       version.FromBuild().Version,
				Configuration: app,
			},
		}

		var relationships []<-chan artifact.Relationship
		for _, task := range tasks {
			c := make(chan artifact.Relationship)
			relationships = append(relationships, c)

			go eventloop.RunTask(task, &s.Artifacts, src, c, errs)
		}

		s.Relationships = append(s.Relationships, packages.MergeRelationships(relationships...)...)

		bus.Publish(partybus.Event{
			Type:  event.Exit,
			Value: func() error { return writer.Write(s) },
		})
	}()

	return errs
}<|MERGE_RESOLUTION|>--- conflicted
+++ resolved
@@ -39,16 +39,6 @@
 	}()
 
 	userInput := args[0]
-<<<<<<< HEAD
-	si, err := source.ParseUserInput(userInput,
-		source.WithPlatform(app.Platform),
-		source.WithDefaultImageSource(app.DefaultImagePullSource),
-	)
-	if err != nil {
-		return fmt.Errorf("could not generate source input for packages command: %w", err)
-	}
-=======
->>>>>>> 4da3be86
 
 	eventBus := partybus.NewBus()
 	stereoscope.SetBus(eventBus)
@@ -80,16 +70,12 @@
 			return
 		}
 
-<<<<<<< HEAD
-		src, cleanup, err := source.NewSource(si, app.Registry.ToOptions(), app.ToSourceOptions()...)
-=======
 		detection, err := source.Detect(
 			userInput,
 			source.DetectConfig{
 				DefaultImageSource: app.DefaultImagePullSource,
 			},
 		)
->>>>>>> 4da3be86
 		if err != nil {
 			errs <- fmt.Errorf("could not deteremine source: %w", err)
 			return

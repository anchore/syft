package attest

import (
	"context"
	"fmt"
	"os"
	"os/exec"
	"strings"

	"github.com/wagoodman/go-partybus"
	"github.com/wagoodman/go-progress"
	"golang.org/x/exp/slices"

	"github.com/anchore/stereoscope"
	"github.com/anchore/stereoscope/pkg/image"
	"github.com/anchore/syft/cmd/syft/cli/eventloop"
	"github.com/anchore/syft/cmd/syft/cli/options"
	"github.com/anchore/syft/cmd/syft/cli/packages"
	"github.com/anchore/syft/internal/bus"
	"github.com/anchore/syft/internal/config"
	"github.com/anchore/syft/internal/log"
	"github.com/anchore/syft/internal/ui"
	"github.com/anchore/syft/syft"
	"github.com/anchore/syft/syft/event"
	"github.com/anchore/syft/syft/event/monitor"
	"github.com/anchore/syft/syft/formats/syftjson"
	"github.com/anchore/syft/syft/formats/table"
	"github.com/anchore/syft/syft/sbom"
	"github.com/anchore/syft/syft/source"
)

func Run(_ context.Context, app *config.Application, args []string) error {
	err := ValidateOutputOptions(app)
	if err != nil {
		return err
	}

	// note: must be a container image
	userInput := args[0]
<<<<<<< HEAD
	si, err := source.ParseUserInput(userInput,
		source.WithPlatform(app.Platform),
		source.WithDefaultImageSource(app.DefaultImagePullSource),
	)
	if err != nil {
		return fmt.Errorf("could not generate source input for packages command: %w", err)
	}

	if si.Scheme != source.ImageScheme {
		return fmt.Errorf("attestations are only supported for oci images at this time")
	}
=======
>>>>>>> 4da3be86

	eventBus := partybus.NewBus()
	stereoscope.SetBus(eventBus)
	syft.SetBus(eventBus)
	subscription := eventBus.Subscribe()

	return eventloop.EventLoop(
		execWorker(app, userInput),
		eventloop.SetupSignals(),
		subscription,
		stereoscope.Cleanup,
		ui.Select(options.IsVerbose(app), app.Quiet)...,
	)
}

<<<<<<< HEAD
func buildSBOM(app *config.Application, si source.Input, writer sbom.Writer, errs chan error) ([]byte, error) {
	src, cleanup, err := source.NewSource(si, app.Registry.ToOptions(), app.ToSourceOptions()...)
	if cleanup != nil {
		defer cleanup()
=======
func buildSBOM(app *config.Application, userInput string, errs chan error) (*sbom.SBOM, error) {
	cfg := source.DetectConfig{
		DefaultImageSource: app.DefaultImagePullSource,
	}
	detection, err := source.Detect(userInput, cfg)
	if err != nil {
		return nil, fmt.Errorf("could not deteremine source: %w", err)
	}

	if detection.IsContainerImage() {
		return nil, fmt.Errorf("attestations are only supported for oci images at this time")
	}

	var platform *image.Platform

	if app.Platform != "" {
		platform, err = image.NewPlatform(app.Platform)
		if err != nil {
			return nil, fmt.Errorf("invalid platform: %w", err)
		}
	}

	src, err := detection.NewSource(
		source.DetectionSourceConfig{
			Alias: source.Alias{
				Name:    app.SourceName,
				Version: app.SourceVersion,
			},
			RegistryOptions: app.Registry.ToOptions(),
			Platform:        platform,
			Exclude: source.ExcludeConfig{
				Paths: app.Exclusions,
			},
			DigestAlgorithms: nil,
		},
	)

	if src != nil {
		defer src.Close()
>>>>>>> 4da3be86
	}
	if err != nil {
		return nil, fmt.Errorf("failed to construct source from user input %q: %w", userInput, err)
	}

	s, err := packages.GenerateSBOM(src, errs, app)
	if err != nil {
		return nil, err
	}

	if s == nil {
		return nil, fmt.Errorf("no SBOM produced for %q", userInput)
	}

	return s, nil
}

//nolint:funlen
func execWorker(app *config.Application, userInput string) <-chan error {
	errs := make(chan error)
	go func() {
		defer close(errs)
		defer bus.Publish(partybus.Event{Type: event.Exit})

		s, err := buildSBOM(app, userInput, errs)
		if err != nil {
			errs <- fmt.Errorf("unable to build SBOM: %w", err)
			return
		}

		// note: ValidateOutputOptions ensures that there is no more than one output type
		o := app.Outputs[0]

		f, err := os.CreateTemp("", o)
		if err != nil {
			errs <- fmt.Errorf("unable to create temp file: %w", err)
			return
		}
		defer os.Remove(f.Name())

		writer, err := options.MakeSBOMWriter(app.Outputs, f.Name(), app.OutputTemplatePath)
		if err != nil {
			errs <- fmt.Errorf("unable to create SBOM writer: %w", err)
			return
		}

		if err := writer.Write(*s); err != nil {
			errs <- fmt.Errorf("unable to write SBOM to temp file: %w", err)
			return
		}

		// TODO: what other validation here besides binary name?
		cmd := "cosign"
		if !commandExists(cmd) {
			errs <- fmt.Errorf("unable to find cosign in PATH; make sure you have it installed")
			return
		}

		// Select Cosign predicate type based on defined output type
		// As orientation, check: https://github.com/sigstore/cosign/blob/main/pkg/cosign/attestation/attestation.go
		var predicateType string
		switch strings.ToLower(o) {
		case "cyclonedx-json":
			predicateType = "cyclonedx"
		case "spdx-tag-value", "spdx-tv":
			predicateType = "spdx"
		case "spdx-json", "json":
			predicateType = "spdxjson"
		default:
			predicateType = "custom"
		}

		args := []string{"attest", userInput, "--predicate", f.Name(), "--type", predicateType}
		if app.Attest.Key != "" {
			args = append(args, "--key", app.Attest.Key)
		}

		execCmd := exec.Command(cmd, args...)
		execCmd.Env = os.Environ()
		if app.Attest.Key != "" {
			execCmd.Env = append(execCmd.Env, fmt.Sprintf("COSIGN_PASSWORD=%s", app.Attest.Password))
		} else {
			// no key provided, use cosign's keyless mode
			execCmd.Env = append(execCmd.Env, "COSIGN_EXPERIMENTAL=1")
		}

		log.WithFields("cmd", strings.Join(execCmd.Args, " ")).Trace("creating attestation")

		// bus adapter for ui to hook into stdout via an os pipe
		r, w, err := os.Pipe()
		if err != nil {
			errs <- fmt.Errorf("unable to create os pipe: %w", err)
			return
		}
		defer w.Close()

		mon := progress.NewManual(-1)

		bus.Publish(
			partybus.Event{
				Type: event.AttestationStarted,
				Source: monitor.GenericTask{
					Title: monitor.Title{
						Default:      "Create attestation",
						WhileRunning: "Creating attestation",
						OnSuccess:    "Created attestation",
					},
					Context: "cosign",
				},
				Value: &monitor.ShellProgress{
					Reader: r,
					Manual: mon,
				},
			},
		)

		execCmd.Stdout = w
		execCmd.Stderr = w

		// attest the SBOM
		err = execCmd.Run()
		if err != nil {
			mon.SetError(err)
			errs <- fmt.Errorf("unable to attest SBOM: %w", err)
			return
		}

		mon.SetCompleted()
	}()
	return errs
}

func ValidateOutputOptions(app *config.Application) error {
	err := packages.ValidateOutputOptions(app)
	if err != nil {
		return err
	}

	if len(app.Outputs) > 1 {
		return fmt.Errorf("multiple SBOM format is not supported for attest at this time")
	}

	// cannot use table as default output format when using template output
	if slices.Contains(app.Outputs, table.ID.String()) {
		app.Outputs = []string{syftjson.ID.String()}
	}

	return nil
}

func commandExists(cmd string) bool {
	_, err := exec.LookPath(cmd)
	return err == nil
}<|MERGE_RESOLUTION|>--- conflicted
+++ resolved
@@ -37,11 +37,7 @@
 
 	// note: must be a container image
 	userInput := args[0]
-<<<<<<< HEAD
-	si, err := source.ParseUserInput(userInput,
-		source.WithPlatform(app.Platform),
-		source.WithDefaultImageSource(app.DefaultImagePullSource),
-	)
+	si, err := source.ParseInputWithNameVersion(userInput, app.Platform, app.SourceName, app.SourceVersion, app.DefaultImagePullSource)
 	if err != nil {
 		return fmt.Errorf("could not generate source input for packages command: %w", err)
 	}
@@ -49,8 +45,6 @@
 	if si.Scheme != source.ImageScheme {
 		return fmt.Errorf("attestations are only supported for oci images at this time")
 	}
-=======
->>>>>>> 4da3be86
 
 	eventBus := partybus.NewBus()
 	stereoscope.SetBus(eventBus)
@@ -66,12 +60,6 @@
 	)
 }
 
-<<<<<<< HEAD
-func buildSBOM(app *config.Application, si source.Input, writer sbom.Writer, errs chan error) ([]byte, error) {
-	src, cleanup, err := source.NewSource(si, app.Registry.ToOptions(), app.ToSourceOptions()...)
-	if cleanup != nil {
-		defer cleanup()
-=======
 func buildSBOM(app *config.Application, userInput string, errs chan error) (*sbom.SBOM, error) {
 	cfg := source.DetectConfig{
 		DefaultImageSource: app.DefaultImagePullSource,
@@ -111,7 +99,6 @@
 
 	if src != nil {
 		defer src.Close()
->>>>>>> 4da3be86
 	}
 	if err != nil {
 		return nil, fmt.Errorf("failed to construct source from user input %q: %w", userInput, err)

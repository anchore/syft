--- conflicted
+++ resolved
@@ -35,23 +35,7 @@
 		return err
 	}
 
-<<<<<<< HEAD
-	writer, err := options.MakeWriter(app.Outputs, app.File, app.OutputTemplatePath)
-	if err != nil {
-		return fmt.Errorf("unable to write to report destination: %w", err)
-	}
-
-	defer func() {
-		if err := writer.Close(); err != nil {
-			fmt.Printf("unable to close report destination: %+v", err)
-		}
-	}()
-
 	// note: must be a container image
-=======
-	// could be an image or a directory, with or without a scheme
-	// TODO: validate that source is image
->>>>>>> 0d4f1904
 	userInput := args[0]
 
 	eventBus := partybus.NewBus()
@@ -60,11 +44,7 @@
 	subscription := eventBus.Subscribe()
 
 	return eventloop.EventLoop(
-<<<<<<< HEAD
-		execWorker(app, userInput, writer),
-=======
-		execWorker(app, *si),
->>>>>>> 0d4f1904
+		execWorker(app, userInput),
 		eventloop.SetupSignals(),
 		subscription,
 		stereoscope.Cleanup,
@@ -72,8 +52,7 @@
 	)
 }
 
-<<<<<<< HEAD
-func buildSBOM(app *config.Application, userInput string, writer sbom.Writer, errs chan error) ([]byte, error) {
+func buildSBOM(app *config.Application, userInput string, errs chan error) (*sbom.SBOM, error) {
 	cfg := source.DetectConfig{
 		DefaultImageSource: app.DefaultImagePullSource,
 	}
@@ -112,12 +91,6 @@
 
 	if src != nil {
 		defer src.Close()
-=======
-func buildSBOM(app *config.Application, si source.Input, errs chan error) (*sbom.SBOM, error) {
-	src, cleanup, err := source.New(si, app.Registry.ToOptions(), app.Exclusions)
-	if cleanup != nil {
-		defer cleanup()
->>>>>>> 0d4f1904
 	}
 	if err != nil {
 		return nil, fmt.Errorf("failed to construct source from user input %q: %w", userInput, err)
@@ -136,99 +109,18 @@
 }
 
 //nolint:funlen
-<<<<<<< HEAD
-func execWorker(app *config.Application, userInput string, writer sbom.Writer) <-chan error {
-	errs := make(chan error)
-	go func() {
-		defer close(errs)
-		sBytes, err := buildSBOM(app, userInput, writer, errs)
-=======
-func execWorker(app *config.Application, si source.Input) <-chan error {
+func execWorker(app *config.Application, userInput string) <-chan error {
 	errs := make(chan error)
 	go func() {
 		defer close(errs)
 		defer bus.Publish(partybus.Event{Type: event.Exit})
 
-		s, err := buildSBOM(app, si, errs)
->>>>>>> 0d4f1904
+		s, err := buildSBOM(app, userInput, errs)
 		if err != nil {
 			errs <- fmt.Errorf("unable to build SBOM: %w", err)
 			return
 		}
 
-<<<<<<< HEAD
-		// TODO: add multi writer support
-		for _, o := range app.Outputs {
-			f, err := os.CreateTemp("", o)
-			if err != nil {
-				errs <- fmt.Errorf("unable to create temp file: %w", err)
-				return
-			}
-
-			defer f.Close()
-			defer os.Remove(f.Name())
-
-			if _, err := f.Write(sBytes); err != nil {
-				errs <- fmt.Errorf("unable to write SBOM to temp file: %w", err)
-				return
-			}
-
-			// TODO: what other validation here besides binary name?
-			cmd := "cosign"
-			if !commandExists(cmd) {
-				errs <- fmt.Errorf("unable to find cosign in PATH; make sure you have it installed")
-				return
-			}
-
-			// Select Cosign predicate type based on defined output type
-			// As orientation, check: https://github.com/sigstore/cosign/blob/main/pkg/cosign/attestation/attestation.go
-			var predicateType string
-			switch strings.ToLower(o) {
-			case "cyclonedx-json":
-				predicateType = "cyclonedx"
-			case "spdx-tag-value":
-				predicateType = "spdx"
-			case "spdx-json":
-				predicateType = "spdxjson"
-			default:
-				predicateType = "custom"
-			}
-
-			args := []string{"attest", userInput, "--predicate", f.Name(), "--type", predicateType}
-			if app.Attest.Key != "" {
-				args = append(args, "--key", app.Attest.Key)
-			}
-
-			execCmd := exec.Command(cmd, args...)
-			execCmd.Env = os.Environ()
-			if app.Attest.Key != "" {
-				execCmd.Env = append(execCmd.Env, fmt.Sprintf("COSIGN_PASSWORD=%s", app.Attest.Password))
-			} else {
-				// no key provided, use cosign's keyless mode
-				execCmd.Env = append(execCmd.Env, "COSIGN_EXPERIMENTAL=1")
-			}
-
-			// bus adapter for ui to hook into stdout via an os pipe
-			r, w, err := os.Pipe()
-			if err != nil {
-				errs <- fmt.Errorf("unable to create os pipe: %w", err)
-				return
-			}
-			defer w.Close()
-
-			b := &busWriter{r: r, w: w, mon: progress.NewManual(-1)}
-			execCmd.Stdout = b
-			execCmd.Stderr = b
-			defer b.mon.SetCompleted()
-
-			// attest the SBOM
-			err = execCmd.Run()
-			if err != nil {
-				b.mon.SetError(err)
-				errs <- fmt.Errorf("unable to attest SBOM: %w", err)
-				return
-			}
-=======
 		// note: ValidateOutputOptions ensures that there is no more than one output type
 		o := app.Outputs[0]
 
@@ -236,7 +128,6 @@
 		if err != nil {
 			errs <- fmt.Errorf("unable to create temp file: %w", err)
 			return
->>>>>>> 0d4f1904
 		}
 		defer os.Remove(f.Name())
 
@@ -272,7 +163,7 @@
 			predicateType = "custom"
 		}
 
-		args := []string{"attest", si.UserInput, "--predicate", f.Name(), "--type", predicateType}
+		args := []string{"attest", userInput, "--predicate", f.Name(), "--type", predicateType}
 		if app.Attest.Key != "" {
 			args = append(args, "--key", app.Attest.Key)
 		}

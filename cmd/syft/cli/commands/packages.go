--- conflicted
+++ resolved
@@ -195,14 +195,10 @@
 	)
 
 	if err != nil {
-<<<<<<< HEAD
-		return nil, fmt.Errorf("failed to construct source from user input %q: %w", userInput, err)
-=======
 		if userInput == "power-user" {
 			bus.Notify("Note: the 'power-user' command has been removed.")
 		}
-		return fmt.Errorf("failed to construct source from user input %q: %w", userInput, err)
->>>>>>> 5565bdef
+		return nil, fmt.Errorf("failed to construct source from user input %q: %w", userInput, err)
 	}
 
 	return src, nil

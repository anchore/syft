--- conflicted
+++ resolved
@@ -10,11 +10,8 @@
 
 	DepPackagesMustClaimDLL bool `mapstructure:"dep-packages-must-claim-dll" json:"dep-packages-must-claim-dll" yaml:"dep-packages-must-claim-dll"`
 
-<<<<<<< HEAD
-=======
 	PropagateDLLClaimsToParents bool `mapstructure:"propagate-dll-claims-to-parents" json:"propagate-dll-claims-to-parents" yaml:"propagate-dll-claims-to-parents"`
 
->>>>>>> 37c182d5
 	RelaxDLLClaimsWhenBundlingDetected bool `mapstructure:"relax-dll-claims-when-bundling-detected" json:"relax-dll-claims-when-bundling-detected" yaml:"relax-dll-claims-when-bundling-detected"`
 }
 
@@ -23,14 +20,9 @@
 } = (*dotnetConfig)(nil)
 
 func (o *dotnetConfig) DescribeFields(descriptions clio.FieldDescriptionSet) {
-<<<<<<< HEAD
-	descriptions.Add(&o.DepPackagesMustHaveDLL, `only keep dep.json packages which an executable on disk can be found for`)
-	descriptions.Add(&o.DepPackagesMustClaimDLL, `only keep dep.json packages which have a runtime/resource DLL claimed in the deps.json targets section (but not necessarily found on disk)`)
-=======
 	descriptions.Add(&o.DepPackagesMustHaveDLL, `only keep dep.json packages which an executable on disk is found. The package is also included if a DLL is found for any child package, even if the package itself does not have a DLL.`)
 	descriptions.Add(&o.DepPackagesMustClaimDLL, `only keep dep.json packages which have a runtime/resource DLL claimed in the deps.json targets section (but not necessarily found on disk). The package is also included if any child package claims a DLL, even if the package itself does not claim a DLL.`)
 	descriptions.Add(&o.PropagateDLLClaimsToParents, `treat DLL claims or on-disk evidence for child packages as DLL claims or on-disk evidence for any parent package`)
->>>>>>> 37c182d5
 	descriptions.Add(&o.RelaxDLLClaimsWhenBundlingDetected, `show all packages from the deps.json if bundling tooling is present as a dependency (e.g. ILRepack)`)
 }
 
@@ -39,10 +31,7 @@
 	return dotnetConfig{
 		DepPackagesMustHaveDLL:             def.DepPackagesMustHaveDLL,
 		DepPackagesMustClaimDLL:            def.DepPackagesMustClaimDLL,
-<<<<<<< HEAD
-=======
 		PropagateDLLClaimsToParents:        def.PropagateDLLClaimsToParents,
->>>>>>> 37c182d5
 		RelaxDLLClaimsWhenBundlingDetected: def.RelaxDLLClaimsWhenBundlingDetected,
 	}
 }
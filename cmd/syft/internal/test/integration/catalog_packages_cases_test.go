--- conflicted
+++ resolved
@@ -502,7 +502,6 @@
 		},
 	},
 	{
-<<<<<<< HEAD
 		name:        "find homebrew",
 		pkgType:     pkg.HomebrewPkg,
 		pkgLanguage: pkg.Ruby,
@@ -511,12 +510,8 @@
 		},
 	},
 	{
-		name:        "find php pecl package",
-		pkgType:     pkg.PhpPeclPkg,
-=======
 		name:        "find php pear/pecl package",
 		pkgType:     pkg.PhpPearPkg,
->>>>>>> bea57a4f
 		pkgLanguage: pkg.PHP,
 		pkgInfo: map[string]string{
 			"memcached": "3.2.0",

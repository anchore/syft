# For most projects, this workflow file will not need changing; you simply need
# to commit it to your repository.
#
# You may wish to alter this file to override the set of languages analyzed,
# or to provide custom queries or build logic.
name: "CodeQL Security Scan"

on:
  push:
    branches:
      # only run when there are pushes to the main branch (not on PRs)
      - main

  schedule:
    - cron: '0 0 * * 3'

permissions:
  contents: read

jobs:
  analyze:
    name: Analyze
    runs-on: ubuntu-22.04-4core-16gb
    if: github.repository == 'anchore/syft' # only run for main repo
    permissions:
      security-events: write

    strategy:
      fail-fast: false
      matrix:
        # Override automatic language detection by changing the below list
        # Supported options are ['csharp', 'cpp', 'go', 'java', 'javascript', 'python']
        language: ['go', 'python']
        # Learn more...
        # https://docs.github.com/en/github/finding-security-vulnerabilities-and-errors-in-your-code/configuring-code-scanning#overriding-automatic-language-detection

    steps:
    - name: Checkout repository
      uses: actions/checkout@08c6903cd8c0fde910a37f88322edcfb5dd907a8 #v5.0.0
      with:
        persist-credentials: false

    - name: Install Go
      uses: actions/setup-go@44694675825211faa026b3c33043df3e48a5fa00 #v6.0.0
      with:
        go-version-file: go.mod

    # Initializes the CodeQL tools for scanning.
    - name: Initialize CodeQL
<<<<<<< HEAD
      uses: github/codeql-action/init@3599b3baa15b485a2e49ef411a7a4bb2452e7f93 #v3.29.5
=======
      uses: github/codeql-action/init@f443b600d91635bebf5b0d9ebc620189c0d6fba5 #v3.29.5
>>>>>>> 8ffe15c7
      with:
        languages: ${{ matrix.language }}
        # If you wish to specify custom queries, you can do so here or in a config file.
        # By default, queries listed here will override any specified in a config file. 
        # Prefix the list here with "+" to use these queries and those in the config file.
        # queries: ./path/to/local/query, your-org/your-repo/queries@main

    # Autobuild attempts to build any compiled languages  (C/C++, C#, or Java).
    # If this step fails, then you should remove it and run the build manually (see below)
    - name: Autobuild
<<<<<<< HEAD
      uses: github/codeql-action/autobuild@3599b3baa15b485a2e49ef411a7a4bb2452e7f93 #v3.29.5
=======
      uses: github/codeql-action/autobuild@f443b600d91635bebf5b0d9ebc620189c0d6fba5 #v3.29.5
>>>>>>> 8ffe15c7

    # ℹ️ Command-line programs to run using the OS shell.
    # 📚 https://git.io/JvXDl

    # ✏️ If the Autobuild fails above, remove it and uncomment the following three lines
    #    and modify them (or add more) to build your code if your project
    #    uses a compiled language

    #- run: |
    #   make bootstrap
    #   make release

    - name: Perform CodeQL Analysis
<<<<<<< HEAD
      uses: github/codeql-action/analyze@3599b3baa15b485a2e49ef411a7a4bb2452e7f93 #v3.29.5
=======
      uses: github/codeql-action/analyze@f443b600d91635bebf5b0d9ebc620189c0d6fba5 #v3.29.5
>>>>>>> 8ffe15c7
<|MERGE_RESOLUTION|>--- conflicted
+++ resolved
@@ -47,11 +47,7 @@
 
     # Initializes the CodeQL tools for scanning.
     - name: Initialize CodeQL
-<<<<<<< HEAD
-      uses: github/codeql-action/init@3599b3baa15b485a2e49ef411a7a4bb2452e7f93 #v3.29.5
-=======
       uses: github/codeql-action/init@f443b600d91635bebf5b0d9ebc620189c0d6fba5 #v3.29.5
->>>>>>> 8ffe15c7
       with:
         languages: ${{ matrix.language }}
         # If you wish to specify custom queries, you can do so here or in a config file.
@@ -62,11 +58,7 @@
     # Autobuild attempts to build any compiled languages  (C/C++, C#, or Java).
     # If this step fails, then you should remove it and run the build manually (see below)
     - name: Autobuild
-<<<<<<< HEAD
-      uses: github/codeql-action/autobuild@3599b3baa15b485a2e49ef411a7a4bb2452e7f93 #v3.29.5
-=======
       uses: github/codeql-action/autobuild@f443b600d91635bebf5b0d9ebc620189c0d6fba5 #v3.29.5
->>>>>>> 8ffe15c7
 
     # ℹ️ Command-line programs to run using the OS shell.
     # 📚 https://git.io/JvXDl
@@ -80,8 +72,4 @@
     #   make release
 
     - name: Perform CodeQL Analysis
-<<<<<<< HEAD
-      uses: github/codeql-action/analyze@3599b3baa15b485a2e49ef411a7a4bb2452e7f93 #v3.29.5
-=======
-      uses: github/codeql-action/analyze@f443b600d91635bebf5b0d9ebc620189c0d6fba5 #v3.29.5
->>>>>>> 8ffe15c7
+      uses: github/codeql-action/analyze@f443b600d91635bebf5b0d9ebc620189c0d6fba5 #v3.29.5
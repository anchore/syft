name: "Validations"

concurrency:
  group: ${{ github.workflow }}-${{ github.event.pull_request.number || github.ref }}
  cancel-in-progress: true

on:
  workflow_dispatch:
  pull_request:
  push:
    branches:
      - main

permissions:
  contents: read

jobs:
  Static-Analysis:
    # Note: changing this job name requires making the same update in the .github/workflows/release.yaml pipeline
    name: "Static analysis"
    # Runner definition: repo(anchore/workflows)/.github/runs-on.yml
    runs-on: runs-on=${{ github.run_id }}/runner=small
    steps:
      - uses: actions/checkout@8e8c483db84b4bee98b60c0593521ed34d9990e8 #v6.0.1
        with:
          persist-credentials: false

      - name: Bootstrap environment
        uses: ./.github/actions/bootstrap

      - name: Run static analysis
        run: make static-analysis

  Unit-Test:
    # Note: changing this job name requires making the same update in the .github/workflows/release.yaml pipeline
    name: "Unit tests"
    # we need more storage than what's on the default runner
    # Runner definition: repo(anchore/workflows)/.github/runs-on.yml
    runs-on: runs-on=${{ github.run_id }}/runner=medium
    steps:
      - uses: actions/checkout@8e8c483db84b4bee98b60c0593521ed34d9990e8 #v6.0.1
        with:
          persist-credentials: false

      - name: Bootstrap environment
        uses: ./.github/actions/bootstrap
        with:
          download-test-fixture-cache: true

      - name: Run unit tests
        run: make unit

  Integration-Test:
    # Note: changing this job name requires making the same update in the .github/workflows/release.yaml pipeline
    name: "Integration tests"
    # Runner definition: repo(anchore/workflows)/.github/runs-on.yml
    runs-on: runs-on=${{ github.run_id }}/runner=medium
    steps:
      - uses: actions/checkout@8e8c483db84b4bee98b60c0593521ed34d9990e8 #v6.0.1
        with:
          persist-credentials: false

      - name: Bootstrap environment
        uses: ./.github/actions/bootstrap
        with:
          download-test-fixture-cache: true

      - name: Validate syft output against the CycloneDX schema
        run: make validate-cyclonedx-schema

      - name: Run integration tests
        run: make integration

  Build-Snapshot-Artifacts:
    name: "Build snapshot artifacts"
    # Runner definition: repo(anchore/workflows)/.github/runs-on.yml
    runs-on: runs-on=${{ github.run_id }}/runner=build
    steps:
<<<<<<< HEAD
      # required for magic-cache from runs-on to function with artifact upload/download (see https://runs-on.com/caching/magic-cache/#actionsupload-artifact-compatibility)
      - uses: runs-on/action@v2

      - uses: actions/checkout@08c6903cd8c0fde910a37f88322edcfb5dd907a8 #v5.0.0
=======
      - uses: actions/checkout@8e8c483db84b4bee98b60c0593521ed34d9990e8 #v6.0.1
>>>>>>> c79a57b6
        with:
          persist-credentials: false

      - name: Bootstrap environment
        uses: ./.github/actions/bootstrap
        with:
          bootstrap-apt-packages: ""

      - name: Build snapshot artifacts
        run: make snapshot

      - name: Smoke test snapshot build
        run: make snapshot-smoke-test

      - name: Upload snapshot artifacts
<<<<<<< HEAD
        uses: actions/upload-artifact@b4b15b8c7c6ac21ea08fcf65892d2ee8f75cf882 #v6.0.0
        with:
          name: snapshot
          path: snapshot/
          retention-days: 30
=======
        uses: actions/cache/save@9255dc7a253b0ccc959486e2bca901246202afeb #v5.0.1
        with:
          # we need to preserve the snapshot data itself as well as the task data that confirms if the
          # snapshot build is stale or not. Otherwise the downstream jobs will attempt to rebuild the snapshot
          # even though it already exists.
          path: |
            snapshot
            .task
          key: snapshot-build-${{ github.run_id }}


  Upload-Snapshot-Artifacts:
    # Note: changing this job name requires making the same update in the .github/workflows/release.yaml pipeline
    name: "Upload snapshot artifacts"
    needs: [Build-Snapshot-Artifacts]
    runs-on: ubuntu-24.04
    steps:
      - uses: actions/checkout@8e8c483db84b4bee98b60c0593521ed34d9990e8 #v6.0.1
        with:
          persist-credentials: false

      - name: Bootstrap environment
        uses: ./.github/actions/bootstrap
        with:
          download-test-fixture-cache: true

      - name: Download snapshot build
        id: snapshot-cache
        uses: actions/cache/restore@9255dc7a253b0ccc959486e2bca901246202afeb #v5.0.1
        with:
          path: |
            snapshot
            .task
          fail-on-cache-miss: true
          key: snapshot-build-${{ github.run_id }}

      # workaround for https://github.com/actions/cache/issues/1265
      - name: (cache-miss) Snapshot build missing
        if: steps.snapshot-cache.outputs.cache-hit != 'true'
        run: echo "unable to download snapshots from previous job" && false

      - run: npm install @actions/artifact@2.2.2

      - uses: actions/github-script@v8
        with:
          script: |
            const { readdirSync } = require('fs')
            const { DefaultArtifactClient } = require('@actions/artifact')
            const artifact = new DefaultArtifactClient()
            const ls = d => readdirSync(d, { withFileTypes: true })
            const baseDir = "./snapshot"
            const dirs = ls(baseDir).filter(f => f.isDirectory()).map(f => f.name)
            const uploads = []
            for (const dir of dirs) {
              // uploadArtifact returns Promise<{id, size}>
              uploads.push(artifact.uploadArtifact(
                // name of the archive:
                `${dir}`,
                // array of all files to include:
                ls(`${baseDir}/${dir}`).map(f => `${baseDir}/${dir}/${f.name}`),
                // base directory to trim from entries:
                `${baseDir}/${dir}`,
                { retentionDays: 30 }
              ))
            }
            // wait for all uploads to finish
            Promise.all(uploads)
>>>>>>> c79a57b6

  Acceptance-Linux:
    # Note: changing this job name requires making the same update in the .github/workflows/release.yaml pipeline
    name: "Acceptance tests (Linux)"
    needs: [Build-Snapshot-Artifacts]
    # Runner definition: repo(anchore/workflows)/.github/runs-on.yml
    runs-on: runs-on=${{ github.run_id }}/runner=medium
    steps:
<<<<<<< HEAD
      # required for magic-cache from runs-on to function with artifact upload/download (see https://runs-on.com/caching/magic-cache/#actionsupload-artifact-compatibility)
      - uses: runs-on/action@v2

      - uses: actions/checkout@08c6903cd8c0fde910a37f88322edcfb5dd907a8 #v5.0.0
=======
      - uses: actions/checkout@8e8c483db84b4bee98b60c0593521ed34d9990e8 #v6.0.1
>>>>>>> c79a57b6
        with:
          persist-credentials: false

      - name: Bootstrap environment
        uses: ./.github/actions/bootstrap
        with:
          download-test-fixture-cache: true

<<<<<<< HEAD
      - name: Download snapshot artifacts
        uses: actions/download-artifact@018cc2cf5baa6db3ef3c5f8a56943fffe632ef53 #v6.0.0
=======
      - name: Download snapshot build
        id: snapshot-cache
        uses: actions/cache/restore@9255dc7a253b0ccc959486e2bca901246202afeb #v5.0.1
>>>>>>> c79a57b6
        with:
          name: snapshot
          path: snapshot

      - name: Restore binary permissions
        run: chmod +x snapshot/*/syft snapshot/*/*.exe 2>/dev/null || true

      - name: Run comparison tests (Linux)
        run: make compare-linux

      - name: Load test image cache
        if: steps.install-test-image-cache.outputs.cache-hit == 'true'
        run: make install-test-cache-load

      - name: Run install.sh tests (Linux)
        run: make install-test

      - name: (cache-miss) Create test image cache
        if: steps.install-test-image-cache.outputs.cache-hit != 'true'
        run: make install-test-cache-save

  Acceptance-Mac:
    # Note: changing this job name requires making the same update in the .github/workflows/release.yaml pipeline
    name: "Acceptance tests (Mac)"
    needs: [Build-Snapshot-Artifacts]
    # note: macos runners aren't supported yet for runs-on managed runners.
    runs-on: macos-latest
    steps:
      - name: Install Cosign
        uses: sigstore/cosign-installer@faadad0cce49287aee09b3a48701e75088a2c6ad # v4.0.0

      - uses: actions/checkout@8e8c483db84b4bee98b60c0593521ed34d9990e8 #v6.0.1
        with:
          persist-credentials: false

      - name: Bootstrap environment
        uses: ./.github/actions/bootstrap
        with:
          bootstrap-apt-packages: ""
          go-dependencies: false
          download-test-fixture-cache: true

<<<<<<< HEAD
      - name: Download snapshot artifacts
        uses: actions/download-artifact@018cc2cf5baa6db3ef3c5f8a56943fffe632ef53 #v6.0.0
=======
      - name: Download snapshot build
        id: snapshot-cache
        uses: actions/cache/restore@9255dc7a253b0ccc959486e2bca901246202afeb #v5.0.1
>>>>>>> c79a57b6
        with:
          name: snapshot
          path: snapshot

      - name: Restore binary permissions
        run: chmod +x snapshot/*/syft 2>/dev/null || true

      - name: Run comparison tests (Mac)
        run: make compare-mac

      - name: Run install.sh tests (Mac)
        run: make install-test-ci-mac

  Cli-Linux:
    # Note: changing this job name requires making the same update in the .github/workflows/release.yaml pipeline
    name: "CLI tests (Linux)"
    needs: [Build-Snapshot-Artifacts]
    # Runner definition: repo(anchore/workflows)/.github/runs-on.yml
    runs-on: runs-on=${{ github.run_id }}/runner=medium
    steps:
<<<<<<< HEAD
      # required for magic-cache from runs-on to function with artifact upload/download (see https://runs-on.com/caching/magic-cache/#actionsupload-artifact-compatibility)
      - uses: runs-on/action@v2

      - uses: actions/checkout@08c6903cd8c0fde910a37f88322edcfb5dd907a8 #v5.0.0
=======
      - uses: actions/checkout@8e8c483db84b4bee98b60c0593521ed34d9990e8 #v6.0.1
>>>>>>> c79a57b6
        with:
          persist-credentials: false

      - name: Bootstrap environment
        uses: ./.github/actions/bootstrap
        with:
          download-test-fixture-cache: true

<<<<<<< HEAD
      - name: Download snapshot artifacts
        uses: actions/download-artifact@018cc2cf5baa6db3ef3c5f8a56943fffe632ef53 #v6.0.0
=======
      - name: Download snapshot build
        id: snapshot-cache
        uses: actions/cache/restore@9255dc7a253b0ccc959486e2bca901246202afeb #v5.0.1
>>>>>>> c79a57b6
        with:
          name: snapshot
          path: snapshot

      - name: Restore binary permissions
        run: chmod +x snapshot/*/syft snapshot/*/*.exe 2>/dev/null || true

      - name: Run CLI Tests (Linux)
<<<<<<< HEAD
        run: make cli
=======
        run: make cli


  Cleanup-Cache:
    name: "Cleanup snapshot cache"
    if: github.event.pull_request.head.repo.full_name == github.repository
    runs-on: ubuntu-24.04
    permissions:
      actions: write
    needs:
      - Acceptance-Linux
      - Acceptance-Mac
      - Cli-Linux
      - Upload-Snapshot-Artifacts
    steps:
      - uses: actions/checkout@8e8c483db84b4bee98b60c0593521ed34d9990e8 #v6.0.1
        with:
          persist-credentials: false

      - name: Delete snapshot cache
        run: gh cache delete "snapshot-build-${{ github.run_id }}"
        env:
          GH_TOKEN: ${{ github.token }}
>>>>>>> c79a57b6
<|MERGE_RESOLUTION|>--- conflicted
+++ resolved
@@ -76,14 +76,10 @@
     # Runner definition: repo(anchore/workflows)/.github/runs-on.yml
     runs-on: runs-on=${{ github.run_id }}/runner=build
     steps:
-<<<<<<< HEAD
       # required for magic-cache from runs-on to function with artifact upload/download (see https://runs-on.com/caching/magic-cache/#actionsupload-artifact-compatibility)
       - uses: runs-on/action@v2
 
-      - uses: actions/checkout@08c6903cd8c0fde910a37f88322edcfb5dd907a8 #v5.0.0
-=======
-      - uses: actions/checkout@8e8c483db84b4bee98b60c0593521ed34d9990e8 #v6.0.1
->>>>>>> c79a57b6
+      - uses: actions/checkout@8e8c483db84b4bee98b60c0593521ed34d9990e8 #v6.0.1
         with:
           persist-credentials: false
 
@@ -99,81 +95,11 @@
         run: make snapshot-smoke-test
 
       - name: Upload snapshot artifacts
-<<<<<<< HEAD
         uses: actions/upload-artifact@b4b15b8c7c6ac21ea08fcf65892d2ee8f75cf882 #v6.0.0
         with:
           name: snapshot
           path: snapshot/
           retention-days: 30
-=======
-        uses: actions/cache/save@9255dc7a253b0ccc959486e2bca901246202afeb #v5.0.1
-        with:
-          # we need to preserve the snapshot data itself as well as the task data that confirms if the
-          # snapshot build is stale or not. Otherwise the downstream jobs will attempt to rebuild the snapshot
-          # even though it already exists.
-          path: |
-            snapshot
-            .task
-          key: snapshot-build-${{ github.run_id }}
-
-
-  Upload-Snapshot-Artifacts:
-    # Note: changing this job name requires making the same update in the .github/workflows/release.yaml pipeline
-    name: "Upload snapshot artifacts"
-    needs: [Build-Snapshot-Artifacts]
-    runs-on: ubuntu-24.04
-    steps:
-      - uses: actions/checkout@8e8c483db84b4bee98b60c0593521ed34d9990e8 #v6.0.1
-        with:
-          persist-credentials: false
-
-      - name: Bootstrap environment
-        uses: ./.github/actions/bootstrap
-        with:
-          download-test-fixture-cache: true
-
-      - name: Download snapshot build
-        id: snapshot-cache
-        uses: actions/cache/restore@9255dc7a253b0ccc959486e2bca901246202afeb #v5.0.1
-        with:
-          path: |
-            snapshot
-            .task
-          fail-on-cache-miss: true
-          key: snapshot-build-${{ github.run_id }}
-
-      # workaround for https://github.com/actions/cache/issues/1265
-      - name: (cache-miss) Snapshot build missing
-        if: steps.snapshot-cache.outputs.cache-hit != 'true'
-        run: echo "unable to download snapshots from previous job" && false
-
-      - run: npm install @actions/artifact@2.2.2
-
-      - uses: actions/github-script@v8
-        with:
-          script: |
-            const { readdirSync } = require('fs')
-            const { DefaultArtifactClient } = require('@actions/artifact')
-            const artifact = new DefaultArtifactClient()
-            const ls = d => readdirSync(d, { withFileTypes: true })
-            const baseDir = "./snapshot"
-            const dirs = ls(baseDir).filter(f => f.isDirectory()).map(f => f.name)
-            const uploads = []
-            for (const dir of dirs) {
-              // uploadArtifact returns Promise<{id, size}>
-              uploads.push(artifact.uploadArtifact(
-                // name of the archive:
-                `${dir}`,
-                // array of all files to include:
-                ls(`${baseDir}/${dir}`).map(f => `${baseDir}/${dir}/${f.name}`),
-                // base directory to trim from entries:
-                `${baseDir}/${dir}`,
-                { retentionDays: 30 }
-              ))
-            }
-            // wait for all uploads to finish
-            Promise.all(uploads)
->>>>>>> c79a57b6
 
   Acceptance-Linux:
     # Note: changing this job name requires making the same update in the .github/workflows/release.yaml pipeline
@@ -182,30 +108,20 @@
     # Runner definition: repo(anchore/workflows)/.github/runs-on.yml
     runs-on: runs-on=${{ github.run_id }}/runner=medium
     steps:
-<<<<<<< HEAD
       # required for magic-cache from runs-on to function with artifact upload/download (see https://runs-on.com/caching/magic-cache/#actionsupload-artifact-compatibility)
       - uses: runs-on/action@v2
 
-      - uses: actions/checkout@08c6903cd8c0fde910a37f88322edcfb5dd907a8 #v5.0.0
-=======
-      - uses: actions/checkout@8e8c483db84b4bee98b60c0593521ed34d9990e8 #v6.0.1
->>>>>>> c79a57b6
-        with:
-          persist-credentials: false
-
-      - name: Bootstrap environment
-        uses: ./.github/actions/bootstrap
-        with:
-          download-test-fixture-cache: true
-
-<<<<<<< HEAD
+      - uses: actions/checkout@8e8c483db84b4bee98b60c0593521ed34d9990e8 #v6.0.1
+        with:
+          persist-credentials: false
+
+      - name: Bootstrap environment
+        uses: ./.github/actions/bootstrap
+        with:
+          download-test-fixture-cache: true
+
       - name: Download snapshot artifacts
         uses: actions/download-artifact@018cc2cf5baa6db3ef3c5f8a56943fffe632ef53 #v6.0.0
-=======
-      - name: Download snapshot build
-        id: snapshot-cache
-        uses: actions/cache/restore@9255dc7a253b0ccc959486e2bca901246202afeb #v5.0.1
->>>>>>> c79a57b6
         with:
           name: snapshot
           path: snapshot
@@ -248,14 +164,8 @@
           go-dependencies: false
           download-test-fixture-cache: true
 
-<<<<<<< HEAD
       - name: Download snapshot artifacts
         uses: actions/download-artifact@018cc2cf5baa6db3ef3c5f8a56943fffe632ef53 #v6.0.0
-=======
-      - name: Download snapshot build
-        id: snapshot-cache
-        uses: actions/cache/restore@9255dc7a253b0ccc959486e2bca901246202afeb #v5.0.1
->>>>>>> c79a57b6
         with:
           name: snapshot
           path: snapshot
@@ -276,30 +186,20 @@
     # Runner definition: repo(anchore/workflows)/.github/runs-on.yml
     runs-on: runs-on=${{ github.run_id }}/runner=medium
     steps:
-<<<<<<< HEAD
       # required for magic-cache from runs-on to function with artifact upload/download (see https://runs-on.com/caching/magic-cache/#actionsupload-artifact-compatibility)
       - uses: runs-on/action@v2
 
-      - uses: actions/checkout@08c6903cd8c0fde910a37f88322edcfb5dd907a8 #v5.0.0
-=======
-      - uses: actions/checkout@8e8c483db84b4bee98b60c0593521ed34d9990e8 #v6.0.1
->>>>>>> c79a57b6
-        with:
-          persist-credentials: false
-
-      - name: Bootstrap environment
-        uses: ./.github/actions/bootstrap
-        with:
-          download-test-fixture-cache: true
-
-<<<<<<< HEAD
+      - uses: actions/checkout@8e8c483db84b4bee98b60c0593521ed34d9990e8 #v6.0.1
+        with:
+          persist-credentials: false
+
+      - name: Bootstrap environment
+        uses: ./.github/actions/bootstrap
+        with:
+          download-test-fixture-cache: true
+
       - name: Download snapshot artifacts
         uses: actions/download-artifact@018cc2cf5baa6db3ef3c5f8a56943fffe632ef53 #v6.0.0
-=======
-      - name: Download snapshot build
-        id: snapshot-cache
-        uses: actions/cache/restore@9255dc7a253b0ccc959486e2bca901246202afeb #v5.0.1
->>>>>>> c79a57b6
         with:
           name: snapshot
           path: snapshot
@@ -308,30 +208,4 @@
         run: chmod +x snapshot/*/syft snapshot/*/*.exe 2>/dev/null || true
 
       - name: Run CLI Tests (Linux)
-<<<<<<< HEAD
-        run: make cli
-=======
-        run: make cli
-
-
-  Cleanup-Cache:
-    name: "Cleanup snapshot cache"
-    if: github.event.pull_request.head.repo.full_name == github.repository
-    runs-on: ubuntu-24.04
-    permissions:
-      actions: write
-    needs:
-      - Acceptance-Linux
-      - Acceptance-Mac
-      - Cli-Linux
-      - Upload-Snapshot-Artifacts
-    steps:
-      - uses: actions/checkout@8e8c483db84b4bee98b60c0593521ed34d9990e8 #v6.0.1
-        with:
-          persist-credentials: false
-
-      - name: Delete snapshot cache
-        run: gh cache delete "snapshot-build-${{ github.run_id }}"
-        env:
-          GH_TOKEN: ${{ github.token }}
->>>>>>> c79a57b6
+        run: make cli
{
  "$schema": "https://json-schema.org/draft/2020-12/schema",
<<<<<<< HEAD
  "$id": "anchore.io/schema/syft/json/16.0.27/document",
=======
  "$id": "anchore.io/schema/syft/json/16.0.26/document",
>>>>>>> 4999de41
  "$ref": "#/$defs/Document",
  "$defs": {
    "AlpmDbEntry": {
      "properties": {
        "basepackage": {
          "type": "string"
        },
        "package": {
          "type": "string"
        },
        "version": {
          "type": "string"
        },
        "description": {
          "type": "string"
        },
        "architecture": {
          "type": "string"
        },
        "size": {
          "type": "integer"
        },
        "packager": {
          "type": "string"
        },
        "url": {
          "type": "string"
        },
        "validation": {
          "type": "string"
        },
        "reason": {
          "type": "integer"
        },
        "files": {
          "items": {
            "$ref": "#/$defs/AlpmFileRecord"
          },
          "type": "array"
        },
        "backup": {
          "items": {
            "$ref": "#/$defs/AlpmFileRecord"
          },
          "type": "array"
        },
        "provides": {
          "items": {
            "type": "string"
          },
          "type": "array"
        },
        "depends": {
          "items": {
            "type": "string"
          },
          "type": "array"
        }
      },
      "type": "object",
      "required": [
        "basepackage",
        "package",
        "version",
        "description",
        "architecture",
        "size",
        "packager",
        "url",
        "validation",
        "reason",
        "files",
        "backup"
      ]
    },
    "AlpmFileRecord": {
      "properties": {
        "path": {
          "type": "string"
        },
        "type": {
          "type": "string"
        },
        "uid": {
          "type": "string"
        },
        "gid": {
          "type": "string"
        },
        "time": {
          "type": "string",
          "format": "date-time"
        },
        "size": {
          "type": "string"
        },
        "link": {
          "type": "string"
        },
        "digest": {
          "items": {
            "$ref": "#/$defs/Digest"
          },
          "type": "array"
        }
      },
      "type": "object"
    },
    "ApkDbEntry": {
      "properties": {
        "package": {
          "type": "string"
        },
        "originPackage": {
          "type": "string"
        },
        "maintainer": {
          "type": "string"
        },
        "version": {
          "type": "string"
        },
        "architecture": {
          "type": "string"
        },
        "url": {
          "type": "string"
        },
        "description": {
          "type": "string"
        },
        "size": {
          "type": "integer"
        },
        "installedSize": {
          "type": "integer"
        },
        "pullDependencies": {
          "items": {
            "type": "string"
          },
          "type": "array"
        },
        "provides": {
          "items": {
            "type": "string"
          },
          "type": "array"
        },
        "pullChecksum": {
          "type": "string"
        },
        "gitCommitOfApkPort": {
          "type": "string"
        },
        "files": {
          "items": {
            "$ref": "#/$defs/ApkFileRecord"
          },
          "type": "array"
        }
      },
      "type": "object",
      "required": [
        "package",
        "originPackage",
        "maintainer",
        "version",
        "architecture",
        "url",
        "description",
        "size",
        "installedSize",
        "pullDependencies",
        "provides",
        "pullChecksum",
        "gitCommitOfApkPort",
        "files"
      ]
    },
    "ApkFileRecord": {
      "properties": {
        "path": {
          "type": "string"
        },
        "ownerUid": {
          "type": "string"
        },
        "ownerGid": {
          "type": "string"
        },
        "permissions": {
          "type": "string"
        },
        "digest": {
          "$ref": "#/$defs/Digest"
        }
      },
      "type": "object",
      "required": [
        "path"
      ]
    },
    "BinarySignature": {
      "properties": {
        "matches": {
          "items": {
            "$ref": "#/$defs/ClassifierMatch"
          },
          "type": "array"
        }
      },
      "type": "object",
      "required": [
        "matches"
      ]
    },
    "BitnamiSbomEntry": {
      "properties": {
        "name": {
          "type": "string"
        },
        "arch": {
          "type": "string"
        },
        "distro": {
          "type": "string"
        },
        "revision": {
          "type": "string"
        },
        "version": {
          "type": "string"
        },
        "path": {
          "type": "string"
        },
        "files": {
          "items": {
            "type": "string"
          },
          "type": "array"
        }
      },
      "type": "object",
      "required": [
        "name",
        "arch",
        "distro",
        "revision",
        "version",
        "path",
        "files"
      ]
    },
    "CConanFileEntry": {
      "properties": {
        "ref": {
          "type": "string"
        }
      },
      "type": "object",
      "required": [
        "ref"
      ]
    },
    "CConanInfoEntry": {
      "properties": {
        "ref": {
          "type": "string"
        },
        "package_id": {
          "type": "string"
        }
      },
      "type": "object",
      "required": [
        "ref"
      ]
    },
    "CConanLockEntry": {
      "properties": {
        "ref": {
          "type": "string"
        },
        "package_id": {
          "type": "string"
        },
        "prev": {
          "type": "string"
        },
        "requires": {
          "items": {
            "type": "string"
          },
          "type": "array"
        },
        "build_requires": {
          "items": {
            "type": "string"
          },
          "type": "array"
        },
        "py_requires": {
          "items": {
            "type": "string"
          },
          "type": "array"
        },
        "options": {
          "$ref": "#/$defs/KeyValues"
        },
        "path": {
          "type": "string"
        },
        "context": {
          "type": "string"
        }
      },
      "type": "object",
      "required": [
        "ref"
      ]
    },
    "CConanLockV2Entry": {
      "properties": {
        "ref": {
          "type": "string"
        },
        "packageID": {
          "type": "string"
        },
        "username": {
          "type": "string"
        },
        "channel": {
          "type": "string"
        },
        "recipeRevision": {
          "type": "string"
        },
        "packageRevision": {
          "type": "string"
        },
        "timestamp": {
          "type": "string"
        }
      },
      "type": "object",
      "required": [
        "ref"
      ]
    },
    "CPE": {
      "properties": {
        "cpe": {
          "type": "string"
        },
        "source": {
          "type": "string"
        }
      },
      "type": "object",
      "required": [
        "cpe"
      ]
    },
    "ClassifierMatch": {
      "properties": {
        "classifier": {
          "type": "string"
        },
        "location": {
          "$ref": "#/$defs/Location"
        }
      },
      "type": "object",
      "required": [
        "classifier",
        "location"
      ]
    },
    "CocoaPodfileLockEntry": {
      "properties": {
        "checksum": {
          "type": "string"
        }
      },
      "type": "object",
      "required": [
        "checksum"
      ]
    },
    "Coordinates": {
      "properties": {
        "path": {
          "type": "string"
        },
        "layerID": {
          "type": "string"
        }
      },
      "type": "object",
      "required": [
        "path"
      ]
    },
    "DartPubspecLockEntry": {
      "properties": {
        "name": {
          "type": "string"
        },
        "version": {
          "type": "string"
        },
        "hosted_url": {
          "type": "string"
        },
        "vcs_url": {
          "type": "string"
        }
      },
      "type": "object",
      "required": [
        "name",
        "version"
      ]
    },
    "Descriptor": {
      "properties": {
        "name": {
          "type": "string"
        },
        "version": {
          "type": "string"
        },
        "configuration": true
      },
      "type": "object",
      "required": [
        "name",
        "version"
      ]
    },
    "Digest": {
      "properties": {
        "algorithm": {
          "type": "string"
        },
        "value": {
          "type": "string"
        }
      },
      "type": "object",
      "required": [
        "algorithm",
        "value"
      ]
    },
    "Document": {
      "properties": {
        "artifacts": {
          "items": {
            "$ref": "#/$defs/Package"
          },
          "type": "array"
        },
        "artifactRelationships": {
          "items": {
            "$ref": "#/$defs/Relationship"
          },
          "type": "array"
        },
        "files": {
          "items": {
            "$ref": "#/$defs/File"
          },
          "type": "array"
        },
        "source": {
          "$ref": "#/$defs/Source"
        },
        "distro": {
          "$ref": "#/$defs/LinuxRelease"
        },
        "descriptor": {
          "$ref": "#/$defs/Descriptor"
        },
        "schema": {
          "$ref": "#/$defs/Schema"
        }
      },
      "type": "object",
      "required": [
        "artifacts",
        "artifactRelationships",
        "source",
        "distro",
        "descriptor",
        "schema"
      ]
    },
    "DotnetDepsEntry": {
      "properties": {
        "name": {
          "type": "string"
        },
        "version": {
          "type": "string"
        },
        "path": {
          "type": "string"
        },
        "sha512": {
          "type": "string"
        },
        "hashPath": {
          "type": "string"
        },
        "executables": {
          "patternProperties": {
            ".*": {
              "$ref": "#/$defs/DotnetPortableExecutableEntry"
            }
          },
          "type": "object"
        }
      },
      "type": "object",
      "required": [
        "name",
        "version",
        "path",
        "sha512",
        "hashPath"
      ]
    },
    "DotnetPackagesLockEntry": {
      "properties": {
        "name": {
          "type": "string"
        },
        "version": {
          "type": "string"
        },
        "contentHash": {
          "type": "string"
        },
        "type": {
          "type": "string"
        }
      },
      "type": "object",
      "required": [
        "name",
        "version",
        "contentHash",
        "type"
      ]
    },
    "DotnetPortableExecutableEntry": {
      "properties": {
        "assemblyVersion": {
          "type": "string"
        },
        "legalCopyright": {
          "type": "string"
        },
        "comments": {
          "type": "string"
        },
        "internalName": {
          "type": "string"
        },
        "companyName": {
          "type": "string"
        },
        "productName": {
          "type": "string"
        },
        "productVersion": {
          "type": "string"
        }
      },
      "type": "object",
      "required": [
        "assemblyVersion",
        "legalCopyright",
        "companyName",
        "productName",
        "productVersion"
      ]
    },
    "DpkgArchiveEntry": {
      "properties": {
        "package": {
          "type": "string"
        },
        "source": {
          "type": "string"
        },
        "version": {
          "type": "string"
        },
        "sourceVersion": {
          "type": "string"
        },
        "architecture": {
          "type": "string"
        },
        "maintainer": {
          "type": "string"
        },
        "installedSize": {
          "type": "integer"
        },
        "provides": {
          "items": {
            "type": "string"
          },
          "type": "array"
        },
        "depends": {
          "items": {
            "type": "string"
          },
          "type": "array"
        },
        "preDepends": {
          "items": {
            "type": "string"
          },
          "type": "array"
        },
        "files": {
          "items": {
            "$ref": "#/$defs/DpkgFileRecord"
          },
          "type": "array"
        }
      },
      "type": "object",
      "required": [
        "package",
        "source",
        "version",
        "sourceVersion",
        "architecture",
        "maintainer",
        "installedSize",
        "files"
      ]
    },
    "DpkgDbEntry": {
      "properties": {
        "package": {
          "type": "string"
        },
        "source": {
          "type": "string"
        },
        "version": {
          "type": "string"
        },
        "sourceVersion": {
          "type": "string"
        },
        "architecture": {
          "type": "string"
        },
        "maintainer": {
          "type": "string"
        },
        "installedSize": {
          "type": "integer"
        },
        "provides": {
          "items": {
            "type": "string"
          },
          "type": "array"
        },
        "depends": {
          "items": {
            "type": "string"
          },
          "type": "array"
        },
        "preDepends": {
          "items": {
            "type": "string"
          },
          "type": "array"
        },
        "files": {
          "items": {
            "$ref": "#/$defs/DpkgFileRecord"
          },
          "type": "array"
        }
      },
      "type": "object",
      "required": [
        "package",
        "source",
        "version",
        "sourceVersion",
        "architecture",
        "maintainer",
        "installedSize",
        "files"
      ]
    },
    "DpkgFileRecord": {
      "properties": {
        "path": {
          "type": "string"
        },
        "digest": {
          "$ref": "#/$defs/Digest"
        },
        "isConfigFile": {
          "type": "boolean"
        }
      },
      "type": "object",
      "required": [
        "path",
        "isConfigFile"
      ]
    },
    "ELFSecurityFeatures": {
      "properties": {
        "symbolTableStripped": {
          "type": "boolean"
        },
        "stackCanary": {
          "type": "boolean"
        },
        "nx": {
          "type": "boolean"
        },
        "relRO": {
          "type": "string"
        },
        "pie": {
          "type": "boolean"
        },
        "dso": {
          "type": "boolean"
        },
        "safeStack": {
          "type": "boolean"
        },
        "cfi": {
          "type": "boolean"
        },
        "fortify": {
          "type": "boolean"
        }
      },
      "type": "object",
      "required": [
        "symbolTableStripped",
        "nx",
        "relRO",
        "pie",
        "dso"
      ]
    },
    "ElfBinaryPackageNoteJsonPayload": {
      "properties": {
        "type": {
          "type": "string"
        },
        "architecture": {
          "type": "string"
        },
        "osCPE": {
          "type": "string"
        },
        "os": {
          "type": "string"
        },
        "osVersion": {
          "type": "string"
        },
        "system": {
          "type": "string"
        },
        "vendor": {
          "type": "string"
        },
        "sourceRepo": {
          "type": "string"
        },
        "commit": {
          "type": "string"
        }
      },
      "type": "object"
    },
    "ElixirMixLockEntry": {
      "properties": {
        "name": {
          "type": "string"
        },
        "version": {
          "type": "string"
        },
        "pkgHash": {
          "type": "string"
        },
        "pkgHashExt": {
          "type": "string"
        }
      },
      "type": "object",
      "required": [
        "name",
        "version",
        "pkgHash",
        "pkgHashExt"
      ]
    },
    "ErlangRebarLockEntry": {
      "properties": {
        "name": {
          "type": "string"
        },
        "version": {
          "type": "string"
        },
        "pkgHash": {
          "type": "string"
        },
        "pkgHashExt": {
          "type": "string"
        }
      },
      "type": "object",
      "required": [
        "name",
        "version",
        "pkgHash",
        "pkgHashExt"
      ]
    },
    "Executable": {
      "properties": {
        "format": {
          "type": "string"
        },
        "hasExports": {
          "type": "boolean"
        },
        "hasEntrypoint": {
          "type": "boolean"
        },
        "importedLibraries": {
          "items": {
            "type": "string"
          },
          "type": "array"
        },
        "elfSecurityFeatures": {
          "$ref": "#/$defs/ELFSecurityFeatures"
        }
      },
      "type": "object",
      "required": [
        "format",
        "hasExports",
        "hasEntrypoint",
        "importedLibraries"
      ]
    },
    "File": {
      "properties": {
        "id": {
          "type": "string"
        },
        "location": {
          "$ref": "#/$defs/Coordinates"
        },
        "metadata": {
          "$ref": "#/$defs/FileMetadataEntry"
        },
        "contents": {
          "type": "string"
        },
        "digests": {
          "items": {
            "$ref": "#/$defs/Digest"
          },
          "type": "array"
        },
        "licenses": {
          "items": {
            "$ref": "#/$defs/FileLicense"
          },
          "type": "array"
        },
        "executable": {
          "$ref": "#/$defs/Executable"
        },
        "unknowns": {
          "items": {
            "type": "string"
          },
          "type": "array"
        }
      },
      "type": "object",
      "required": [
        "id",
        "location"
      ]
    },
    "FileLicense": {
      "properties": {
        "value": {
          "type": "string"
        },
        "spdxExpression": {
          "type": "string"
        },
        "type": {
          "type": "string"
        },
        "evidence": {
          "$ref": "#/$defs/FileLicenseEvidence"
        }
      },
      "type": "object",
      "required": [
        "value",
        "spdxExpression",
        "type"
      ]
    },
    "FileLicenseEvidence": {
      "properties": {
        "confidence": {
          "type": "integer"
        },
        "offset": {
          "type": "integer"
        },
        "extent": {
          "type": "integer"
        }
      },
      "type": "object",
      "required": [
        "confidence",
        "offset",
        "extent"
      ]
    },
    "FileMetadataEntry": {
      "properties": {
        "mode": {
          "type": "integer"
        },
        "type": {
          "type": "string"
        },
        "linkDestination": {
          "type": "string"
        },
        "userID": {
          "type": "integer"
        },
        "groupID": {
          "type": "integer"
        },
        "mimeType": {
          "type": "string"
        },
        "size": {
          "type": "integer"
        }
      },
      "type": "object",
      "required": [
        "mode",
        "type",
        "userID",
        "groupID",
        "mimeType",
        "size"
      ]
    },
    "GithubActionsUseStatement": {
      "properties": {
        "value": {
          "type": "string"
        },
        "comment": {
          "type": "string"
        }
      },
      "type": "object",
      "required": [
        "value"
      ]
    },
    "GoModuleBuildinfoEntry": {
      "properties": {
        "goBuildSettings": {
          "$ref": "#/$defs/KeyValues"
        },
        "goCompiledVersion": {
          "type": "string"
        },
        "architecture": {
          "type": "string"
        },
        "h1Digest": {
          "type": "string"
        },
        "mainModule": {
          "type": "string"
        },
        "goCryptoSettings": {
          "items": {
            "type": "string"
          },
          "type": "array"
        },
        "goExperiments": {
          "items": {
            "type": "string"
          },
          "type": "array"
        }
      },
      "type": "object",
      "required": [
        "goCompiledVersion",
        "architecture"
      ]
    },
    "GoModuleEntry": {
      "properties": {
        "h1Digest": {
          "type": "string"
        }
      },
      "type": "object"
    },
    "HaskellHackageStackEntry": {
      "properties": {
        "pkgHash": {
          "type": "string"
        }
      },
      "type": "object"
    },
    "HaskellHackageStackLockEntry": {
      "properties": {
        "pkgHash": {
          "type": "string"
        },
        "snapshotURL": {
          "type": "string"
        }
      },
      "type": "object"
    },
    "IDLikes": {
      "items": {
        "type": "string"
      },
      "type": "array"
    },
    "JavaArchive": {
      "properties": {
        "virtualPath": {
          "type": "string"
        },
        "manifest": {
          "$ref": "#/$defs/JavaManifest"
        },
        "pomProperties": {
          "$ref": "#/$defs/JavaPomProperties"
        },
        "pomProject": {
          "$ref": "#/$defs/JavaPomProject"
        },
        "digest": {
          "items": {
            "$ref": "#/$defs/Digest"
          },
          "type": "array"
        }
      },
      "type": "object",
      "required": [
        "virtualPath"
      ]
    },
    "JavaJvmInstallation": {
      "properties": {
        "release": {
          "$ref": "#/$defs/JavaVMRelease"
        },
        "files": {
          "items": {
            "type": "string"
          },
          "type": "array"
        }
      },
      "type": "object",
      "required": [
        "release",
        "files"
      ]
    },
    "JavaManifest": {
      "properties": {
        "main": {
          "$ref": "#/$defs/KeyValues"
        },
        "sections": {
          "items": {
            "$ref": "#/$defs/KeyValues"
          },
          "type": "array"
        }
      },
      "type": "object"
    },
    "JavaPomParent": {
      "properties": {
        "groupId": {
          "type": "string"
        },
        "artifactId": {
          "type": "string"
        },
        "version": {
          "type": "string"
        }
      },
      "type": "object",
      "required": [
        "groupId",
        "artifactId",
        "version"
      ]
    },
    "JavaPomProject": {
      "properties": {
        "path": {
          "type": "string"
        },
        "parent": {
          "$ref": "#/$defs/JavaPomParent"
        },
        "groupId": {
          "type": "string"
        },
        "artifactId": {
          "type": "string"
        },
        "version": {
          "type": "string"
        },
        "name": {
          "type": "string"
        },
        "description": {
          "type": "string"
        },
        "url": {
          "type": "string"
        }
      },
      "type": "object",
      "required": [
        "path",
        "groupId",
        "artifactId",
        "version",
        "name"
      ]
    },
    "JavaPomProperties": {
      "properties": {
        "path": {
          "type": "string"
        },
        "name": {
          "type": "string"
        },
        "groupId": {
          "type": "string"
        },
        "artifactId": {
          "type": "string"
        },
        "version": {
          "type": "string"
        },
        "scope": {
          "type": "string"
        },
        "extraFields": {
          "patternProperties": {
            ".*": {
              "type": "string"
            }
          },
          "type": "object"
        }
      },
      "type": "object",
      "required": [
        "path",
        "name",
        "groupId",
        "artifactId",
        "version"
      ]
    },
    "JavaVMRelease": {
      "properties": {
        "implementor": {
          "type": "string"
        },
        "implementorVersion": {
          "type": "string"
        },
        "javaRuntimeVersion": {
          "type": "string"
        },
        "javaVersion": {
          "type": "string"
        },
        "javaVersionDate": {
          "type": "string"
        },
        "libc": {
          "type": "string"
        },
        "modules": {
          "items": {
            "type": "string"
          },
          "type": "array"
        },
        "osArch": {
          "type": "string"
        },
        "osName": {
          "type": "string"
        },
        "osVersion": {
          "type": "string"
        },
        "source": {
          "type": "string"
        },
        "buildSource": {
          "type": "string"
        },
        "buildSourceRepo": {
          "type": "string"
        },
        "sourceRepo": {
          "type": "string"
        },
        "fullVersion": {
          "type": "string"
        },
        "semanticVersion": {
          "type": "string"
        },
        "buildInfo": {
          "type": "string"
        },
        "jvmVariant": {
          "type": "string"
        },
        "jvmVersion": {
          "type": "string"
        },
        "imageType": {
          "type": "string"
        },
        "buildType": {
          "type": "string"
        }
      },
      "type": "object"
    },
    "JavascriptNpmPackage": {
      "properties": {
        "name": {
          "type": "string"
        },
        "version": {
          "type": "string"
        },
        "author": {
          "type": "string"
        },
        "homepage": {
          "type": "string"
        },
        "description": {
          "type": "string"
        },
        "url": {
          "type": "string"
        },
        "private": {
          "type": "boolean"
        }
      },
      "type": "object",
      "required": [
        "name",
        "version",
        "author",
        "homepage",
        "description",
        "url",
        "private"
      ]
    },
    "JavascriptNpmPackageLockEntry": {
      "properties": {
        "resolved": {
          "type": "string"
        },
        "integrity": {
          "type": "string"
        }
      },
      "type": "object",
      "required": [
        "resolved",
        "integrity"
      ]
    },
    "JavascriptYarnLockEntry": {
      "properties": {
        "resolved": {
          "type": "string"
        },
        "integrity": {
          "type": "string"
        }
      },
      "type": "object",
      "required": [
        "resolved",
        "integrity"
      ]
    },
    "KeyValue": {
      "properties": {
        "key": {
          "type": "string"
        },
        "value": {
          "type": "string"
        }
      },
      "type": "object",
      "required": [
        "key",
        "value"
      ]
    },
    "KeyValues": {
      "items": {
        "$ref": "#/$defs/KeyValue"
      },
      "type": "array"
    },
    "License": {
      "properties": {
        "value": {
          "type": "string"
        },
        "fullText": {
          "type": "string"
        },
        "spdxExpression": {
          "type": "string"
        },
        "type": {
          "type": "string"
        },
        "urls": {
          "items": {
            "type": "string"
          },
          "type": "array"
        },
        "locations": {
          "items": {
            "$ref": "#/$defs/Location"
          },
          "type": "array"
        },
        "contents": {
          "type": "string"
        }
      },
      "type": "object",
      "required": [
        "value",
        "fullText",
        "spdxExpression",
        "type",
        "urls",
        "locations"
      ]
    },
    "LinuxKernelArchive": {
      "properties": {
        "name": {
          "type": "string"
        },
        "architecture": {
          "type": "string"
        },
        "version": {
          "type": "string"
        },
        "extendedVersion": {
          "type": "string"
        },
        "buildTime": {
          "type": "string"
        },
        "author": {
          "type": "string"
        },
        "format": {
          "type": "string"
        },
        "rwRootFS": {
          "type": "boolean"
        },
        "swapDevice": {
          "type": "integer"
        },
        "rootDevice": {
          "type": "integer"
        },
        "videoMode": {
          "type": "string"
        }
      },
      "type": "object",
      "required": [
        "name",
        "architecture",
        "version"
      ]
    },
    "LinuxKernelModule": {
      "properties": {
        "name": {
          "type": "string"
        },
        "version": {
          "type": "string"
        },
        "sourceVersion": {
          "type": "string"
        },
        "path": {
          "type": "string"
        },
        "description": {
          "type": "string"
        },
        "author": {
          "type": "string"
        },
        "license": {
          "type": "string"
        },
        "kernelVersion": {
          "type": "string"
        },
        "versionMagic": {
          "type": "string"
        },
        "parameters": {
          "patternProperties": {
            ".*": {
              "$ref": "#/$defs/LinuxKernelModuleParameter"
            }
          },
          "type": "object"
        }
      },
      "type": "object"
    },
    "LinuxKernelModuleParameter": {
      "properties": {
        "type": {
          "type": "string"
        },
        "description": {
          "type": "string"
        }
      },
      "type": "object"
    },
    "LinuxRelease": {
      "properties": {
        "prettyName": {
          "type": "string"
        },
        "name": {
          "type": "string"
        },
        "id": {
          "type": "string"
        },
        "idLike": {
          "$ref": "#/$defs/IDLikes"
        },
        "version": {
          "type": "string"
        },
        "versionID": {
          "type": "string"
        },
        "versionCodename": {
          "type": "string"
        },
        "buildID": {
          "type": "string"
        },
        "imageID": {
          "type": "string"
        },
        "imageVersion": {
          "type": "string"
        },
        "variant": {
          "type": "string"
        },
        "variantID": {
          "type": "string"
        },
        "homeURL": {
          "type": "string"
        },
        "supportURL": {
          "type": "string"
        },
        "bugReportURL": {
          "type": "string"
        },
        "privacyPolicyURL": {
          "type": "string"
        },
        "cpeName": {
          "type": "string"
        },
        "supportEnd": {
          "type": "string"
        }
      },
      "type": "object"
    },
    "Location": {
      "properties": {
        "path": {
          "type": "string"
        },
        "layerID": {
          "type": "string"
        },
        "accessPath": {
          "type": "string"
        },
        "annotations": {
          "patternProperties": {
            ".*": {
              "type": "string"
            }
          },
          "type": "object"
        }
      },
      "type": "object",
      "required": [
        "path",
        "accessPath"
      ]
    },
    "LuarocksPackage": {
      "properties": {
        "name": {
          "type": "string"
        },
        "version": {
          "type": "string"
        },
        "license": {
          "type": "string"
        },
        "homepage": {
          "type": "string"
        },
        "description": {
          "type": "string"
        },
        "url": {
          "type": "string"
        },
        "dependencies": {
          "patternProperties": {
            ".*": {
              "type": "string"
            }
          },
          "type": "object"
        }
      },
      "type": "object",
      "required": [
        "name",
        "version",
        "license",
        "homepage",
        "description",
        "url",
        "dependencies"
      ]
    },
    "MicrosoftKbPatch": {
      "properties": {
        "product_id": {
          "type": "string"
        },
        "kb": {
          "type": "string"
        }
      },
      "type": "object",
      "required": [
        "product_id",
        "kb"
      ]
    },
    "NixStoreEntry": {
      "properties": {
        "outputHash": {
          "type": "string"
        },
        "output": {
          "type": "string"
        },
        "files": {
          "items": {
            "type": "string"
          },
          "type": "array"
        }
      },
      "type": "object",
      "required": [
        "outputHash",
        "files"
      ]
    },
    "OpamPackage": {
      "properties": {
        "name": {
          "type": "string"
        },
        "version": {
          "type": "string"
        },
        "licenses": {
          "items": {
            "type": "string"
          },
          "type": "array"
        },
        "url": {
          "type": "string"
        },
        "checksum": {
          "items": {
            "type": "string"
          },
          "type": "array"
        },
        "homepage": {
          "type": "string"
        },
        "dependencies": {
          "items": {
            "type": "string"
          },
          "type": "array"
        }
      },
      "type": "object",
      "required": [
        "name",
        "version",
        "licenses",
        "url",
        "checksum",
        "homepage",
        "dependencies"
      ]
    },
    "Package": {
      "properties": {
        "id": {
          "type": "string"
        },
        "name": {
          "type": "string"
        },
        "version": {
          "type": "string"
        },
        "type": {
          "type": "string"
        },
        "foundBy": {
          "type": "string"
        },
        "locations": {
          "items": {
            "$ref": "#/$defs/Location"
          },
          "type": "array"
        },
        "licenses": {
          "$ref": "#/$defs/licenses"
        },
        "language": {
          "type": "string"
        },
        "cpes": {
          "$ref": "#/$defs/cpes"
        },
        "purl": {
          "type": "string"
        },
        "metadataType": {
          "type": "string"
        },
        "metadata": {
          "anyOf": [
            {
              "type": "null"
            },
            {
              "$ref": "#/$defs/AlpmDbEntry"
            },
            {
              "$ref": "#/$defs/ApkDbEntry"
            },
            {
              "$ref": "#/$defs/BinarySignature"
            },
            {
              "$ref": "#/$defs/BitnamiSbomEntry"
            },
            {
              "$ref": "#/$defs/CConanFileEntry"
            },
            {
              "$ref": "#/$defs/CConanInfoEntry"
            },
            {
              "$ref": "#/$defs/CConanLockEntry"
            },
            {
              "$ref": "#/$defs/CConanLockV2Entry"
            },
            {
              "$ref": "#/$defs/CocoaPodfileLockEntry"
            },
            {
              "$ref": "#/$defs/DartPubspecLockEntry"
            },
            {
              "$ref": "#/$defs/DotnetDepsEntry"
            },
            {
              "$ref": "#/$defs/DotnetPackagesLockEntry"
            },
            {
              "$ref": "#/$defs/DotnetPortableExecutableEntry"
            },
            {
              "$ref": "#/$defs/DpkgArchiveEntry"
            },
            {
              "$ref": "#/$defs/DpkgDbEntry"
            },
            {
              "$ref": "#/$defs/ElfBinaryPackageNoteJsonPayload"
            },
            {
              "$ref": "#/$defs/ElixirMixLockEntry"
            },
            {
              "$ref": "#/$defs/ErlangRebarLockEntry"
            },
            {
              "$ref": "#/$defs/GithubActionsUseStatement"
            },
            {
              "$ref": "#/$defs/GoModuleBuildinfoEntry"
            },
            {
              "$ref": "#/$defs/GoModuleEntry"
            },
            {
              "$ref": "#/$defs/HaskellHackageStackEntry"
            },
            {
              "$ref": "#/$defs/HaskellHackageStackLockEntry"
            },
            {
              "$ref": "#/$defs/JavaArchive"
            },
            {
              "$ref": "#/$defs/JavaJvmInstallation"
            },
            {
              "$ref": "#/$defs/JavascriptNpmPackage"
            },
            {
              "$ref": "#/$defs/JavascriptNpmPackageLockEntry"
            },
            {
              "$ref": "#/$defs/JavascriptYarnLockEntry"
            },
            {
              "$ref": "#/$defs/LinuxKernelArchive"
            },
            {
              "$ref": "#/$defs/LinuxKernelModule"
            },
            {
              "$ref": "#/$defs/LuarocksPackage"
            },
            {
              "$ref": "#/$defs/MicrosoftKbPatch"
            },
            {
              "$ref": "#/$defs/NixStoreEntry"
            },
            {
              "$ref": "#/$defs/OpamPackage"
            },
            {
              "$ref": "#/$defs/PhpComposerInstalledEntry"
            },
            {
              "$ref": "#/$defs/PhpComposerLockEntry"
            },
            {
              "$ref": "#/$defs/PhpPearEntry"
            },
            {
              "$ref": "#/$defs/PhpPeclEntry"
            },
            {
              "$ref": "#/$defs/PortageDbEntry"
            },
            {
              "$ref": "#/$defs/PythonPackage"
            },
            {
              "$ref": "#/$defs/PythonPipRequirementsEntry"
            },
            {
              "$ref": "#/$defs/PythonPipfileLockEntry"
            },
            {
              "$ref": "#/$defs/PythonPoetryLockEntry"
            },
            {
              "$ref": "#/$defs/RDescription"
            },
            {
              "$ref": "#/$defs/RpmArchive"
            },
            {
              "$ref": "#/$defs/RpmDbEntry"
            },
            {
              "$ref": "#/$defs/RubyGemspec"
            },
            {
              "$ref": "#/$defs/RustCargoAuditEntry"
            },
            {
              "$ref": "#/$defs/RustCargoLockEntry"
            },
            {
              "$ref": "#/$defs/SwiftPackageManagerLockEntry"
            },
            {
              "$ref": "#/$defs/SwiplpackPackage"
            },
            {
              "$ref": "#/$defs/TerraformLockProviderEntry"
            },
            {
              "$ref": "#/$defs/WordpressPluginEntry"
            }
          ]
        }
      },
      "type": "object",
      "required": [
        "id",
        "name",
        "version",
        "type",
        "foundBy",
        "locations",
        "licenses",
        "language",
        "cpes",
        "purl"
      ]
    },
    "PhpComposerAuthors": {
      "properties": {
        "name": {
          "type": "string"
        },
        "email": {
          "type": "string"
        },
        "homepage": {
          "type": "string"
        }
      },
      "type": "object",
      "required": [
        "name"
      ]
    },
    "PhpComposerExternalReference": {
      "properties": {
        "type": {
          "type": "string"
        },
        "url": {
          "type": "string"
        },
        "reference": {
          "type": "string"
        },
        "shasum": {
          "type": "string"
        }
      },
      "type": "object",
      "required": [
        "type",
        "url",
        "reference"
      ]
    },
    "PhpComposerInstalledEntry": {
      "properties": {
        "name": {
          "type": "string"
        },
        "version": {
          "type": "string"
        },
        "source": {
          "$ref": "#/$defs/PhpComposerExternalReference"
        },
        "dist": {
          "$ref": "#/$defs/PhpComposerExternalReference"
        },
        "require": {
          "patternProperties": {
            ".*": {
              "type": "string"
            }
          },
          "type": "object"
        },
        "provide": {
          "patternProperties": {
            ".*": {
              "type": "string"
            }
          },
          "type": "object"
        },
        "require-dev": {
          "patternProperties": {
            ".*": {
              "type": "string"
            }
          },
          "type": "object"
        },
        "suggest": {
          "patternProperties": {
            ".*": {
              "type": "string"
            }
          },
          "type": "object"
        },
        "license": {
          "items": {
            "type": "string"
          },
          "type": "array"
        },
        "type": {
          "type": "string"
        },
        "notification-url": {
          "type": "string"
        },
        "bin": {
          "items": {
            "type": "string"
          },
          "type": "array"
        },
        "authors": {
          "items": {
            "$ref": "#/$defs/PhpComposerAuthors"
          },
          "type": "array"
        },
        "description": {
          "type": "string"
        },
        "homepage": {
          "type": "string"
        },
        "keywords": {
          "items": {
            "type": "string"
          },
          "type": "array"
        },
        "time": {
          "type": "string"
        }
      },
      "type": "object",
      "required": [
        "name",
        "version",
        "source",
        "dist"
      ]
    },
    "PhpComposerLockEntry": {
      "properties": {
        "name": {
          "type": "string"
        },
        "version": {
          "type": "string"
        },
        "source": {
          "$ref": "#/$defs/PhpComposerExternalReference"
        },
        "dist": {
          "$ref": "#/$defs/PhpComposerExternalReference"
        },
        "require": {
          "patternProperties": {
            ".*": {
              "type": "string"
            }
          },
          "type": "object"
        },
        "provide": {
          "patternProperties": {
            ".*": {
              "type": "string"
            }
          },
          "type": "object"
        },
        "require-dev": {
          "patternProperties": {
            ".*": {
              "type": "string"
            }
          },
          "type": "object"
        },
        "suggest": {
          "patternProperties": {
            ".*": {
              "type": "string"
            }
          },
          "type": "object"
        },
        "license": {
          "items": {
            "type": "string"
          },
          "type": "array"
        },
        "type": {
          "type": "string"
        },
        "notification-url": {
          "type": "string"
        },
        "bin": {
          "items": {
            "type": "string"
          },
          "type": "array"
        },
        "authors": {
          "items": {
            "$ref": "#/$defs/PhpComposerAuthors"
          },
          "type": "array"
        },
        "description": {
          "type": "string"
        },
        "homepage": {
          "type": "string"
        },
        "keywords": {
          "items": {
            "type": "string"
          },
          "type": "array"
        },
        "time": {
          "type": "string"
        }
      },
      "type": "object",
      "required": [
        "name",
        "version",
        "source",
        "dist"
      ]
    },
    "PhpPearEntry": {
      "properties": {
        "name": {
          "type": "string"
        },
        "channel": {
          "type": "string"
        },
        "version": {
          "type": "string"
        },
        "license": {
          "items": {
            "type": "string"
          },
          "type": "array"
        }
      },
      "type": "object",
      "required": [
        "name",
        "version"
      ]
    },
    "PhpPeclEntry": {
      "properties": {
        "name": {
          "type": "string"
        },
        "channel": {
          "type": "string"
        },
        "version": {
          "type": "string"
        },
        "license": {
          "items": {
            "type": "string"
          },
          "type": "array"
        }
      },
      "type": "object",
      "required": [
        "name",
        "version"
      ]
    },
    "PortageDbEntry": {
      "properties": {
        "installedSize": {
          "type": "integer"
        },
        "files": {
          "items": {
            "$ref": "#/$defs/PortageFileRecord"
          },
          "type": "array"
        }
      },
      "type": "object",
      "required": [
        "installedSize",
        "files"
      ]
    },
    "PortageFileRecord": {
      "properties": {
        "path": {
          "type": "string"
        },
        "digest": {
          "$ref": "#/$defs/Digest"
        }
      },
      "type": "object",
      "required": [
        "path"
      ]
    },
    "PythonDirectURLOriginInfo": {
      "properties": {
        "url": {
          "type": "string"
        },
        "commitId": {
          "type": "string"
        },
        "vcs": {
          "type": "string"
        }
      },
      "type": "object",
      "required": [
        "url"
      ]
    },
    "PythonFileDigest": {
      "properties": {
        "algorithm": {
          "type": "string"
        },
        "value": {
          "type": "string"
        }
      },
      "type": "object",
      "required": [
        "algorithm",
        "value"
      ]
    },
    "PythonFileRecord": {
      "properties": {
        "path": {
          "type": "string"
        },
        "digest": {
          "$ref": "#/$defs/PythonFileDigest"
        },
        "size": {
          "type": "string"
        }
      },
      "type": "object",
      "required": [
        "path"
      ]
    },
    "PythonPackage": {
      "properties": {
        "name": {
          "type": "string"
        },
        "version": {
          "type": "string"
        },
        "author": {
          "type": "string"
        },
        "authorEmail": {
          "type": "string"
        },
        "platform": {
          "type": "string"
        },
        "files": {
          "items": {
            "$ref": "#/$defs/PythonFileRecord"
          },
          "type": "array"
        },
        "sitePackagesRootPath": {
          "type": "string"
        },
        "topLevelPackages": {
          "items": {
            "type": "string"
          },
          "type": "array"
        },
        "directUrlOrigin": {
          "$ref": "#/$defs/PythonDirectURLOriginInfo"
        },
        "requiresPython": {
          "type": "string"
        },
        "requiresDist": {
          "items": {
            "type": "string"
          },
          "type": "array"
        },
        "providesExtra": {
          "items": {
            "type": "string"
          },
          "type": "array"
        }
      },
      "type": "object",
      "required": [
        "name",
        "version",
        "author",
        "authorEmail",
        "platform",
        "sitePackagesRootPath"
      ]
    },
    "PythonPipRequirementsEntry": {
      "properties": {
        "name": {
          "type": "string"
        },
        "extras": {
          "items": {
            "type": "string"
          },
          "type": "array"
        },
        "versionConstraint": {
          "type": "string"
        },
        "url": {
          "type": "string"
        },
        "markers": {
          "type": "string"
        }
      },
      "type": "object",
      "required": [
        "name",
        "versionConstraint"
      ]
    },
    "PythonPipfileLockEntry": {
      "properties": {
        "hashes": {
          "items": {
            "type": "string"
          },
          "type": "array"
        },
        "index": {
          "type": "string"
        }
      },
      "type": "object",
      "required": [
        "hashes",
        "index"
      ]
    },
    "PythonPoetryLockDependencyEntry": {
      "properties": {
        "name": {
          "type": "string"
        },
        "version": {
          "type": "string"
        },
        "optional": {
          "type": "boolean"
        },
        "markers": {
          "type": "string"
        },
        "extras": {
          "items": {
            "type": "string"
          },
          "type": "array"
        }
      },
      "type": "object",
      "required": [
        "name",
        "version",
        "optional"
      ]
    },
    "PythonPoetryLockEntry": {
      "properties": {
        "index": {
          "type": "string"
        },
        "dependencies": {
          "items": {
            "$ref": "#/$defs/PythonPoetryLockDependencyEntry"
          },
          "type": "array"
        },
        "extras": {
          "items": {
            "$ref": "#/$defs/PythonPoetryLockExtraEntry"
          },
          "type": "array"
        }
      },
      "type": "object",
      "required": [
        "index",
        "dependencies"
      ]
    },
    "PythonPoetryLockExtraEntry": {
      "properties": {
        "name": {
          "type": "string"
        },
        "dependencies": {
          "items": {
            "type": "string"
          },
          "type": "array"
        }
      },
      "type": "object",
      "required": [
        "name",
        "dependencies"
      ]
    },
    "RDescription": {
      "properties": {
        "title": {
          "type": "string"
        },
        "description": {
          "type": "string"
        },
        "author": {
          "type": "string"
        },
        "maintainer": {
          "type": "string"
        },
        "url": {
          "items": {
            "type": "string"
          },
          "type": "array"
        },
        "repository": {
          "type": "string"
        },
        "built": {
          "type": "string"
        },
        "needsCompilation": {
          "type": "boolean"
        },
        "imports": {
          "items": {
            "type": "string"
          },
          "type": "array"
        },
        "depends": {
          "items": {
            "type": "string"
          },
          "type": "array"
        },
        "suggests": {
          "items": {
            "type": "string"
          },
          "type": "array"
        }
      },
      "type": "object"
    },
    "Relationship": {
      "properties": {
        "parent": {
          "type": "string"
        },
        "child": {
          "type": "string"
        },
        "type": {
          "type": "string"
        },
        "metadata": true
      },
      "type": "object",
      "required": [
        "parent",
        "child",
        "type"
      ]
    },
    "RpmArchive": {
      "properties": {
        "name": {
          "type": "string"
        },
        "version": {
          "type": "string"
        },
        "epoch": {
          "oneOf": [
            {
              "type": "integer"
            },
            {
              "type": "null"
            }
          ]
        },
        "architecture": {
          "type": "string"
        },
        "release": {
          "type": "string"
        },
        "sourceRpm": {
          "type": "string"
        },
        "size": {
          "type": "integer"
        },
        "vendor": {
          "type": "string"
        },
        "modularityLabel": {
          "type": "string"
        },
        "provides": {
          "items": {
            "type": "string"
          },
          "type": "array"
        },
        "requires": {
          "items": {
            "type": "string"
          },
          "type": "array"
        },
        "files": {
          "items": {
            "$ref": "#/$defs/RpmFileRecord"
          },
          "type": "array"
        }
      },
      "type": "object",
      "required": [
        "name",
        "version",
        "epoch",
        "architecture",
        "release",
        "sourceRpm",
        "size",
        "vendor",
        "files"
      ]
    },
    "RpmDbEntry": {
      "properties": {
        "name": {
          "type": "string"
        },
        "version": {
          "type": "string"
        },
        "epoch": {
          "oneOf": [
            {
              "type": "integer"
            },
            {
              "type": "null"
            }
          ]
        },
        "architecture": {
          "type": "string"
        },
        "release": {
          "type": "string"
        },
        "sourceRpm": {
          "type": "string"
        },
        "size": {
          "type": "integer"
        },
        "vendor": {
          "type": "string"
        },
        "modularityLabel": {
          "type": "string"
        },
        "provides": {
          "items": {
            "type": "string"
          },
          "type": "array"
        },
        "requires": {
          "items": {
            "type": "string"
          },
          "type": "array"
        },
        "files": {
          "items": {
            "$ref": "#/$defs/RpmFileRecord"
          },
          "type": "array"
        }
      },
      "type": "object",
      "required": [
        "name",
        "version",
        "epoch",
        "architecture",
        "release",
        "sourceRpm",
        "size",
        "vendor",
        "files"
      ]
    },
    "RpmFileRecord": {
      "properties": {
        "path": {
          "type": "string"
        },
        "mode": {
          "type": "integer"
        },
        "size": {
          "type": "integer"
        },
        "digest": {
          "$ref": "#/$defs/Digest"
        },
        "userName": {
          "type": "string"
        },
        "groupName": {
          "type": "string"
        },
        "flags": {
          "type": "string"
        }
      },
      "type": "object",
      "required": [
        "path",
        "mode",
        "size",
        "digest",
        "userName",
        "groupName",
        "flags"
      ]
    },
    "RubyGemspec": {
      "properties": {
        "name": {
          "type": "string"
        },
        "version": {
          "type": "string"
        },
        "files": {
          "items": {
            "type": "string"
          },
          "type": "array"
        },
        "authors": {
          "items": {
            "type": "string"
          },
          "type": "array"
        },
        "homepage": {
          "type": "string"
        }
      },
      "type": "object",
      "required": [
        "name",
        "version"
      ]
    },
    "RustCargoAuditEntry": {
      "properties": {
        "name": {
          "type": "string"
        },
        "version": {
          "type": "string"
        },
        "source": {
          "type": "string"
        }
      },
      "type": "object",
      "required": [
        "name",
        "version",
        "source"
      ]
    },
    "RustCargoLockEntry": {
      "properties": {
        "name": {
          "type": "string"
        },
        "version": {
          "type": "string"
        },
        "source": {
          "type": "string"
        },
        "checksum": {
          "type": "string"
        },
        "dependencies": {
          "items": {
            "type": "string"
          },
          "type": "array"
        }
      },
      "type": "object",
      "required": [
        "name",
        "version",
        "source",
        "checksum",
        "dependencies"
      ]
    },
    "Schema": {
      "properties": {
        "version": {
          "type": "string"
        },
        "url": {
          "type": "string"
        }
      },
      "type": "object",
      "required": [
        "version",
        "url"
      ]
    },
    "Source": {
      "properties": {
        "id": {
          "type": "string"
        },
        "name": {
          "type": "string"
        },
        "version": {
          "type": "string"
        },
        "type": {
          "type": "string"
        },
        "metadata": true
      },
      "type": "object",
      "required": [
        "id",
        "name",
        "version",
        "type",
        "metadata"
      ]
    },
    "SwiftPackageManagerLockEntry": {
      "properties": {
        "revision": {
          "type": "string"
        }
      },
      "type": "object",
      "required": [
        "revision"
      ]
    },
    "SwiplpackPackage": {
      "properties": {
        "name": {
          "type": "string"
        },
        "version": {
          "type": "string"
        },
        "author": {
          "type": "string"
        },
        "authorEmail": {
          "type": "string"
        },
        "packager": {
          "type": "string"
        },
        "packagerEmail": {
          "type": "string"
        },
        "homepage": {
          "type": "string"
        },
        "dependencies": {
          "items": {
            "type": "string"
          },
          "type": "array"
        }
      },
      "type": "object",
      "required": [
        "name",
        "version",
        "author",
        "authorEmail",
        "packager",
        "packagerEmail",
        "homepage",
        "dependencies"
      ]
    },
    "TerraformLockProviderEntry": {
      "properties": {
        "url": {
          "type": "string"
        },
        "constraints": {
          "type": "string"
        },
        "version": {
          "type": "string"
        },
        "hashes": {
          "items": {
            "type": "string"
          },
          "type": "array"
        }
      },
      "type": "object",
      "required": [
        "url",
        "constraints",
        "version",
        "hashes"
      ]
    },
    "WordpressPluginEntry": {
      "properties": {
        "pluginInstallDirectory": {
          "type": "string"
        },
        "author": {
          "type": "string"
        },
        "authorUri": {
          "type": "string"
        }
      },
      "type": "object",
      "required": [
        "pluginInstallDirectory"
      ]
    },
    "cpes": {
      "items": {
        "$ref": "#/$defs/CPE"
      },
      "type": "array"
    },
    "licenses": {
      "items": {
        "$ref": "#/$defs/License"
      },
      "type": "array"
    }
  }
}<|MERGE_RESOLUTION|>--- conflicted
+++ resolved
@@ -1,10 +1,6 @@
 {
   "$schema": "https://json-schema.org/draft/2020-12/schema",
-<<<<<<< HEAD
   "$id": "anchore.io/schema/syft/json/16.0.27/document",
-=======
-  "$id": "anchore.io/schema/syft/json/16.0.26/document",
->>>>>>> 4999de41
   "$ref": "#/$defs/Document",
   "$defs": {
     "AlpmDbEntry": {

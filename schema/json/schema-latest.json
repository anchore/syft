{
  "$schema": "https://json-schema.org/draft/2020-12/schema",
<<<<<<< HEAD
  "$id": "anchore.io/schema/syft/json/16.0.38/document",
=======
  "$id": "anchore.io/schema/syft/json/16.0.37/document",
>>>>>>> 8e51e8d9
  "$ref": "#/$defs/Document",
  "$defs": {
    "AlpmDbEntry": {
      "properties": {
        "basepackage": {
          "type": "string"
        },
        "package": {
          "type": "string"
        },
        "version": {
          "type": "string"
        },
        "description": {
          "type": "string"
        },
        "architecture": {
          "type": "string"
        },
        "size": {
          "type": "integer"
        },
        "packager": {
          "type": "string"
        },
        "url": {
          "type": "string"
        },
        "validation": {
          "type": "string"
        },
        "reason": {
          "type": "integer"
        },
        "files": {
          "items": {
            "$ref": "#/$defs/AlpmFileRecord"
          },
          "type": "array"
        },
        "backup": {
          "items": {
            "$ref": "#/$defs/AlpmFileRecord"
          },
          "type": "array"
        },
        "provides": {
          "items": {
            "type": "string"
          },
          "type": "array"
        },
        "depends": {
          "items": {
            "type": "string"
          },
          "type": "array"
        }
      },
      "type": "object",
      "required": [
        "basepackage",
        "package",
        "version",
        "description",
        "architecture",
        "size",
        "packager",
        "url",
        "validation",
        "reason",
        "files",
        "backup"
      ]
    },
    "AlpmFileRecord": {
      "properties": {
        "path": {
          "type": "string"
        },
        "type": {
          "type": "string"
        },
        "uid": {
          "type": "string"
        },
        "gid": {
          "type": "string"
        },
        "time": {
          "type": "string",
          "format": "date-time"
        },
        "size": {
          "type": "string"
        },
        "link": {
          "type": "string"
        },
        "digest": {
          "items": {
            "$ref": "#/$defs/Digest"
          },
          "type": "array"
        }
      },
      "type": "object"
    },
    "ApkDbEntry": {
      "properties": {
        "package": {
          "type": "string"
        },
        "originPackage": {
          "type": "string"
        },
        "maintainer": {
          "type": "string"
        },
        "version": {
          "type": "string"
        },
        "architecture": {
          "type": "string"
        },
        "url": {
          "type": "string"
        },
        "description": {
          "type": "string"
        },
        "size": {
          "type": "integer"
        },
        "installedSize": {
          "type": "integer"
        },
        "pullDependencies": {
          "items": {
            "type": "string"
          },
          "type": "array"
        },
        "provides": {
          "items": {
            "type": "string"
          },
          "type": "array"
        },
        "pullChecksum": {
          "type": "string"
        },
        "gitCommitOfApkPort": {
          "type": "string"
        },
        "files": {
          "items": {
            "$ref": "#/$defs/ApkFileRecord"
          },
          "type": "array"
        }
      },
      "type": "object",
      "required": [
        "package",
        "originPackage",
        "maintainer",
        "version",
        "architecture",
        "url",
        "description",
        "size",
        "installedSize",
        "pullDependencies",
        "provides",
        "pullChecksum",
        "gitCommitOfApkPort",
        "files"
      ]
    },
    "ApkFileRecord": {
      "properties": {
        "path": {
          "type": "string"
        },
        "ownerUid": {
          "type": "string"
        },
        "ownerGid": {
          "type": "string"
        },
        "permissions": {
          "type": "string"
        },
        "digest": {
          "$ref": "#/$defs/Digest"
        }
      },
      "type": "object",
      "required": [
        "path"
      ]
    },
    "BinarySignature": {
      "properties": {
        "matches": {
          "items": {
            "$ref": "#/$defs/ClassifierMatch"
          },
          "type": "array"
        }
      },
      "type": "object",
      "required": [
        "matches"
      ]
    },
    "BitnamiSbomEntry": {
      "properties": {
        "name": {
          "type": "string"
        },
        "arch": {
          "type": "string"
        },
        "distro": {
          "type": "string"
        },
        "revision": {
          "type": "string"
        },
        "version": {
          "type": "string"
        },
        "path": {
          "type": "string"
        },
        "files": {
          "items": {
            "type": "string"
          },
          "type": "array"
        }
      },
      "type": "object",
      "required": [
        "name",
        "arch",
        "distro",
        "revision",
        "version",
        "path",
        "files"
      ]
    },
    "CConanFileEntry": {
      "properties": {
        "ref": {
          "type": "string"
        }
      },
      "type": "object",
      "required": [
        "ref"
      ]
    },
    "CConanInfoEntry": {
      "properties": {
        "ref": {
          "type": "string"
        },
        "package_id": {
          "type": "string"
        }
      },
      "type": "object",
      "required": [
        "ref"
      ]
    },
    "CConanLockEntry": {
      "properties": {
        "ref": {
          "type": "string"
        },
        "package_id": {
          "type": "string"
        },
        "prev": {
          "type": "string"
        },
        "requires": {
          "items": {
            "type": "string"
          },
          "type": "array"
        },
        "build_requires": {
          "items": {
            "type": "string"
          },
          "type": "array"
        },
        "py_requires": {
          "items": {
            "type": "string"
          },
          "type": "array"
        },
        "options": {
          "$ref": "#/$defs/KeyValues"
        },
        "path": {
          "type": "string"
        },
        "context": {
          "type": "string"
        }
      },
      "type": "object",
      "required": [
        "ref"
      ]
    },
    "CConanLockV2Entry": {
      "properties": {
        "ref": {
          "type": "string"
        },
        "packageID": {
          "type": "string"
        },
        "username": {
          "type": "string"
        },
        "channel": {
          "type": "string"
        },
        "recipeRevision": {
          "type": "string"
        },
        "packageRevision": {
          "type": "string"
        },
        "timestamp": {
          "type": "string"
        }
      },
      "type": "object",
      "required": [
        "ref"
      ]
    },
    "CPE": {
      "properties": {
        "cpe": {
          "type": "string"
        },
        "source": {
          "type": "string"
        }
      },
      "type": "object",
      "required": [
        "cpe"
      ]
    },
    "ClassifierMatch": {
      "properties": {
        "classifier": {
          "type": "string"
        },
        "location": {
          "$ref": "#/$defs/Location"
        }
      },
      "type": "object",
      "required": [
        "classifier",
        "location"
      ]
    },
    "CocoaPodfileLockEntry": {
      "properties": {
        "checksum": {
          "type": "string"
        }
      },
      "type": "object",
      "required": [
        "checksum"
      ]
    },
    "CondaLink": {
      "properties": {
        "source": {
          "type": "string"
        },
        "type": {
          "type": "integer"
        }
      },
      "type": "object",
      "required": [
        "source",
        "type"
      ]
    },
    "CondaMetadataEntry": {
      "properties": {
        "arch": {
          "type": "string"
        },
        "name": {
          "type": "string"
        },
        "version": {
          "type": "string"
        },
        "build": {
          "type": "string"
        },
        "build_number": {
          "type": "integer"
        },
        "channel": {
          "type": "string"
        },
        "subdir": {
          "type": "string"
        },
        "noarch": {
          "type": "string"
        },
        "license": {
          "type": "string"
        },
        "license_family": {
          "type": "string"
        },
        "md5": {
          "type": "string"
        },
        "sha256": {
          "type": "string"
        },
        "size": {
          "type": "integer"
        },
        "timestamp": {
          "type": "integer"
        },
        "fn": {
          "type": "string"
        },
        "url": {
          "type": "string"
        },
        "extracted_package_dir": {
          "type": "string"
        },
        "depends": {
          "items": {
            "type": "string"
          },
          "type": "array"
        },
        "files": {
          "items": {
            "type": "string"
          },
          "type": "array"
        },
        "paths_data": {
          "$ref": "#/$defs/CondaPathsData"
        },
        "link": {
          "$ref": "#/$defs/CondaLink"
        }
      },
      "type": "object",
      "required": [
        "name",
        "version",
        "build",
        "build_number"
      ]
    },
    "CondaPathData": {
      "properties": {
        "_path": {
          "type": "string"
        },
        "path_type": {
          "type": "string"
        },
        "sha256": {
          "type": "string"
        },
        "sha256_in_prefix": {
          "type": "string"
        },
        "size_in_bytes": {
          "type": "integer"
        }
      },
      "type": "object",
      "required": [
        "_path",
        "path_type",
        "sha256",
        "sha256_in_prefix",
        "size_in_bytes"
      ]
    },
    "CondaPathsData": {
      "properties": {
        "paths_version": {
          "type": "integer"
        },
        "paths": {
          "items": {
            "$ref": "#/$defs/CondaPathData"
          },
          "type": "array"
        }
      },
      "type": "object",
      "required": [
        "paths_version",
        "paths"
      ]
    },
    "Coordinates": {
      "properties": {
        "path": {
          "type": "string"
        },
        "layerID": {
          "type": "string"
        }
      },
      "type": "object",
      "required": [
        "path"
      ]
    },
    "DartPubspec": {
      "properties": {
        "homepage": {
          "type": "string"
        },
        "repository": {
          "type": "string"
        },
        "documentation": {
          "type": "string"
        },
        "publish_to": {
          "type": "string"
        },
        "environment": {
          "$ref": "#/$defs/DartPubspecEnvironment"
        },
        "platforms": {
          "items": {
            "type": "string"
          },
          "type": "array"
        },
        "ignored_advisories": {
          "items": {
            "type": "string"
          },
          "type": "array"
        }
      },
      "type": "object"
    },
    "DartPubspecEnvironment": {
      "properties": {
        "sdk": {
          "type": "string"
        },
        "flutter": {
          "type": "string"
        }
      },
      "type": "object"
    },
    "DartPubspecLockEntry": {
      "properties": {
        "name": {
          "type": "string"
        },
        "version": {
          "type": "string"
        },
        "hosted_url": {
          "type": "string"
        },
        "vcs_url": {
          "type": "string"
        }
      },
      "type": "object",
      "required": [
        "name",
        "version"
      ]
    },
    "Descriptor": {
      "properties": {
        "name": {
          "type": "string"
        },
        "version": {
          "type": "string"
        },
        "configuration": true
      },
      "type": "object",
      "required": [
        "name",
        "version"
      ]
    },
    "Digest": {
      "properties": {
        "algorithm": {
          "type": "string"
        },
        "value": {
          "type": "string"
        }
      },
      "type": "object",
      "required": [
        "algorithm",
        "value"
      ]
    },
    "Document": {
      "properties": {
        "artifacts": {
          "items": {
            "$ref": "#/$defs/Package"
          },
          "type": "array"
        },
        "artifactRelationships": {
          "items": {
            "$ref": "#/$defs/Relationship"
          },
          "type": "array"
        },
        "files": {
          "items": {
            "$ref": "#/$defs/File"
          },
          "type": "array"
        },
        "source": {
          "$ref": "#/$defs/Source"
        },
        "distro": {
          "$ref": "#/$defs/LinuxRelease"
        },
        "descriptor": {
          "$ref": "#/$defs/Descriptor"
        },
        "schema": {
          "$ref": "#/$defs/Schema"
        }
      },
      "type": "object",
      "required": [
        "artifacts",
        "artifactRelationships",
        "source",
        "distro",
        "descriptor",
        "schema"
      ]
    },
    "DotnetDepsEntry": {
      "properties": {
        "name": {
          "type": "string"
        },
        "version": {
          "type": "string"
        },
        "path": {
          "type": "string"
        },
        "sha512": {
          "type": "string"
        },
        "hashPath": {
          "type": "string"
        },
        "executables": {
          "patternProperties": {
            ".*": {
              "$ref": "#/$defs/DotnetPortableExecutableEntry"
            }
          },
          "type": "object"
        }
      },
      "type": "object",
      "required": [
        "name",
        "version",
        "path",
        "sha512",
        "hashPath"
      ]
    },
    "DotnetPackagesLockEntry": {
      "properties": {
        "name": {
          "type": "string"
        },
        "version": {
          "type": "string"
        },
        "contentHash": {
          "type": "string"
        },
        "type": {
          "type": "string"
        }
      },
      "type": "object",
      "required": [
        "name",
        "version",
        "contentHash",
        "type"
      ]
    },
    "DotnetPortableExecutableEntry": {
      "properties": {
        "assemblyVersion": {
          "type": "string"
        },
        "legalCopyright": {
          "type": "string"
        },
        "comments": {
          "type": "string"
        },
        "internalName": {
          "type": "string"
        },
        "companyName": {
          "type": "string"
        },
        "productName": {
          "type": "string"
        },
        "productVersion": {
          "type": "string"
        }
      },
      "type": "object",
      "required": [
        "assemblyVersion",
        "legalCopyright",
        "companyName",
        "productName",
        "productVersion"
      ]
    },
    "DpkgArchiveEntry": {
      "properties": {
        "package": {
          "type": "string"
        },
        "source": {
          "type": "string"
        },
        "version": {
          "type": "string"
        },
        "sourceVersion": {
          "type": "string"
        },
        "architecture": {
          "type": "string"
        },
        "maintainer": {
          "type": "string"
        },
        "installedSize": {
          "type": "integer"
        },
        "provides": {
          "items": {
            "type": "string"
          },
          "type": "array"
        },
        "depends": {
          "items": {
            "type": "string"
          },
          "type": "array"
        },
        "preDepends": {
          "items": {
            "type": "string"
          },
          "type": "array"
        },
        "files": {
          "items": {
            "$ref": "#/$defs/DpkgFileRecord"
          },
          "type": "array"
        }
      },
      "type": "object",
      "required": [
        "package",
        "source",
        "version",
        "sourceVersion",
        "architecture",
        "maintainer",
        "installedSize",
        "files"
      ]
    },
    "DpkgDbEntry": {
      "properties": {
        "package": {
          "type": "string"
        },
        "source": {
          "type": "string"
        },
        "version": {
          "type": "string"
        },
        "sourceVersion": {
          "type": "string"
        },
        "architecture": {
          "type": "string"
        },
        "maintainer": {
          "type": "string"
        },
        "installedSize": {
          "type": "integer"
        },
        "provides": {
          "items": {
            "type": "string"
          },
          "type": "array"
        },
        "depends": {
          "items": {
            "type": "string"
          },
          "type": "array"
        },
        "preDepends": {
          "items": {
            "type": "string"
          },
          "type": "array"
        },
        "files": {
          "items": {
            "$ref": "#/$defs/DpkgFileRecord"
          },
          "type": "array"
        }
      },
      "type": "object",
      "required": [
        "package",
        "source",
        "version",
        "sourceVersion",
        "architecture",
        "maintainer",
        "installedSize",
        "files"
      ]
    },
    "DpkgFileRecord": {
      "properties": {
        "path": {
          "type": "string"
        },
        "digest": {
          "$ref": "#/$defs/Digest"
        },
        "isConfigFile": {
          "type": "boolean"
        }
      },
      "type": "object",
      "required": [
        "path",
        "isConfigFile"
      ]
    },
    "ELFSecurityFeatures": {
      "properties": {
        "symbolTableStripped": {
          "type": "boolean"
        },
        "stackCanary": {
          "type": "boolean"
        },
        "nx": {
          "type": "boolean"
        },
        "relRO": {
          "type": "string"
        },
        "pie": {
          "type": "boolean"
        },
        "dso": {
          "type": "boolean"
        },
        "safeStack": {
          "type": "boolean"
        },
        "cfi": {
          "type": "boolean"
        },
        "fortify": {
          "type": "boolean"
        }
      },
      "type": "object",
      "required": [
        "symbolTableStripped",
        "nx",
        "relRO",
        "pie",
        "dso"
      ]
    },
    "ElfBinaryPackageNoteJsonPayload": {
      "properties": {
        "type": {
          "type": "string"
        },
        "architecture": {
          "type": "string"
        },
        "osCPE": {
          "type": "string"
        },
        "os": {
          "type": "string"
        },
        "osVersion": {
          "type": "string"
        },
        "system": {
          "type": "string"
        },
        "vendor": {
          "type": "string"
        },
        "sourceRepo": {
          "type": "string"
        },
        "commit": {
          "type": "string"
        }
      },
      "type": "object"
    },
    "ElixirMixLockEntry": {
      "properties": {
        "name": {
          "type": "string"
        },
        "version": {
          "type": "string"
        },
        "pkgHash": {
          "type": "string"
        },
        "pkgHashExt": {
          "type": "string"
        }
      },
      "type": "object",
      "required": [
        "name",
        "version",
        "pkgHash",
        "pkgHashExt"
      ]
    },
    "ErlangRebarLockEntry": {
      "properties": {
        "name": {
          "type": "string"
        },
        "version": {
          "type": "string"
        },
        "pkgHash": {
          "type": "string"
        },
        "pkgHashExt": {
          "type": "string"
        }
      },
      "type": "object",
      "required": [
        "name",
        "version",
        "pkgHash",
        "pkgHashExt"
      ]
    },
    "Executable": {
      "properties": {
        "format": {
          "type": "string"
        },
        "hasExports": {
          "type": "boolean"
        },
        "hasEntrypoint": {
          "type": "boolean"
        },
        "importedLibraries": {
          "items": {
            "type": "string"
          },
          "type": "array"
        },
        "elfSecurityFeatures": {
          "$ref": "#/$defs/ELFSecurityFeatures"
        }
      },
      "type": "object",
      "required": [
        "format",
        "hasExports",
        "hasEntrypoint",
        "importedLibraries"
      ]
    },
    "File": {
      "properties": {
        "id": {
          "type": "string"
        },
        "location": {
          "$ref": "#/$defs/Coordinates"
        },
        "metadata": {
          "$ref": "#/$defs/FileMetadataEntry"
        },
        "contents": {
          "type": "string"
        },
        "digests": {
          "items": {
            "$ref": "#/$defs/Digest"
          },
          "type": "array"
        },
        "licenses": {
          "items": {
            "$ref": "#/$defs/FileLicense"
          },
          "type": "array"
        },
        "executable": {
          "$ref": "#/$defs/Executable"
        },
        "unknowns": {
          "items": {
            "type": "string"
          },
          "type": "array"
        }
      },
      "type": "object",
      "required": [
        "id",
        "location"
      ]
    },
    "FileLicense": {
      "properties": {
        "value": {
          "type": "string"
        },
        "spdxExpression": {
          "type": "string"
        },
        "type": {
          "type": "string"
        },
        "evidence": {
          "$ref": "#/$defs/FileLicenseEvidence"
        }
      },
      "type": "object",
      "required": [
        "value",
        "spdxExpression",
        "type"
      ]
    },
    "FileLicenseEvidence": {
      "properties": {
        "confidence": {
          "type": "integer"
        },
        "offset": {
          "type": "integer"
        },
        "extent": {
          "type": "integer"
        }
      },
      "type": "object",
      "required": [
        "confidence",
        "offset",
        "extent"
      ]
    },
    "FileMetadataEntry": {
      "properties": {
        "mode": {
          "type": "integer"
        },
        "type": {
          "type": "string"
        },
        "linkDestination": {
          "type": "string"
        },
        "userID": {
          "type": "integer"
        },
        "groupID": {
          "type": "integer"
        },
        "mimeType": {
          "type": "string"
        },
        "size": {
          "type": "integer"
        }
      },
      "type": "object",
      "required": [
        "mode",
        "type",
        "userID",
        "groupID",
        "mimeType",
        "size"
      ]
    },
    "GithubActionsUseStatement": {
      "properties": {
        "value": {
          "type": "string"
        },
        "comment": {
          "type": "string"
        }
      },
      "type": "object",
      "required": [
        "value"
      ]
    },
    "GoModuleBuildinfoEntry": {
      "properties": {
        "goBuildSettings": {
          "$ref": "#/$defs/KeyValues"
        },
        "goCompiledVersion": {
          "type": "string"
        },
        "architecture": {
          "type": "string"
        },
        "h1Digest": {
          "type": "string"
        },
        "mainModule": {
          "type": "string"
        },
        "goCryptoSettings": {
          "items": {
            "type": "string"
          },
          "type": "array"
        },
        "goExperiments": {
          "items": {
            "type": "string"
          },
          "type": "array"
        }
      },
      "type": "object",
      "required": [
        "goCompiledVersion",
        "architecture"
      ]
    },
    "GoModuleEntry": {
      "properties": {
        "h1Digest": {
          "type": "string"
        }
      },
      "type": "object"
    },
    "HaskellHackageStackEntry": {
      "properties": {
        "pkgHash": {
          "type": "string"
        }
      },
      "type": "object"
    },
    "HaskellHackageStackLockEntry": {
      "properties": {
        "pkgHash": {
          "type": "string"
        },
        "snapshotURL": {
          "type": "string"
        }
      },
      "type": "object"
    },
    "HomebrewFormula": {
      "properties": {
        "tap": {
          "type": "string"
        },
        "homepage": {
          "type": "string"
        },
        "description": {
          "type": "string"
        }
      },
      "type": "object"
    },
    "IDLikes": {
      "items": {
        "type": "string"
      },
      "type": "array"
    },
    "JavaArchive": {
      "properties": {
        "virtualPath": {
          "type": "string"
        },
        "manifest": {
          "$ref": "#/$defs/JavaManifest"
        },
        "pomProperties": {
          "$ref": "#/$defs/JavaPomProperties"
        },
        "pomProject": {
          "$ref": "#/$defs/JavaPomProject"
        },
        "digest": {
          "items": {
            "$ref": "#/$defs/Digest"
          },
          "type": "array"
        }
      },
      "type": "object",
      "required": [
        "virtualPath"
      ]
    },
    "JavaJvmInstallation": {
      "properties": {
        "release": {
          "$ref": "#/$defs/JavaVMRelease"
        },
        "files": {
          "items": {
            "type": "string"
          },
          "type": "array"
        }
      },
      "type": "object",
      "required": [
        "release",
        "files"
      ]
    },
    "JavaManifest": {
      "properties": {
        "main": {
          "$ref": "#/$defs/KeyValues"
        },
        "sections": {
          "items": {
            "$ref": "#/$defs/KeyValues"
          },
          "type": "array"
        }
      },
      "type": "object"
    },
    "JavaPomParent": {
      "properties": {
        "groupId": {
          "type": "string"
        },
        "artifactId": {
          "type": "string"
        },
        "version": {
          "type": "string"
        }
      },
      "type": "object",
      "required": [
        "groupId",
        "artifactId",
        "version"
      ]
    },
    "JavaPomProject": {
      "properties": {
        "path": {
          "type": "string"
        },
        "parent": {
          "$ref": "#/$defs/JavaPomParent"
        },
        "groupId": {
          "type": "string"
        },
        "artifactId": {
          "type": "string"
        },
        "version": {
          "type": "string"
        },
        "name": {
          "type": "string"
        },
        "description": {
          "type": "string"
        },
        "url": {
          "type": "string"
        }
      },
      "type": "object",
      "required": [
        "path",
        "groupId",
        "artifactId",
        "version",
        "name"
      ]
    },
    "JavaPomProperties": {
      "properties": {
        "path": {
          "type": "string"
        },
        "name": {
          "type": "string"
        },
        "groupId": {
          "type": "string"
        },
        "artifactId": {
          "type": "string"
        },
        "version": {
          "type": "string"
        },
        "scope": {
          "type": "string"
        },
        "extraFields": {
          "patternProperties": {
            ".*": {
              "type": "string"
            }
          },
          "type": "object"
        }
      },
      "type": "object",
      "required": [
        "path",
        "name",
        "groupId",
        "artifactId",
        "version"
      ]
    },
    "JavaVMRelease": {
      "properties": {
        "implementor": {
          "type": "string"
        },
        "implementorVersion": {
          "type": "string"
        },
        "javaRuntimeVersion": {
          "type": "string"
        },
        "javaVersion": {
          "type": "string"
        },
        "javaVersionDate": {
          "type": "string"
        },
        "libc": {
          "type": "string"
        },
        "modules": {
          "items": {
            "type": "string"
          },
          "type": "array"
        },
        "osArch": {
          "type": "string"
        },
        "osName": {
          "type": "string"
        },
        "osVersion": {
          "type": "string"
        },
        "source": {
          "type": "string"
        },
        "buildSource": {
          "type": "string"
        },
        "buildSourceRepo": {
          "type": "string"
        },
        "sourceRepo": {
          "type": "string"
        },
        "fullVersion": {
          "type": "string"
        },
        "semanticVersion": {
          "type": "string"
        },
        "buildInfo": {
          "type": "string"
        },
        "jvmVariant": {
          "type": "string"
        },
        "jvmVersion": {
          "type": "string"
        },
        "imageType": {
          "type": "string"
        },
        "buildType": {
          "type": "string"
        }
      },
      "type": "object"
    },
    "JavascriptNpmPackage": {
      "properties": {
        "name": {
          "type": "string"
        },
        "version": {
          "type": "string"
        },
        "author": {
          "type": "string"
        },
        "homepage": {
          "type": "string"
        },
        "description": {
          "type": "string"
        },
        "url": {
          "type": "string"
        },
        "private": {
          "type": "boolean"
        }
      },
      "type": "object",
      "required": [
        "name",
        "version",
        "author",
        "homepage",
        "description",
        "url",
        "private"
      ]
    },
    "JavascriptNpmPackageLockEntry": {
      "properties": {
        "resolved": {
          "type": "string"
        },
        "integrity": {
          "type": "string"
        }
      },
      "type": "object",
      "required": [
        "resolved",
        "integrity"
      ]
    },
    "JavascriptYarnLockEntry": {
      "properties": {
        "resolved": {
          "type": "string"
        },
        "integrity": {
          "type": "string"
        }
      },
      "type": "object",
      "required": [
        "resolved",
        "integrity"
      ]
    },
    "KeyValue": {
      "properties": {
        "key": {
          "type": "string"
        },
        "value": {
          "type": "string"
        }
      },
      "type": "object",
      "required": [
        "key",
        "value"
      ]
    },
    "KeyValues": {
      "items": {
        "$ref": "#/$defs/KeyValue"
      },
      "type": "array"
    },
    "License": {
      "properties": {
        "value": {
          "type": "string"
        },
        "spdxExpression": {
          "type": "string"
        },
        "type": {
          "type": "string"
        },
        "urls": {
          "items": {
            "type": "string"
          },
          "type": "array"
        },
        "locations": {
          "items": {
            "$ref": "#/$defs/Location"
          },
          "type": "array"
        },
        "contents": {
          "type": "string"
        }
      },
      "type": "object",
      "required": [
        "value",
        "spdxExpression",
        "type",
        "urls",
        "locations"
      ]
    },
    "LinuxKernelArchive": {
      "properties": {
        "name": {
          "type": "string"
        },
        "architecture": {
          "type": "string"
        },
        "version": {
          "type": "string"
        },
        "extendedVersion": {
          "type": "string"
        },
        "buildTime": {
          "type": "string"
        },
        "author": {
          "type": "string"
        },
        "format": {
          "type": "string"
        },
        "rwRootFS": {
          "type": "boolean"
        },
        "swapDevice": {
          "type": "integer"
        },
        "rootDevice": {
          "type": "integer"
        },
        "videoMode": {
          "type": "string"
        }
      },
      "type": "object",
      "required": [
        "name",
        "architecture",
        "version"
      ]
    },
    "LinuxKernelModule": {
      "properties": {
        "name": {
          "type": "string"
        },
        "version": {
          "type": "string"
        },
        "sourceVersion": {
          "type": "string"
        },
        "path": {
          "type": "string"
        },
        "description": {
          "type": "string"
        },
        "author": {
          "type": "string"
        },
        "license": {
          "type": "string"
        },
        "kernelVersion": {
          "type": "string"
        },
        "versionMagic": {
          "type": "string"
        },
        "parameters": {
          "patternProperties": {
            ".*": {
              "$ref": "#/$defs/LinuxKernelModuleParameter"
            }
          },
          "type": "object"
        }
      },
      "type": "object"
    },
    "LinuxKernelModuleParameter": {
      "properties": {
        "type": {
          "type": "string"
        },
        "description": {
          "type": "string"
        }
      },
      "type": "object"
    },
    "LinuxRelease": {
      "properties": {
        "prettyName": {
          "type": "string"
        },
        "name": {
          "type": "string"
        },
        "id": {
          "type": "string"
        },
        "idLike": {
          "$ref": "#/$defs/IDLikes"
        },
        "version": {
          "type": "string"
        },
        "versionID": {
          "type": "string"
        },
        "versionCodename": {
          "type": "string"
        },
        "buildID": {
          "type": "string"
        },
        "imageID": {
          "type": "string"
        },
        "imageVersion": {
          "type": "string"
        },
        "variant": {
          "type": "string"
        },
        "variantID": {
          "type": "string"
        },
        "homeURL": {
          "type": "string"
        },
        "supportURL": {
          "type": "string"
        },
        "bugReportURL": {
          "type": "string"
        },
        "privacyPolicyURL": {
          "type": "string"
        },
        "cpeName": {
          "type": "string"
        },
        "supportEnd": {
          "type": "string"
        },
        "extendedSupport": {
          "type": "boolean"
        }
      },
      "type": "object"
    },
    "Location": {
      "properties": {
        "path": {
          "type": "string"
        },
        "layerID": {
          "type": "string"
        },
        "accessPath": {
          "type": "string"
        },
        "annotations": {
          "patternProperties": {
            ".*": {
              "type": "string"
            }
          },
          "type": "object"
        }
      },
      "type": "object",
      "required": [
        "path",
        "accessPath"
      ]
    },
    "LuarocksPackage": {
      "properties": {
        "name": {
          "type": "string"
        },
        "version": {
          "type": "string"
        },
        "license": {
          "type": "string"
        },
        "homepage": {
          "type": "string"
        },
        "description": {
          "type": "string"
        },
        "url": {
          "type": "string"
        },
        "dependencies": {
          "patternProperties": {
            ".*": {
              "type": "string"
            }
          },
          "type": "object"
        }
      },
      "type": "object",
      "required": [
        "name",
        "version",
        "license",
        "homepage",
        "description",
        "url",
        "dependencies"
      ]
    },
    "MicrosoftKbPatch": {
      "properties": {
        "product_id": {
          "type": "string"
        },
        "kb": {
          "type": "string"
        }
      },
      "type": "object",
      "required": [
        "product_id",
        "kb"
      ]
    },
    "NixDerivation": {
      "properties": {
        "path": {
          "type": "string"
        },
        "system": {
          "type": "string"
        },
        "inputDerivations": {
          "items": {
            "$ref": "#/$defs/NixDerivationReference"
          },
          "type": "array"
        },
        "inputSources": {
          "items": {
            "type": "string"
          },
          "type": "array"
        }
      },
      "type": "object"
    },
    "NixDerivationReference": {
      "properties": {
        "path": {
          "type": "string"
        },
        "outputs": {
          "items": {
            "type": "string"
          },
          "type": "array"
        }
      },
      "type": "object"
    },
    "NixStoreEntry": {
      "properties": {
        "path": {
          "type": "string"
        },
        "output": {
          "type": "string"
        },
        "outputHash": {
          "type": "string"
        },
        "derivation": {
          "$ref": "#/$defs/NixDerivation"
        },
        "files": {
          "items": {
            "type": "string"
          },
          "type": "array"
        }
      },
      "type": "object",
      "required": [
        "outputHash"
      ]
    },
    "OpamPackage": {
      "properties": {
        "name": {
          "type": "string"
        },
        "version": {
          "type": "string"
        },
        "licenses": {
          "items": {
            "type": "string"
          },
          "type": "array"
        },
        "url": {
          "type": "string"
        },
        "checksum": {
          "items": {
            "type": "string"
          },
          "type": "array"
        },
        "homepage": {
          "type": "string"
        },
        "dependencies": {
          "items": {
            "type": "string"
          },
          "type": "array"
        }
      },
      "type": "object",
      "required": [
        "name",
        "version",
        "licenses",
        "url",
        "checksum",
        "homepage",
        "dependencies"
      ]
    },
    "Package": {
      "properties": {
        "id": {
          "type": "string"
        },
        "name": {
          "type": "string"
        },
        "version": {
          "type": "string"
        },
        "type": {
          "type": "string"
        },
        "foundBy": {
          "type": "string"
        },
        "locations": {
          "items": {
            "$ref": "#/$defs/Location"
          },
          "type": "array"
        },
        "licenses": {
          "$ref": "#/$defs/licenses"
        },
        "language": {
          "type": "string"
        },
        "cpes": {
          "$ref": "#/$defs/cpes"
        },
        "purl": {
          "type": "string"
        },
        "metadataType": {
          "type": "string"
        },
        "metadata": {
          "anyOf": [
            {
              "type": "null"
            },
            {
              "$ref": "#/$defs/AlpmDbEntry"
            },
            {
              "$ref": "#/$defs/ApkDbEntry"
            },
            {
              "$ref": "#/$defs/BinarySignature"
            },
            {
              "$ref": "#/$defs/BitnamiSbomEntry"
            },
            {
              "$ref": "#/$defs/CConanFileEntry"
            },
            {
              "$ref": "#/$defs/CConanInfoEntry"
            },
            {
              "$ref": "#/$defs/CConanLockEntry"
            },
            {
              "$ref": "#/$defs/CConanLockV2Entry"
            },
            {
              "$ref": "#/$defs/CocoaPodfileLockEntry"
            },
            {
              "$ref": "#/$defs/CondaMetadataEntry"
            },
            {
              "$ref": "#/$defs/DartPubspec"
            },
            {
              "$ref": "#/$defs/DartPubspecLockEntry"
            },
            {
              "$ref": "#/$defs/DotnetDepsEntry"
            },
            {
              "$ref": "#/$defs/DotnetPackagesLockEntry"
            },
            {
              "$ref": "#/$defs/DotnetPortableExecutableEntry"
            },
            {
              "$ref": "#/$defs/DpkgArchiveEntry"
            },
            {
              "$ref": "#/$defs/DpkgDbEntry"
            },
            {
              "$ref": "#/$defs/ElfBinaryPackageNoteJsonPayload"
            },
            {
              "$ref": "#/$defs/ElixirMixLockEntry"
            },
            {
              "$ref": "#/$defs/ErlangRebarLockEntry"
            },
            {
              "$ref": "#/$defs/GithubActionsUseStatement"
            },
            {
              "$ref": "#/$defs/GoModuleBuildinfoEntry"
            },
            {
              "$ref": "#/$defs/GoModuleEntry"
            },
            {
              "$ref": "#/$defs/HaskellHackageStackEntry"
            },
            {
              "$ref": "#/$defs/HaskellHackageStackLockEntry"
            },
            {
              "$ref": "#/$defs/HomebrewFormula"
            },
            {
              "$ref": "#/$defs/JavaArchive"
            },
            {
              "$ref": "#/$defs/JavaJvmInstallation"
            },
            {
              "$ref": "#/$defs/JavascriptNpmPackage"
            },
            {
              "$ref": "#/$defs/JavascriptNpmPackageLockEntry"
            },
            {
              "$ref": "#/$defs/JavascriptYarnLockEntry"
            },
            {
              "$ref": "#/$defs/LinuxKernelArchive"
            },
            {
              "$ref": "#/$defs/LinuxKernelModule"
            },
            {
              "$ref": "#/$defs/LuarocksPackage"
            },
            {
              "$ref": "#/$defs/MicrosoftKbPatch"
            },
            {
              "$ref": "#/$defs/NixStoreEntry"
            },
            {
              "$ref": "#/$defs/OpamPackage"
            },
            {
              "$ref": "#/$defs/PeBinary"
            },
            {
              "$ref": "#/$defs/PhpComposerInstalledEntry"
            },
            {
              "$ref": "#/$defs/PhpComposerLockEntry"
            },
            {
              "$ref": "#/$defs/PhpPearEntry"
            },
            {
              "$ref": "#/$defs/PhpPeclEntry"
            },
            {
              "$ref": "#/$defs/PortageDbEntry"
            },
            {
              "$ref": "#/$defs/PythonPackage"
            },
            {
              "$ref": "#/$defs/PythonPipRequirementsEntry"
            },
            {
              "$ref": "#/$defs/PythonPipfileLockEntry"
            },
            {
              "$ref": "#/$defs/PythonPoetryLockEntry"
            },
            {
              "$ref": "#/$defs/PythonUvLockEntry"
            },
            {
              "$ref": "#/$defs/RDescription"
            },
            {
              "$ref": "#/$defs/RpmArchive"
            },
            {
              "$ref": "#/$defs/RpmDbEntry"
            },
            {
              "$ref": "#/$defs/RubyGemspec"
            },
            {
              "$ref": "#/$defs/RustCargoAuditEntry"
            },
            {
              "$ref": "#/$defs/RustCargoLockEntry"
            },
            {
              "$ref": "#/$defs/SwiftPackageManagerLockEntry"
            },
            {
              "$ref": "#/$defs/SwiplpackPackage"
            },
            {
              "$ref": "#/$defs/TerraformLockProviderEntry"
            },
            {
              "$ref": "#/$defs/WordpressPluginEntry"
            }
          ]
        }
      },
      "type": "object",
      "required": [
        "id",
        "name",
        "version",
        "type",
        "foundBy",
        "locations",
        "licenses",
        "language",
        "cpes",
        "purl"
      ]
    },
    "PeBinary": {
      "properties": {
        "VersionResources": {
          "$ref": "#/$defs/KeyValues"
        }
      },
      "type": "object",
      "required": [
        "VersionResources"
      ]
    },
    "PhpComposerAuthors": {
      "properties": {
        "name": {
          "type": "string"
        },
        "email": {
          "type": "string"
        },
        "homepage": {
          "type": "string"
        }
      },
      "type": "object",
      "required": [
        "name"
      ]
    },
    "PhpComposerExternalReference": {
      "properties": {
        "type": {
          "type": "string"
        },
        "url": {
          "type": "string"
        },
        "reference": {
          "type": "string"
        },
        "shasum": {
          "type": "string"
        }
      },
      "type": "object",
      "required": [
        "type",
        "url",
        "reference"
      ]
    },
    "PhpComposerInstalledEntry": {
      "properties": {
        "name": {
          "type": "string"
        },
        "version": {
          "type": "string"
        },
        "source": {
          "$ref": "#/$defs/PhpComposerExternalReference"
        },
        "dist": {
          "$ref": "#/$defs/PhpComposerExternalReference"
        },
        "require": {
          "patternProperties": {
            ".*": {
              "type": "string"
            }
          },
          "type": "object"
        },
        "provide": {
          "patternProperties": {
            ".*": {
              "type": "string"
            }
          },
          "type": "object"
        },
        "require-dev": {
          "patternProperties": {
            ".*": {
              "type": "string"
            }
          },
          "type": "object"
        },
        "suggest": {
          "patternProperties": {
            ".*": {
              "type": "string"
            }
          },
          "type": "object"
        },
        "license": {
          "items": {
            "type": "string"
          },
          "type": "array"
        },
        "type": {
          "type": "string"
        },
        "notification-url": {
          "type": "string"
        },
        "bin": {
          "items": {
            "type": "string"
          },
          "type": "array"
        },
        "authors": {
          "items": {
            "$ref": "#/$defs/PhpComposerAuthors"
          },
          "type": "array"
        },
        "description": {
          "type": "string"
        },
        "homepage": {
          "type": "string"
        },
        "keywords": {
          "items": {
            "type": "string"
          },
          "type": "array"
        },
        "time": {
          "type": "string"
        }
      },
      "type": "object",
      "required": [
        "name",
        "version",
        "source",
        "dist"
      ]
    },
    "PhpComposerLockEntry": {
      "properties": {
        "name": {
          "type": "string"
        },
        "version": {
          "type": "string"
        },
        "source": {
          "$ref": "#/$defs/PhpComposerExternalReference"
        },
        "dist": {
          "$ref": "#/$defs/PhpComposerExternalReference"
        },
        "require": {
          "patternProperties": {
            ".*": {
              "type": "string"
            }
          },
          "type": "object"
        },
        "provide": {
          "patternProperties": {
            ".*": {
              "type": "string"
            }
          },
          "type": "object"
        },
        "require-dev": {
          "patternProperties": {
            ".*": {
              "type": "string"
            }
          },
          "type": "object"
        },
        "suggest": {
          "patternProperties": {
            ".*": {
              "type": "string"
            }
          },
          "type": "object"
        },
        "license": {
          "items": {
            "type": "string"
          },
          "type": "array"
        },
        "type": {
          "type": "string"
        },
        "notification-url": {
          "type": "string"
        },
        "bin": {
          "items": {
            "type": "string"
          },
          "type": "array"
        },
        "authors": {
          "items": {
            "$ref": "#/$defs/PhpComposerAuthors"
          },
          "type": "array"
        },
        "description": {
          "type": "string"
        },
        "homepage": {
          "type": "string"
        },
        "keywords": {
          "items": {
            "type": "string"
          },
          "type": "array"
        },
        "time": {
          "type": "string"
        }
      },
      "type": "object",
      "required": [
        "name",
        "version",
        "source",
        "dist"
      ]
    },
    "PhpPearEntry": {
      "properties": {
        "name": {
          "type": "string"
        },
        "channel": {
          "type": "string"
        },
        "version": {
          "type": "string"
        },
        "license": {
          "items": {
            "type": "string"
          },
          "type": "array"
        }
      },
      "type": "object",
      "required": [
        "name",
        "version"
      ]
    },
    "PhpPeclEntry": {
      "properties": {
        "name": {
          "type": "string"
        },
        "channel": {
          "type": "string"
        },
        "version": {
          "type": "string"
        },
        "license": {
          "items": {
            "type": "string"
          },
          "type": "array"
        }
      },
      "type": "object",
      "required": [
        "name",
        "version"
      ]
    },
    "PortageDbEntry": {
      "properties": {
        "installedSize": {
          "type": "integer"
        },
        "licenses": {
          "type": "string"
        },
        "files": {
          "items": {
            "$ref": "#/$defs/PortageFileRecord"
          },
          "type": "array"
        }
      },
      "type": "object",
      "required": [
        "installedSize",
        "files"
      ]
    },
    "PortageFileRecord": {
      "properties": {
        "path": {
          "type": "string"
        },
        "digest": {
          "$ref": "#/$defs/Digest"
        }
      },
      "type": "object",
      "required": [
        "path"
      ]
    },
    "PythonDirectURLOriginInfo": {
      "properties": {
        "url": {
          "type": "string"
        },
        "commitId": {
          "type": "string"
        },
        "vcs": {
          "type": "string"
        }
      },
      "type": "object",
      "required": [
        "url"
      ]
    },
    "PythonFileDigest": {
      "properties": {
        "algorithm": {
          "type": "string"
        },
        "value": {
          "type": "string"
        }
      },
      "type": "object",
      "required": [
        "algorithm",
        "value"
      ]
    },
    "PythonFileRecord": {
      "properties": {
        "path": {
          "type": "string"
        },
        "digest": {
          "$ref": "#/$defs/PythonFileDigest"
        },
        "size": {
          "type": "string"
        }
      },
      "type": "object",
      "required": [
        "path"
      ]
    },
    "PythonPackage": {
      "properties": {
        "name": {
          "type": "string"
        },
        "version": {
          "type": "string"
        },
        "author": {
          "type": "string"
        },
        "authorEmail": {
          "type": "string"
        },
        "platform": {
          "type": "string"
        },
        "files": {
          "items": {
            "$ref": "#/$defs/PythonFileRecord"
          },
          "type": "array"
        },
        "sitePackagesRootPath": {
          "type": "string"
        },
        "topLevelPackages": {
          "items": {
            "type": "string"
          },
          "type": "array"
        },
        "directUrlOrigin": {
          "$ref": "#/$defs/PythonDirectURLOriginInfo"
        },
        "requiresPython": {
          "type": "string"
        },
        "requiresDist": {
          "items": {
            "type": "string"
          },
          "type": "array"
        },
        "providesExtra": {
          "items": {
            "type": "string"
          },
          "type": "array"
        }
      },
      "type": "object",
      "required": [
        "name",
        "version",
        "author",
        "authorEmail",
        "platform",
        "sitePackagesRootPath"
      ]
    },
    "PythonPipRequirementsEntry": {
      "properties": {
        "name": {
          "type": "string"
        },
        "extras": {
          "items": {
            "type": "string"
          },
          "type": "array"
        },
        "versionConstraint": {
          "type": "string"
        },
        "url": {
          "type": "string"
        },
        "markers": {
          "type": "string"
        }
      },
      "type": "object",
      "required": [
        "name",
        "versionConstraint"
      ]
    },
    "PythonPipfileLockEntry": {
      "properties": {
        "hashes": {
          "items": {
            "type": "string"
          },
          "type": "array"
        },
        "index": {
          "type": "string"
        }
      },
      "type": "object",
      "required": [
        "hashes",
        "index"
      ]
    },
    "PythonPoetryLockDependencyEntry": {
      "properties": {
        "name": {
          "type": "string"
        },
        "version": {
          "type": "string"
        },
        "optional": {
          "type": "boolean"
        },
        "markers": {
          "type": "string"
        },
        "extras": {
          "items": {
            "type": "string"
          },
          "type": "array"
        }
      },
      "type": "object",
      "required": [
        "name",
        "version",
        "optional"
      ]
    },
    "PythonPoetryLockEntry": {
      "properties": {
        "index": {
          "type": "string"
        },
        "dependencies": {
          "items": {
            "$ref": "#/$defs/PythonPoetryLockDependencyEntry"
          },
          "type": "array"
        },
        "extras": {
          "items": {
            "$ref": "#/$defs/PythonPoetryLockExtraEntry"
          },
          "type": "array"
        }
      },
      "type": "object",
      "required": [
        "index",
        "dependencies"
      ]
    },
    "PythonPoetryLockExtraEntry": {
      "properties": {
        "name": {
          "type": "string"
        },
        "dependencies": {
          "items": {
            "type": "string"
          },
          "type": "array"
        }
      },
      "type": "object",
      "required": [
        "name",
        "dependencies"
      ]
    },
    "PythonUvLockDependencyEntry": {
      "properties": {
        "name": {
          "type": "string"
        },
        "optional": {
          "type": "boolean"
        },
        "markers": {
          "type": "string"
        },
        "extras": {
          "items": {
            "type": "string"
          },
          "type": "array"
        }
      },
      "type": "object",
      "required": [
        "name",
        "optional"
      ]
    },
    "PythonUvLockEntry": {
      "properties": {
        "index": {
          "type": "string"
        },
        "dependencies": {
          "items": {
            "$ref": "#/$defs/PythonUvLockDependencyEntry"
          },
          "type": "array"
        },
        "extras": {
          "items": {
            "$ref": "#/$defs/PythonUvLockExtraEntry"
          },
          "type": "array"
        }
      },
      "type": "object",
      "required": [
        "index",
        "dependencies"
      ]
    },
    "PythonUvLockExtraEntry": {
      "properties": {
        "name": {
          "type": "string"
        },
        "dependencies": {
          "items": {
            "type": "string"
          },
          "type": "array"
        }
      },
      "type": "object",
      "required": [
        "name",
        "dependencies"
      ]
    },
    "RDescription": {
      "properties": {
        "title": {
          "type": "string"
        },
        "description": {
          "type": "string"
        },
        "author": {
          "type": "string"
        },
        "maintainer": {
          "type": "string"
        },
        "url": {
          "items": {
            "type": "string"
          },
          "type": "array"
        },
        "repository": {
          "type": "string"
        },
        "built": {
          "type": "string"
        },
        "needsCompilation": {
          "type": "boolean"
        },
        "imports": {
          "items": {
            "type": "string"
          },
          "type": "array"
        },
        "depends": {
          "items": {
            "type": "string"
          },
          "type": "array"
        },
        "suggests": {
          "items": {
            "type": "string"
          },
          "type": "array"
        }
      },
      "type": "object"
    },
    "Relationship": {
      "properties": {
        "parent": {
          "type": "string"
        },
        "child": {
          "type": "string"
        },
        "type": {
          "type": "string"
        },
        "metadata": true
      },
      "type": "object",
      "required": [
        "parent",
        "child",
        "type"
      ]
    },
    "RpmArchive": {
      "properties": {
        "name": {
          "type": "string"
        },
        "version": {
          "type": "string"
        },
        "epoch": {
          "oneOf": [
            {
              "type": "integer"
            },
            {
              "type": "null"
            }
          ]
        },
        "architecture": {
          "type": "string"
        },
        "release": {
          "type": "string"
        },
        "sourceRpm": {
          "type": "string"
        },
        "signatures": {
          "items": {
            "$ref": "#/$defs/RpmSignature"
          },
          "type": "array"
        },
        "size": {
          "type": "integer"
        },
        "vendor": {
          "type": "string"
        },
        "modularityLabel": {
          "type": "string"
        },
        "provides": {
          "items": {
            "type": "string"
          },
          "type": "array"
        },
        "requires": {
          "items": {
            "type": "string"
          },
          "type": "array"
        },
        "files": {
          "items": {
            "$ref": "#/$defs/RpmFileRecord"
          },
          "type": "array"
        }
      },
      "type": "object",
      "required": [
        "name",
        "version",
        "epoch",
        "architecture",
        "release",
        "sourceRpm",
        "size",
        "vendor",
        "files"
      ]
    },
    "RpmDbEntry": {
      "properties": {
        "name": {
          "type": "string"
        },
        "version": {
          "type": "string"
        },
        "epoch": {
          "oneOf": [
            {
              "type": "integer"
            },
            {
              "type": "null"
            }
          ]
        },
        "architecture": {
          "type": "string"
        },
        "release": {
          "type": "string"
        },
        "sourceRpm": {
          "type": "string"
        },
        "signatures": {
          "items": {
            "$ref": "#/$defs/RpmSignature"
          },
          "type": "array"
        },
        "size": {
          "type": "integer"
        },
        "vendor": {
          "type": "string"
        },
        "modularityLabel": {
          "type": "string"
        },
        "provides": {
          "items": {
            "type": "string"
          },
          "type": "array"
        },
        "requires": {
          "items": {
            "type": "string"
          },
          "type": "array"
        },
        "files": {
          "items": {
            "$ref": "#/$defs/RpmFileRecord"
          },
          "type": "array"
        }
      },
      "type": "object",
      "required": [
        "name",
        "version",
        "epoch",
        "architecture",
        "release",
        "sourceRpm",
        "size",
        "vendor",
        "files"
      ]
    },
    "RpmFileRecord": {
      "properties": {
        "path": {
          "type": "string"
        },
        "mode": {
          "type": "integer"
        },
        "size": {
          "type": "integer"
        },
        "digest": {
          "$ref": "#/$defs/Digest"
        },
        "userName": {
          "type": "string"
        },
        "groupName": {
          "type": "string"
        },
        "flags": {
          "type": "string"
        }
      },
      "type": "object",
      "required": [
        "path",
        "mode",
        "size",
        "digest",
        "userName",
        "groupName",
        "flags"
      ]
    },
    "RpmSignature": {
      "properties": {
        "algo": {
          "type": "string"
        },
        "hash": {
          "type": "string"
        },
        "created": {
          "type": "string"
        },
        "issuer": {
          "type": "string"
        }
      },
      "type": "object",
      "required": [
        "algo",
        "hash",
        "created",
        "issuer"
      ]
    },
    "RubyGemspec": {
      "properties": {
        "name": {
          "type": "string"
        },
        "version": {
          "type": "string"
        },
        "files": {
          "items": {
            "type": "string"
          },
          "type": "array"
        },
        "authors": {
          "items": {
            "type": "string"
          },
          "type": "array"
        },
        "homepage": {
          "type": "string"
        }
      },
      "type": "object",
      "required": [
        "name",
        "version"
      ]
    },
    "RustCargoAuditEntry": {
      "properties": {
        "name": {
          "type": "string"
        },
        "version": {
          "type": "string"
        },
        "source": {
          "type": "string"
        }
      },
      "type": "object",
      "required": [
        "name",
        "version",
        "source"
      ]
    },
    "RustCargoLockEntry": {
      "properties": {
        "name": {
          "type": "string"
        },
        "version": {
          "type": "string"
        },
        "source": {
          "type": "string"
        },
        "checksum": {
          "type": "string"
        },
        "dependencies": {
          "items": {
            "type": "string"
          },
          "type": "array"
        }
      },
      "type": "object",
      "required": [
        "name",
        "version",
        "source",
        "checksum",
        "dependencies"
      ]
    },
    "Schema": {
      "properties": {
        "version": {
          "type": "string"
        },
        "url": {
          "type": "string"
        }
      },
      "type": "object",
      "required": [
        "version",
        "url"
      ]
    },
    "Source": {
      "properties": {
        "id": {
          "type": "string"
        },
        "name": {
          "type": "string"
        },
        "version": {
          "type": "string"
        },
        "supplier": {
          "type": "string"
        },
        "type": {
          "type": "string"
        },
        "metadata": true
      },
      "type": "object",
      "required": [
        "id",
        "name",
        "version",
        "type",
        "metadata"
      ]
    },
    "SwiftPackageManagerLockEntry": {
      "properties": {
        "revision": {
          "type": "string"
        }
      },
      "type": "object",
      "required": [
        "revision"
      ]
    },
    "SwiplpackPackage": {
      "properties": {
        "name": {
          "type": "string"
        },
        "version": {
          "type": "string"
        },
        "author": {
          "type": "string"
        },
        "authorEmail": {
          "type": "string"
        },
        "packager": {
          "type": "string"
        },
        "packagerEmail": {
          "type": "string"
        },
        "homepage": {
          "type": "string"
        },
        "dependencies": {
          "items": {
            "type": "string"
          },
          "type": "array"
        }
      },
      "type": "object",
      "required": [
        "name",
        "version",
        "author",
        "authorEmail",
        "packager",
        "packagerEmail",
        "homepage",
        "dependencies"
      ]
    },
    "TerraformLockProviderEntry": {
      "properties": {
        "url": {
          "type": "string"
        },
        "constraints": {
          "type": "string"
        },
        "version": {
          "type": "string"
        },
        "hashes": {
          "items": {
            "type": "string"
          },
          "type": "array"
        }
      },
      "type": "object",
      "required": [
        "url",
        "constraints",
        "version",
        "hashes"
      ]
    },
    "WordpressPluginEntry": {
      "properties": {
        "pluginInstallDirectory": {
          "type": "string"
        },
        "author": {
          "type": "string"
        },
        "authorUri": {
          "type": "string"
        }
      },
      "type": "object",
      "required": [
        "pluginInstallDirectory"
      ]
    },
    "cpes": {
      "items": {
        "$ref": "#/$defs/CPE"
      },
      "type": "array"
    },
    "licenses": {
      "items": {
        "$ref": "#/$defs/License"
      },
      "type": "array"
    }
  }
}<|MERGE_RESOLUTION|>--- conflicted
+++ resolved
@@ -1,10 +1,6 @@
 {
   "$schema": "https://json-schema.org/draft/2020-12/schema",
-<<<<<<< HEAD
   "$id": "anchore.io/schema/syft/json/16.0.38/document",
-=======
-  "$id": "anchore.io/schema/syft/json/16.0.37/document",
->>>>>>> 8e51e8d9
   "$ref": "#/$defs/Document",
   "$defs": {
     "AlpmDbEntry": {
@@ -3194,9 +3190,6 @@
         "version": {
           "type": "string"
         },
-        "supplier": {
-          "type": "string"
-        },
         "type": {
           "type": "string"
         },

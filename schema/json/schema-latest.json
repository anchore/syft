--- conflicted
+++ resolved
@@ -1,10 +1,6 @@
 {
   "$schema": "https://json-schema.org/draft/2020-12/schema",
-<<<<<<< HEAD
-  "$id": "anchore.io/schema/syft/json/16.0.24/document",
-=======
   "$id": "anchore.io/schema/syft/json/16.0.35/document",
->>>>>>> 37c182d5
   "$ref": "#/$defs/Document",
   "$defs": {
     "AlpmDbEntry": {

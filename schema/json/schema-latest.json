{
  "$schema": "https://json-schema.org/draft/2020-12/schema",
<<<<<<< HEAD
  "$id": "anchore.io/schema/syft/json/16.0.16/document",
=======
  "$id": "anchore.io/schema/syft/json/16.0.28/document",
>>>>>>> 99ef5acc
  "$ref": "#/$defs/Document",
  "$defs": {
    "AlpmDbEntry": {
      "properties": {
        "basepackage": {
          "type": "string"
        },
        "package": {
          "type": "string"
        },
        "version": {
          "type": "string"
        },
        "description": {
          "type": "string"
        },
        "architecture": {
          "type": "string"
        },
        "size": {
          "type": "integer"
        },
        "packager": {
          "type": "string"
        },
        "url": {
          "type": "string"
        },
        "validation": {
          "type": "string"
        },
        "reason": {
          "type": "integer"
        },
        "files": {
          "items": {
            "$ref": "#/$defs/AlpmFileRecord"
          },
          "type": "array"
        },
        "backup": {
          "items": {
            "$ref": "#/$defs/AlpmFileRecord"
          },
          "type": "array"
        },
        "provides": {
          "items": {
            "type": "string"
          },
          "type": "array"
        },
        "depends": {
          "items": {
            "type": "string"
          },
          "type": "array"
        }
      },
      "type": "object",
      "required": [
        "basepackage",
        "package",
        "version",
        "description",
        "architecture",
        "size",
        "packager",
        "url",
        "validation",
        "reason",
        "files",
        "backup"
      ]
    },
    "AlpmFileRecord": {
      "properties": {
        "path": {
          "type": "string"
        },
        "type": {
          "type": "string"
        },
        "uid": {
          "type": "string"
        },
        "gid": {
          "type": "string"
        },
        "time": {
          "type": "string",
          "format": "date-time"
        },
        "size": {
          "type": "string"
        },
        "link": {
          "type": "string"
        },
        "digest": {
          "items": {
            "$ref": "#/$defs/Digest"
          },
          "type": "array"
        }
      },
      "type": "object"
    },
    "ApkDbEntry": {
      "properties": {
        "package": {
          "type": "string"
        },
        "originPackage": {
          "type": "string"
        },
        "maintainer": {
          "type": "string"
        },
        "version": {
          "type": "string"
        },
        "architecture": {
          "type": "string"
        },
        "url": {
          "type": "string"
        },
        "description": {
          "type": "string"
        },
        "size": {
          "type": "integer"
        },
        "installedSize": {
          "type": "integer"
        },
        "pullDependencies": {
          "items": {
            "type": "string"
          },
          "type": "array"
        },
        "provides": {
          "items": {
            "type": "string"
          },
          "type": "array"
        },
        "pullChecksum": {
          "type": "string"
        },
        "gitCommitOfApkPort": {
          "type": "string"
        },
        "files": {
          "items": {
            "$ref": "#/$defs/ApkFileRecord"
          },
          "type": "array"
        }
      },
      "type": "object",
      "required": [
        "package",
        "originPackage",
        "maintainer",
        "version",
        "architecture",
        "url",
        "description",
        "size",
        "installedSize",
        "pullDependencies",
        "provides",
        "pullChecksum",
        "gitCommitOfApkPort",
        "files"
      ]
    },
    "ApkFileRecord": {
      "properties": {
        "path": {
          "type": "string"
        },
        "ownerUid": {
          "type": "string"
        },
        "ownerGid": {
          "type": "string"
        },
        "permissions": {
          "type": "string"
        },
        "digest": {
          "$ref": "#/$defs/Digest"
        }
      },
      "type": "object",
      "required": [
        "path"
      ]
    },
    "BinarySignature": {
      "properties": {
        "matches": {
          "items": {
            "$ref": "#/$defs/ClassifierMatch"
          },
          "type": "array"
        }
      },
      "type": "object",
      "required": [
        "matches"
      ]
    },
    "BitnamiSbomEntry": {
      "properties": {
        "name": {
          "type": "string"
        },
        "arch": {
          "type": "string"
        },
        "distro": {
          "type": "string"
        },
        "revision": {
          "type": "string"
        },
        "version": {
          "type": "string"
        },
        "path": {
          "type": "string"
        },
        "files": {
          "items": {
            "type": "string"
          },
          "type": "array"
        }
      },
      "type": "object",
      "required": [
        "name",
        "arch",
        "distro",
        "revision",
        "version",
        "path",
        "files"
      ]
    },
    "CConanFileEntry": {
      "properties": {
        "ref": {
          "type": "string"
        }
      },
      "type": "object",
      "required": [
        "ref"
      ]
    },
    "CConanInfoEntry": {
      "properties": {
        "ref": {
          "type": "string"
        },
        "package_id": {
          "type": "string"
        }
      },
      "type": "object",
      "required": [
        "ref"
      ]
    },
    "CConanLockEntry": {
      "properties": {
        "ref": {
          "type": "string"
        },
        "package_id": {
          "type": "string"
        },
        "prev": {
          "type": "string"
        },
        "requires": {
          "items": {
            "type": "string"
          },
          "type": "array"
        },
        "build_requires": {
          "items": {
            "type": "string"
          },
          "type": "array"
        },
        "py_requires": {
          "items": {
            "type": "string"
          },
          "type": "array"
        },
        "options": {
          "$ref": "#/$defs/KeyValues"
        },
        "path": {
          "type": "string"
        },
        "context": {
          "type": "string"
        }
      },
      "type": "object",
      "required": [
        "ref"
      ]
    },
    "CConanLockV2Entry": {
      "properties": {
        "ref": {
          "type": "string"
        },
        "packageID": {
          "type": "string"
        },
        "username": {
          "type": "string"
        },
        "channel": {
          "type": "string"
        },
        "recipeRevision": {
          "type": "string"
        },
        "packageRevision": {
          "type": "string"
        },
        "timestamp": {
          "type": "string"
        }
      },
      "type": "object",
      "required": [
        "ref"
      ]
    },
    "CPE": {
      "properties": {
        "cpe": {
          "type": "string"
        },
        "source": {
          "type": "string"
        }
      },
      "type": "object",
      "required": [
        "cpe"
      ]
    },
    "ClassifierMatch": {
      "properties": {
        "classifier": {
          "type": "string"
        },
        "location": {
          "$ref": "#/$defs/Location"
        }
      },
      "type": "object",
      "required": [
        "classifier",
        "location"
      ]
    },
    "CocoaPodfileLockEntry": {
      "properties": {
        "checksum": {
          "type": "string"
        }
      },
      "type": "object",
      "required": [
        "checksum"
      ]
    },
    "Coordinates": {
      "properties": {
        "path": {
          "type": "string"
        },
        "layerID": {
          "type": "string"
        }
      },
      "type": "object",
      "required": [
        "path"
      ]
    },
    "DartPubspecLockEntry": {
      "properties": {
        "name": {
          "type": "string"
        },
        "version": {
          "type": "string"
        },
        "hosted_url": {
          "type": "string"
        },
        "vcs_url": {
          "type": "string"
        }
      },
      "type": "object",
      "required": [
        "name",
        "version"
      ]
    },
    "Descriptor": {
      "properties": {
        "name": {
          "type": "string"
        },
        "version": {
          "type": "string"
        },
        "configuration": true
      },
      "type": "object",
      "required": [
        "name",
        "version"
      ]
    },
    "Digest": {
      "properties": {
        "algorithm": {
          "type": "string"
        },
        "value": {
          "type": "string"
        }
      },
      "type": "object",
      "required": [
        "algorithm",
        "value"
      ]
    },
    "Document": {
      "properties": {
        "artifacts": {
          "items": {
            "$ref": "#/$defs/Package"
          },
          "type": "array"
        },
        "artifactRelationships": {
          "items": {
            "$ref": "#/$defs/Relationship"
          },
          "type": "array"
        },
        "files": {
          "items": {
            "$ref": "#/$defs/File"
          },
          "type": "array"
        },
        "source": {
          "$ref": "#/$defs/Source"
        },
        "distro": {
          "$ref": "#/$defs/LinuxRelease"
        },
        "descriptor": {
          "$ref": "#/$defs/Descriptor"
        },
        "schema": {
          "$ref": "#/$defs/Schema"
        }
      },
      "type": "object",
      "required": [
        "artifacts",
        "artifactRelationships",
        "source",
        "distro",
        "descriptor",
        "schema"
      ]
    },
    "DotnetDepsEntry": {
      "properties": {
        "name": {
          "type": "string"
        },
        "version": {
          "type": "string"
        },
        "path": {
          "type": "string"
        },
        "sha512": {
          "type": "string"
        },
        "hashPath": {
          "type": "string"
        },
        "executables": {
          "patternProperties": {
            ".*": {
              "$ref": "#/$defs/DotnetPortableExecutableEntry"
            }
          },
          "type": "object"
        }
      },
      "type": "object",
      "required": [
        "name",
        "version",
        "path",
        "sha512",
        "hashPath"
      ]
    },
    "DotnetPackagesLockEntry": {
      "properties": {
        "name": {
          "type": "string"
        },
        "version": {
          "type": "string"
        },
        "contentHash": {
          "type": "string"
        },
        "type": {
          "type": "string"
        }
      },
      "type": "object",
      "required": [
        "name",
        "version",
        "contentHash",
        "type"
      ]
    },
    "DotnetPortableExecutableEntry": {
      "properties": {
        "assemblyVersion": {
          "type": "string"
        },
        "legalCopyright": {
          "type": "string"
        },
        "comments": {
          "type": "string"
        },
        "internalName": {
          "type": "string"
        },
        "companyName": {
          "type": "string"
        },
        "productName": {
          "type": "string"
        },
        "productVersion": {
          "type": "string"
        }
      },
      "type": "object",
      "required": [
        "assemblyVersion",
        "legalCopyright",
        "companyName",
        "productName",
        "productVersion"
      ]
    },
    "DpkgArchiveEntry": {
      "properties": {
        "package": {
          "type": "string"
        },
        "source": {
          "type": "string"
        },
        "version": {
          "type": "string"
        },
        "sourceVersion": {
          "type": "string"
        },
        "architecture": {
          "type": "string"
        },
        "maintainer": {
          "type": "string"
        },
        "installedSize": {
          "type": "integer"
        },
        "provides": {
          "items": {
            "type": "string"
          },
          "type": "array"
        },
        "depends": {
          "items": {
            "type": "string"
          },
          "type": "array"
        },
        "preDepends": {
          "items": {
            "type": "string"
          },
          "type": "array"
        },
        "files": {
          "items": {
            "$ref": "#/$defs/DpkgFileRecord"
          },
          "type": "array"
        }
      },
      "type": "object",
      "required": [
        "package",
        "source",
        "version",
        "sourceVersion",
        "architecture",
        "maintainer",
        "installedSize",
        "files"
      ]
    },
    "DpkgDbEntry": {
      "properties": {
        "package": {
          "type": "string"
        },
        "source": {
          "type": "string"
        },
        "version": {
          "type": "string"
        },
        "sourceVersion": {
          "type": "string"
        },
        "architecture": {
          "type": "string"
        },
        "maintainer": {
          "type": "string"
        },
        "installedSize": {
          "type": "integer"
        },
        "provides": {
          "items": {
            "type": "string"
          },
          "type": "array"
        },
        "depends": {
          "items": {
            "type": "string"
          },
          "type": "array"
        },
        "preDepends": {
          "items": {
            "type": "string"
          },
          "type": "array"
        },
        "files": {
          "items": {
            "$ref": "#/$defs/DpkgFileRecord"
          },
          "type": "array"
        }
      },
      "type": "object",
      "required": [
        "package",
        "source",
        "version",
        "sourceVersion",
        "architecture",
        "maintainer",
        "installedSize",
        "files"
      ]
    },
    "DpkgFileRecord": {
      "properties": {
        "path": {
          "type": "string"
        },
        "digest": {
          "$ref": "#/$defs/Digest"
        },
        "isConfigFile": {
          "type": "boolean"
        }
      },
      "type": "object",
      "required": [
        "path",
        "isConfigFile"
      ]
    },
    "ELFSecurityFeatures": {
      "properties": {
        "symbolTableStripped": {
          "type": "boolean"
        },
        "stackCanary": {
          "type": "boolean"
        },
        "nx": {
          "type": "boolean"
        },
        "relRO": {
          "type": "string"
        },
        "pie": {
          "type": "boolean"
        },
        "dso": {
          "type": "boolean"
        },
        "safeStack": {
          "type": "boolean"
        },
        "cfi": {
          "type": "boolean"
        },
        "fortify": {
          "type": "boolean"
        }
      },
      "type": "object",
      "required": [
        "symbolTableStripped",
        "nx",
        "relRO",
        "pie",
        "dso"
      ]
    },
    "ElfBinaryPackageNoteJsonPayload": {
      "properties": {
        "type": {
          "type": "string"
        },
        "architecture": {
          "type": "string"
        },
        "osCPE": {
          "type": "string"
        },
        "os": {
          "type": "string"
        },
        "osVersion": {
          "type": "string"
        },
        "system": {
          "type": "string"
        },
        "vendor": {
          "type": "string"
        },
        "sourceRepo": {
          "type": "string"
        },
        "commit": {
          "type": "string"
        }
      },
      "type": "object"
    },
    "ElixirMixLockEntry": {
      "properties": {
        "name": {
          "type": "string"
        },
        "version": {
          "type": "string"
        },
        "pkgHash": {
          "type": "string"
        },
        "pkgHashExt": {
          "type": "string"
        }
      },
      "type": "object",
      "required": [
        "name",
        "version",
        "pkgHash",
        "pkgHashExt"
      ]
    },
    "ErlangRebarLockEntry": {
      "properties": {
        "name": {
          "type": "string"
        },
        "version": {
          "type": "string"
        },
        "pkgHash": {
          "type": "string"
        },
        "pkgHashExt": {
          "type": "string"
        }
      },
      "type": "object",
      "required": [
        "name",
        "version",
        "pkgHash",
        "pkgHashExt"
      ]
    },
    "Executable": {
      "properties": {
        "format": {
          "type": "string"
        },
        "hasExports": {
          "type": "boolean"
        },
        "hasEntrypoint": {
          "type": "boolean"
        },
        "importedLibraries": {
          "items": {
            "type": "string"
          },
          "type": "array"
        },
        "elfSecurityFeatures": {
          "$ref": "#/$defs/ELFSecurityFeatures"
        }
      },
      "type": "object",
      "required": [
        "format",
        "hasExports",
        "hasEntrypoint",
        "importedLibraries"
      ]
    },
    "File": {
      "properties": {
        "id": {
          "type": "string"
        },
        "location": {
          "$ref": "#/$defs/Coordinates"
        },
        "metadata": {
          "$ref": "#/$defs/FileMetadataEntry"
        },
        "contents": {
          "type": "string"
        },
        "digests": {
          "items": {
            "$ref": "#/$defs/Digest"
          },
          "type": "array"
        },
        "licenses": {
          "items": {
            "$ref": "#/$defs/FileLicense"
          },
          "type": "array"
        },
        "executable": {
          "$ref": "#/$defs/Executable"
        },
        "unknowns": {
          "items": {
            "type": "string"
          },
          "type": "array"
        }
      },
      "type": "object",
      "required": [
        "id",
        "location"
      ]
    },
    "FileLicense": {
      "properties": {
        "value": {
          "type": "string"
        },
        "spdxExpression": {
          "type": "string"
        },
        "type": {
          "type": "string"
        },
        "evidence": {
          "$ref": "#/$defs/FileLicenseEvidence"
        }
      },
      "type": "object",
      "required": [
        "value",
        "spdxExpression",
        "type"
      ]
    },
    "FileLicenseEvidence": {
      "properties": {
        "confidence": {
          "type": "integer"
        },
        "offset": {
          "type": "integer"
        },
        "extent": {
          "type": "integer"
        }
      },
      "type": "object",
      "required": [
        "confidence",
        "offset",
        "extent"
      ]
    },
    "FileMetadataEntry": {
      "properties": {
        "mode": {
          "type": "integer"
        },
        "type": {
          "type": "string"
        },
        "linkDestination": {
          "type": "string"
        },
        "userID": {
          "type": "integer"
        },
        "groupID": {
          "type": "integer"
        },
        "mimeType": {
          "type": "string"
        },
        "size": {
          "type": "integer"
        }
      },
      "type": "object",
      "required": [
        "mode",
        "type",
        "userID",
        "groupID",
        "mimeType",
        "size"
      ]
    },
    "GithubActionsUseStatement": {
      "properties": {
        "value": {
          "type": "string"
        },
        "comment": {
          "type": "string"
        }
      },
      "type": "object",
      "required": [
        "value"
      ]
    },
    "GoModuleBuildinfoEntry": {
      "properties": {
        "goBuildSettings": {
          "$ref": "#/$defs/KeyValues"
        },
        "goCompiledVersion": {
          "type": "string"
        },
        "architecture": {
          "type": "string"
        },
        "h1Digest": {
          "type": "string"
        },
        "mainModule": {
          "type": "string"
        },
        "goCryptoSettings": {
          "items": {
            "type": "string"
          },
          "type": "array"
        },
        "goExperiments": {
          "items": {
            "type": "string"
          },
          "type": "array"
        }
      },
      "type": "object",
      "required": [
        "goCompiledVersion",
        "architecture"
      ]
    },
    "GoModuleEntry": {
      "properties": {
        "h1Digest": {
          "type": "string"
        }
      },
      "type": "object"
    },
    "HaskellHackageStackEntry": {
      "properties": {
        "pkgHash": {
          "type": "string"
        }
      },
      "type": "object"
    },
    "HaskellHackageStackLockEntry": {
      "properties": {
        "pkgHash": {
          "type": "string"
        },
        "snapshotURL": {
          "type": "string"
        }
      },
      "type": "object"
    },
    "IDLikes": {
      "items": {
        "type": "string"
      },
      "type": "array"
    },
    "JavaArchive": {
      "properties": {
        "virtualPath": {
          "type": "string"
        },
        "manifest": {
          "$ref": "#/$defs/JavaManifest"
        },
        "pomProperties": {
          "$ref": "#/$defs/JavaPomProperties"
        },
        "pomProject": {
          "$ref": "#/$defs/JavaPomProject"
        },
        "digest": {
          "items": {
            "$ref": "#/$defs/Digest"
          },
          "type": "array"
        }
      },
      "type": "object",
      "required": [
        "virtualPath"
      ]
    },
    "JavaJvmInstallation": {
      "properties": {
        "release": {
          "$ref": "#/$defs/JavaVMRelease"
        },
        "files": {
          "items": {
            "type": "string"
          },
          "type": "array"
        }
      },
      "type": "object",
      "required": [
        "release",
        "files"
      ]
    },
    "JavaManifest": {
      "properties": {
        "main": {
          "$ref": "#/$defs/KeyValues"
        },
        "sections": {
          "items": {
            "$ref": "#/$defs/KeyValues"
          },
          "type": "array"
        }
      },
      "type": "object"
    },
    "JavaPomParent": {
      "properties": {
        "groupId": {
          "type": "string"
        },
        "artifactId": {
          "type": "string"
        },
        "version": {
          "type": "string"
        }
      },
      "type": "object",
      "required": [
        "groupId",
        "artifactId",
        "version"
      ]
    },
    "JavaPomProject": {
      "properties": {
        "path": {
          "type": "string"
        },
        "parent": {
          "$ref": "#/$defs/JavaPomParent"
        },
        "groupId": {
          "type": "string"
        },
        "artifactId": {
          "type": "string"
        },
        "version": {
          "type": "string"
        },
        "name": {
          "type": "string"
        },
        "description": {
          "type": "string"
        },
        "url": {
          "type": "string"
        }
      },
      "type": "object",
      "required": [
        "path",
        "groupId",
        "artifactId",
        "version",
        "name"
      ]
    },
    "JavaPomProperties": {
      "properties": {
        "path": {
          "type": "string"
        },
        "name": {
          "type": "string"
        },
        "groupId": {
          "type": "string"
        },
        "artifactId": {
          "type": "string"
        },
        "version": {
          "type": "string"
        },
        "scope": {
          "type": "string"
        },
        "extraFields": {
          "patternProperties": {
            ".*": {
              "type": "string"
            }
          },
          "type": "object"
        }
      },
      "type": "object",
      "required": [
        "path",
        "name",
        "groupId",
        "artifactId",
        "version"
      ]
    },
    "JavaVMRelease": {
      "properties": {
        "implementor": {
          "type": "string"
        },
        "implementorVersion": {
          "type": "string"
        },
        "javaRuntimeVersion": {
          "type": "string"
        },
        "javaVersion": {
          "type": "string"
        },
        "javaVersionDate": {
          "type": "string"
        },
        "libc": {
          "type": "string"
        },
        "modules": {
          "items": {
            "type": "string"
          },
          "type": "array"
        },
        "osArch": {
          "type": "string"
        },
        "osName": {
          "type": "string"
        },
        "osVersion": {
          "type": "string"
        },
        "source": {
          "type": "string"
        },
        "buildSource": {
          "type": "string"
        },
        "buildSourceRepo": {
          "type": "string"
        },
        "sourceRepo": {
          "type": "string"
        },
        "fullVersion": {
          "type": "string"
        },
        "semanticVersion": {
          "type": "string"
        },
        "buildInfo": {
          "type": "string"
        },
        "jvmVariant": {
          "type": "string"
        },
        "jvmVersion": {
          "type": "string"
        },
        "imageType": {
          "type": "string"
        },
        "buildType": {
          "type": "string"
        }
      },
      "type": "object"
    },
    "JavascriptNpmPackage": {
      "properties": {
        "name": {
          "type": "string"
        },
        "version": {
          "type": "string"
        },
        "author": {
          "type": "string"
        },
        "homepage": {
          "type": "string"
        },
        "description": {
          "type": "string"
        },
        "url": {
          "type": "string"
        },
        "private": {
          "type": "boolean"
        }
      },
      "type": "object",
      "required": [
        "name",
        "version",
        "author",
        "homepage",
        "description",
        "url",
        "private"
      ]
    },
    "JavascriptNpmPackageLockEntry": {
      "properties": {
        "resolved": {
          "type": "string"
        },
        "integrity": {
          "type": "string"
        }
      },
      "type": "object",
      "required": [
        "resolved",
        "integrity"
      ]
    },
    "JavascriptYarnLockEntry": {
      "properties": {
        "resolved": {
          "type": "string"
        },
        "integrity": {
          "type": "string"
        }
      },
      "type": "object",
      "required": [
        "resolved",
        "integrity"
      ]
    },
    "KeyValue": {
      "properties": {
        "key": {
          "type": "string"
        },
        "value": {
          "type": "string"
        }
      },
      "type": "object",
      "required": [
        "key",
        "value"
      ]
    },
    "KeyValues": {
      "items": {
        "$ref": "#/$defs/KeyValue"
      },
      "type": "array"
    },
    "License": {
      "properties": {
        "value": {
          "type": "string"
        },
        "fullText": {
          "type": "string"
        },
        "spdxExpression": {
          "type": "string"
        },
        "type": {
          "type": "string"
        },
        "urls": {
          "items": {
            "type": "string"
          },
          "type": "array"
        },
        "locations": {
          "items": {
            "$ref": "#/$defs/Location"
          },
          "type": "array"
        },
        "contents": {
          "type": "string"
        }
      },
      "type": "object",
      "required": [
        "value",
        "fullText",
        "spdxExpression",
        "type",
        "urls",
        "locations"
      ]
    },
    "LinuxKernelArchive": {
      "properties": {
        "name": {
          "type": "string"
        },
        "architecture": {
          "type": "string"
        },
        "version": {
          "type": "string"
        },
        "extendedVersion": {
          "type": "string"
        },
        "buildTime": {
          "type": "string"
        },
        "author": {
          "type": "string"
        },
        "format": {
          "type": "string"
        },
        "rwRootFS": {
          "type": "boolean"
        },
        "swapDevice": {
          "type": "integer"
        },
        "rootDevice": {
          "type": "integer"
        },
        "videoMode": {
          "type": "string"
        }
      },
      "type": "object",
      "required": [
        "name",
        "architecture",
        "version"
      ]
    },
    "LinuxKernelModule": {
      "properties": {
        "name": {
          "type": "string"
        },
        "version": {
          "type": "string"
        },
        "sourceVersion": {
          "type": "string"
        },
        "path": {
          "type": "string"
        },
        "description": {
          "type": "string"
        },
        "author": {
          "type": "string"
        },
        "license": {
          "type": "string"
        },
        "kernelVersion": {
          "type": "string"
        },
        "versionMagic": {
          "type": "string"
        },
        "parameters": {
          "patternProperties": {
            ".*": {
              "$ref": "#/$defs/LinuxKernelModuleParameter"
            }
          },
          "type": "object"
        }
      },
      "type": "object"
    },
    "LinuxKernelModuleParameter": {
      "properties": {
        "type": {
          "type": "string"
        },
        "description": {
          "type": "string"
        }
      },
      "type": "object"
    },
    "LinuxRelease": {
      "properties": {
        "prettyName": {
          "type": "string"
        },
        "name": {
          "type": "string"
        },
        "id": {
          "type": "string"
        },
        "idLike": {
          "$ref": "#/$defs/IDLikes"
        },
        "version": {
          "type": "string"
        },
        "versionID": {
          "type": "string"
        },
        "versionCodename": {
          "type": "string"
        },
        "buildID": {
          "type": "string"
        },
        "imageID": {
          "type": "string"
        },
        "imageVersion": {
          "type": "string"
        },
        "variant": {
          "type": "string"
        },
        "variantID": {
          "type": "string"
        },
        "homeURL": {
          "type": "string"
        },
        "supportURL": {
          "type": "string"
        },
        "bugReportURL": {
          "type": "string"
        },
        "privacyPolicyURL": {
          "type": "string"
        },
        "cpeName": {
          "type": "string"
        },
        "supportEnd": {
          "type": "string"
        }
      },
      "type": "object"
    },
    "Location": {
      "properties": {
        "path": {
          "type": "string"
        },
        "layerID": {
          "type": "string"
        },
        "accessPath": {
          "type": "string"
        },
        "annotations": {
          "patternProperties": {
            ".*": {
              "type": "string"
            }
          },
          "type": "object"
        }
      },
      "type": "object",
      "required": [
        "path",
        "accessPath"
      ]
    },
    "LuarocksPackage": {
      "properties": {
        "name": {
          "type": "string"
        },
        "version": {
          "type": "string"
        },
        "license": {
          "type": "string"
        },
        "homepage": {
          "type": "string"
        },
        "description": {
          "type": "string"
        },
        "url": {
          "type": "string"
        },
        "dependencies": {
          "patternProperties": {
            ".*": {
              "type": "string"
            }
          },
          "type": "object"
        }
      },
      "type": "object",
      "required": [
        "name",
        "version",
        "license",
        "homepage",
        "description",
        "url",
        "dependencies"
      ]
    },
    "MicrosoftKbPatch": {
      "properties": {
        "product_id": {
          "type": "string"
        },
        "kb": {
          "type": "string"
        }
      },
      "type": "object",
      "required": [
        "product_id",
        "kb"
      ]
    },
    "NixDerivation": {
      "properties": {
        "path": {
          "type": "string"
        },
        "system": {
          "type": "string"
        },
        "inputDerivations": {
          "items": {
            "$ref": "#/$defs/NixDerivationReference"
          },
          "type": "array"
        },
        "inputSources": {
          "items": {
            "type": "string"
          },
          "type": "array"
        }
      },
      "type": "object"
    },
    "NixDerivationReference": {
      "properties": {
        "path": {
          "type": "string"
        },
        "outputs": {
          "items": {
            "type": "string"
          },
          "type": "array"
        }
      },
      "type": "object"
    },
    "NixStoreEntry": {
      "properties": {
        "path": {
          "type": "string"
        },
        "output": {
          "type": "string"
        },
        "outputHash": {
          "type": "string"
        },
        "derivation": {
          "$ref": "#/$defs/NixDerivation"
        },
        "files": {
          "items": {
            "type": "string"
          },
          "type": "array"
        }
      },
      "type": "object",
      "required": [
        "outputHash"
      ]
    },
    "OpamPackage": {
      "properties": {
        "name": {
          "type": "string"
        },
        "version": {
          "type": "string"
        },
        "licenses": {
          "items": {
            "type": "string"
          },
          "type": "array"
        },
        "url": {
          "type": "string"
        },
        "checksum": {
          "items": {
            "type": "string"
          },
          "type": "array"
        },
        "homepage": {
          "type": "string"
        },
        "dependencies": {
          "items": {
            "type": "string"
          },
          "type": "array"
        }
      },
      "type": "object",
      "required": [
        "name",
        "version",
        "licenses",
        "url",
        "checksum",
        "homepage",
        "dependencies"
      ]
    },
    "Package": {
      "properties": {
        "id": {
          "type": "string"
        },
        "name": {
          "type": "string"
        },
        "version": {
          "type": "string"
        },
        "type": {
          "type": "string"
        },
        "foundBy": {
          "type": "string"
        },
        "locations": {
          "items": {
            "$ref": "#/$defs/Location"
          },
          "type": "array"
        },
        "licenses": {
          "$ref": "#/$defs/licenses"
        },
        "language": {
          "type": "string"
        },
        "cpes": {
          "$ref": "#/$defs/cpes"
        },
        "purl": {
          "type": "string"
        },
        "metadataType": {
          "type": "string"
        },
        "metadata": {
          "anyOf": [
            {
              "type": "null"
            },
            {
              "$ref": "#/$defs/AlpmDbEntry"
            },
            {
              "$ref": "#/$defs/ApkDbEntry"
            },
            {
              "$ref": "#/$defs/BinarySignature"
            },
            {
              "$ref": "#/$defs/BitnamiSbomEntry"
            },
            {
              "$ref": "#/$defs/CConanFileEntry"
            },
            {
              "$ref": "#/$defs/CConanInfoEntry"
            },
            {
              "$ref": "#/$defs/CConanLockEntry"
            },
            {
              "$ref": "#/$defs/CConanLockV2Entry"
            },
            {
              "$ref": "#/$defs/CocoaPodfileLockEntry"
            },
            {
              "$ref": "#/$defs/DartPubspecLockEntry"
            },
            {
              "$ref": "#/$defs/DotnetDepsEntry"
            },
            {
              "$ref": "#/$defs/DotnetPackagesLockEntry"
            },
            {
              "$ref": "#/$defs/DotnetPortableExecutableEntry"
            },
            {
              "$ref": "#/$defs/DpkgArchiveEntry"
            },
            {
              "$ref": "#/$defs/DpkgDbEntry"
            },
            {
              "$ref": "#/$defs/ElfBinaryPackageNoteJsonPayload"
            },
            {
              "$ref": "#/$defs/ElixirMixLockEntry"
            },
            {
              "$ref": "#/$defs/ErlangRebarLockEntry"
            },
            {
              "$ref": "#/$defs/GithubActionsUseStatement"
            },
            {
              "$ref": "#/$defs/GoModuleBuildinfoEntry"
            },
            {
              "$ref": "#/$defs/GoModuleEntry"
            },
            {
              "$ref": "#/$defs/HaskellHackageStackEntry"
            },
            {
              "$ref": "#/$defs/HaskellHackageStackLockEntry"
            },
            {
              "$ref": "#/$defs/JavaArchive"
            },
            {
              "$ref": "#/$defs/JavaJvmInstallation"
            },
            {
              "$ref": "#/$defs/JavascriptNpmPackage"
            },
            {
              "$ref": "#/$defs/JavascriptNpmPackageLockEntry"
            },
            {
              "$ref": "#/$defs/JavascriptYarnLockEntry"
            },
            {
              "$ref": "#/$defs/LinuxKernelArchive"
            },
            {
              "$ref": "#/$defs/LinuxKernelModule"
            },
            {
              "$ref": "#/$defs/LuarocksPackage"
            },
            {
              "$ref": "#/$defs/MicrosoftKbPatch"
            },
            {
              "$ref": "#/$defs/NixStoreEntry"
            },
            {
              "$ref": "#/$defs/OpamPackage"
            },
            {
              "$ref": "#/$defs/PhpComposerInstalledEntry"
            },
            {
              "$ref": "#/$defs/PhpComposerLockEntry"
            },
            {
              "$ref": "#/$defs/PhpPearEntry"
            },
            {
              "$ref": "#/$defs/PhpPeclEntry"
            },
            {
              "$ref": "#/$defs/PortageDbEntry"
            },
            {
              "$ref": "#/$defs/PythonPackage"
            },
            {
              "$ref": "#/$defs/PythonPipRequirementsEntry"
            },
            {
              "$ref": "#/$defs/PythonPipfileLockEntry"
            },
            {
              "$ref": "#/$defs/PythonPoetryLockEntry"
            },
            {
              "$ref": "#/$defs/RDescription"
            },
            {
              "$ref": "#/$defs/RpmArchive"
            },
            {
              "$ref": "#/$defs/RpmDbEntry"
            },
            {
              "$ref": "#/$defs/RubyGemspec"
            },
            {
              "$ref": "#/$defs/RustCargoAuditEntry"
            },
            {
              "$ref": "#/$defs/RustCargoLockEntry"
            },
            {
              "$ref": "#/$defs/SwiftPackageManagerLockEntry"
            },
            {
              "$ref": "#/$defs/SwiplpackPackage"
            },
            {
              "$ref": "#/$defs/TerraformLockProviderEntry"
            },
            {
              "$ref": "#/$defs/WordpressPluginEntry"
            }
          ]
        }
      },
      "type": "object",
      "required": [
        "id",
        "name",
        "version",
        "type",
        "foundBy",
        "locations",
        "licenses",
        "language",
        "cpes",
        "purl"
      ]
    },
    "PhpComposerAuthors": {
      "properties": {
        "name": {
          "type": "string"
        },
        "email": {
          "type": "string"
        },
        "homepage": {
          "type": "string"
        }
      },
      "type": "object",
      "required": [
        "name"
      ]
    },
    "PhpComposerExternalReference": {
      "properties": {
        "type": {
          "type": "string"
        },
        "url": {
          "type": "string"
        },
        "reference": {
          "type": "string"
        },
        "shasum": {
          "type": "string"
        }
      },
      "type": "object",
      "required": [
        "type",
        "url",
        "reference"
      ]
    },
    "PhpComposerInstalledEntry": {
      "properties": {
        "name": {
          "type": "string"
        },
        "version": {
          "type": "string"
        },
        "source": {
          "$ref": "#/$defs/PhpComposerExternalReference"
        },
        "dist": {
          "$ref": "#/$defs/PhpComposerExternalReference"
        },
        "require": {
          "patternProperties": {
            ".*": {
              "type": "string"
            }
          },
          "type": "object"
        },
        "provide": {
          "patternProperties": {
            ".*": {
              "type": "string"
            }
          },
          "type": "object"
        },
        "require-dev": {
          "patternProperties": {
            ".*": {
              "type": "string"
            }
          },
          "type": "object"
        },
        "suggest": {
          "patternProperties": {
            ".*": {
              "type": "string"
            }
          },
          "type": "object"
        },
        "license": {
          "items": {
            "type": "string"
          },
          "type": "array"
        },
        "type": {
          "type": "string"
        },
        "notification-url": {
          "type": "string"
        },
        "bin": {
          "items": {
            "type": "string"
          },
          "type": "array"
        },
        "authors": {
          "items": {
            "$ref": "#/$defs/PhpComposerAuthors"
          },
          "type": "array"
        },
        "description": {
          "type": "string"
        },
        "homepage": {
          "type": "string"
        },
        "keywords": {
          "items": {
            "type": "string"
          },
          "type": "array"
        },
        "time": {
          "type": "string"
        }
      },
      "type": "object",
      "required": [
        "name",
        "version",
        "source",
        "dist"
      ]
    },
    "PhpComposerLockEntry": {
      "properties": {
        "name": {
          "type": "string"
        },
        "version": {
          "type": "string"
        },
        "source": {
          "$ref": "#/$defs/PhpComposerExternalReference"
        },
        "dist": {
          "$ref": "#/$defs/PhpComposerExternalReference"
        },
        "require": {
          "patternProperties": {
            ".*": {
              "type": "string"
            }
          },
          "type": "object"
        },
        "provide": {
          "patternProperties": {
            ".*": {
              "type": "string"
            }
          },
          "type": "object"
        },
        "require-dev": {
          "patternProperties": {
            ".*": {
              "type": "string"
            }
          },
          "type": "object"
        },
        "suggest": {
          "patternProperties": {
            ".*": {
              "type": "string"
            }
          },
          "type": "object"
        },
        "license": {
          "items": {
            "type": "string"
          },
          "type": "array"
        },
        "type": {
          "type": "string"
        },
        "notification-url": {
          "type": "string"
        },
        "bin": {
          "items": {
            "type": "string"
          },
          "type": "array"
        },
        "authors": {
          "items": {
            "$ref": "#/$defs/PhpComposerAuthors"
          },
          "type": "array"
        },
        "description": {
          "type": "string"
        },
        "homepage": {
          "type": "string"
        },
        "keywords": {
          "items": {
            "type": "string"
          },
          "type": "array"
        },
        "time": {
          "type": "string"
        }
      },
      "type": "object",
      "required": [
        "name",
        "version",
        "source",
        "dist"
      ]
    },
    "PhpPearEntry": {
      "properties": {
        "name": {
          "type": "string"
        },
        "channel": {
          "type": "string"
        },
        "version": {
          "type": "string"
        },
        "license": {
          "items": {
            "type": "string"
          },
          "type": "array"
        }
      },
      "type": "object",
      "required": [
        "name",
        "version"
      ]
    },
    "PhpPeclEntry": {
      "properties": {
        "name": {
          "type": "string"
        },
        "channel": {
          "type": "string"
        },
        "version": {
          "type": "string"
        },
        "license": {
          "items": {
            "type": "string"
          },
          "type": "array"
        }
      },
      "type": "object",
      "required": [
        "name",
        "version"
      ]
    },
    "PortageDbEntry": {
      "properties": {
        "installedSize": {
          "type": "integer"
        },
        "files": {
          "items": {
            "$ref": "#/$defs/PortageFileRecord"
          },
          "type": "array"
        }
      },
      "type": "object",
      "required": [
        "installedSize",
        "files"
      ]
    },
    "PortageFileRecord": {
      "properties": {
        "path": {
          "type": "string"
        },
        "digest": {
          "$ref": "#/$defs/Digest"
        }
      },
      "type": "object",
      "required": [
        "path"
      ]
    },
    "PythonDirectURLOriginInfo": {
      "properties": {
        "url": {
          "type": "string"
        },
        "commitId": {
          "type": "string"
        },
        "vcs": {
          "type": "string"
        }
      },
      "type": "object",
      "required": [
        "url"
      ]
    },
    "PythonFileDigest": {
      "properties": {
        "algorithm": {
          "type": "string"
        },
        "value": {
          "type": "string"
        }
      },
      "type": "object",
      "required": [
        "algorithm",
        "value"
      ]
    },
    "PythonFileRecord": {
      "properties": {
        "path": {
          "type": "string"
        },
        "digest": {
          "$ref": "#/$defs/PythonFileDigest"
        },
        "size": {
          "type": "string"
        }
      },
      "type": "object",
      "required": [
        "path"
      ]
    },
    "PythonPackage": {
      "properties": {
        "name": {
          "type": "string"
        },
        "version": {
          "type": "string"
        },
        "author": {
          "type": "string"
        },
        "authorEmail": {
          "type": "string"
        },
        "platform": {
          "type": "string"
        },
        "files": {
          "items": {
            "$ref": "#/$defs/PythonFileRecord"
          },
          "type": "array"
        },
        "sitePackagesRootPath": {
          "type": "string"
        },
        "topLevelPackages": {
          "items": {
            "type": "string"
          },
          "type": "array"
        },
        "directUrlOrigin": {
          "$ref": "#/$defs/PythonDirectURLOriginInfo"
        },
        "requiresPython": {
          "type": "string"
        },
        "requiresDist": {
          "items": {
            "type": "string"
          },
          "type": "array"
        },
        "providesExtra": {
          "items": {
            "type": "string"
          },
          "type": "array"
        }
      },
      "type": "object",
      "required": [
        "name",
        "version",
        "author",
        "authorEmail",
        "platform",
        "sitePackagesRootPath"
      ]
    },
    "PythonPipRequirementsEntry": {
      "properties": {
        "name": {
          "type": "string"
        },
        "extras": {
          "items": {
            "type": "string"
          },
          "type": "array"
        },
        "versionConstraint": {
          "type": "string"
        },
        "url": {
          "type": "string"
        },
        "markers": {
          "type": "string"
        }
      },
      "type": "object",
      "required": [
        "name",
        "versionConstraint"
      ]
    },
    "PythonPipfileLockEntry": {
      "properties": {
        "hashes": {
          "items": {
            "type": "string"
          },
          "type": "array"
        },
        "index": {
          "type": "string"
        }
      },
      "type": "object",
      "required": [
        "hashes",
        "index"
      ]
    },
    "PythonPoetryLockDependencyEntry": {
      "properties": {
        "name": {
          "type": "string"
        },
        "version": {
          "type": "string"
        },
        "optional": {
          "type": "boolean"
        },
        "markers": {
          "type": "string"
        },
        "extras": {
          "items": {
            "type": "string"
          },
          "type": "array"
        }
      },
      "type": "object",
      "required": [
        "name",
        "version",
        "optional"
      ]
    },
    "PythonPoetryLockEntry": {
      "properties": {
        "index": {
          "type": "string"
        },
        "dependencies": {
          "items": {
            "$ref": "#/$defs/PythonPoetryLockDependencyEntry"
          },
          "type": "array"
        },
        "extras": {
          "items": {
            "$ref": "#/$defs/PythonPoetryLockExtraEntry"
          },
          "type": "array"
        }
      },
      "type": "object",
      "required": [
        "index",
        "dependencies"
      ]
    },
    "PythonPoetryLockExtraEntry": {
      "properties": {
        "name": {
          "type": "string"
        },
        "dependencies": {
          "items": {
            "type": "string"
          },
          "type": "array"
        }
      },
      "type": "object",
      "required": [
        "name",
        "dependencies"
      ]
    },
    "RDescription": {
      "properties": {
        "title": {
          "type": "string"
        },
        "description": {
          "type": "string"
        },
        "author": {
          "type": "string"
        },
        "maintainer": {
          "type": "string"
        },
        "url": {
          "items": {
            "type": "string"
          },
          "type": "array"
        },
        "repository": {
          "type": "string"
        },
        "built": {
          "type": "string"
        },
        "needsCompilation": {
          "type": "boolean"
        },
        "imports": {
          "items": {
            "type": "string"
          },
          "type": "array"
        },
        "depends": {
          "items": {
            "type": "string"
          },
          "type": "array"
        },
        "suggests": {
          "items": {
            "type": "string"
          },
          "type": "array"
        }
      },
      "type": "object"
    },
    "Relationship": {
      "properties": {
        "parent": {
          "type": "string"
        },
        "child": {
          "type": "string"
        },
        "type": {
          "type": "string"
        },
        "metadata": true
      },
      "type": "object",
      "required": [
        "parent",
        "child",
        "type"
      ]
    },
    "RpmArchive": {
      "properties": {
        "name": {
          "type": "string"
        },
        "version": {
          "type": "string"
        },
        "epoch": {
          "oneOf": [
            {
              "type": "integer"
            },
            {
              "type": "null"
            }
          ]
        },
        "architecture": {
          "type": "string"
        },
        "release": {
          "type": "string"
        },
        "sourceRpm": {
          "type": "string"
        },
        "pgp": {
          "type": "string"
        },
        "size": {
          "type": "integer"
        },
        "vendor": {
          "type": "string"
        },
        "modularityLabel": {
          "type": "string"
        },
        "provides": {
          "items": {
            "type": "string"
          },
          "type": "array"
        },
        "requires": {
          "items": {
            "type": "string"
          },
          "type": "array"
        },
        "files": {
          "items": {
            "$ref": "#/$defs/RpmFileRecord"
          },
          "type": "array"
        }
      },
      "type": "object",
      "required": [
        "name",
        "version",
        "epoch",
        "architecture",
        "release",
        "sourceRpm",
        "pgp",
        "size",
        "vendor",
        "files"
      ]
    },
    "RpmDbEntry": {
      "properties": {
        "name": {
          "type": "string"
        },
        "version": {
          "type": "string"
        },
        "epoch": {
          "oneOf": [
            {
              "type": "integer"
            },
            {
              "type": "null"
            }
          ]
        },
        "architecture": {
          "type": "string"
        },
        "release": {
          "type": "string"
        },
        "sourceRpm": {
          "type": "string"
        },
        "pgp": {
          "type": "string"
        },
        "size": {
          "type": "integer"
        },
        "vendor": {
          "type": "string"
        },
        "modularityLabel": {
          "type": "string"
        },
        "provides": {
          "items": {
            "type": "string"
          },
          "type": "array"
        },
        "requires": {
          "items": {
            "type": "string"
          },
          "type": "array"
        },
        "files": {
          "items": {
            "$ref": "#/$defs/RpmFileRecord"
          },
          "type": "array"
        }
      },
      "type": "object",
      "required": [
        "name",
        "version",
        "epoch",
        "architecture",
        "release",
        "sourceRpm",
        "pgp",
        "size",
        "vendor",
        "files"
      ]
    },
    "RpmFileRecord": {
      "properties": {
        "path": {
          "type": "string"
        },
        "mode": {
          "type": "integer"
        },
        "size": {
          "type": "integer"
        },
        "digest": {
          "$ref": "#/$defs/Digest"
        },
        "userName": {
          "type": "string"
        },
        "groupName": {
          "type": "string"
        },
        "flags": {
          "type": "string"
        }
      },
      "type": "object",
      "required": [
        "path",
        "mode",
        "size",
        "digest",
        "userName",
        "groupName",
        "flags"
      ]
    },
    "RubyGemspec": {
      "properties": {
        "name": {
          "type": "string"
        },
        "version": {
          "type": "string"
        },
        "files": {
          "items": {
            "type": "string"
          },
          "type": "array"
        },
        "authors": {
          "items": {
            "type": "string"
          },
          "type": "array"
        },
        "homepage": {
          "type": "string"
        }
      },
      "type": "object",
      "required": [
        "name",
        "version"
      ]
    },
    "RustCargoAuditEntry": {
      "properties": {
        "name": {
          "type": "string"
        },
        "version": {
          "type": "string"
        },
        "source": {
          "type": "string"
        }
      },
      "type": "object",
      "required": [
        "name",
        "version",
        "source"
      ]
    },
    "RustCargoLockEntry": {
      "properties": {
        "name": {
          "type": "string"
        },
        "version": {
          "type": "string"
        },
        "source": {
          "type": "string"
        },
        "checksum": {
          "type": "string"
        },
        "dependencies": {
          "items": {
            "type": "string"
          },
          "type": "array"
        }
      },
      "type": "object",
      "required": [
        "name",
        "version",
        "source",
        "checksum",
        "dependencies"
      ]
    },
    "Schema": {
      "properties": {
        "version": {
          "type": "string"
        },
        "url": {
          "type": "string"
        }
      },
      "type": "object",
      "required": [
        "version",
        "url"
      ]
    },
    "Source": {
      "properties": {
        "id": {
          "type": "string"
        },
        "name": {
          "type": "string"
        },
        "version": {
          "type": "string"
        },
        "type": {
          "type": "string"
        },
        "metadata": true
      },
      "type": "object",
      "required": [
        "id",
        "name",
        "version",
        "type",
        "metadata"
      ]
    },
    "SwiftPackageManagerLockEntry": {
      "properties": {
        "revision": {
          "type": "string"
        }
      },
      "type": "object",
      "required": [
        "revision"
      ]
    },
    "SwiplpackPackage": {
      "properties": {
        "name": {
          "type": "string"
        },
        "version": {
          "type": "string"
        },
        "author": {
          "type": "string"
        },
        "authorEmail": {
          "type": "string"
        },
        "packager": {
          "type": "string"
        },
        "packagerEmail": {
          "type": "string"
        },
        "homepage": {
          "type": "string"
        },
        "dependencies": {
          "items": {
            "type": "string"
          },
          "type": "array"
        }
      },
      "type": "object",
      "required": [
        "name",
        "version",
        "author",
        "authorEmail",
        "packager",
        "packagerEmail",
        "homepage",
        "dependencies"
      ]
    },
    "TerraformLockProviderEntry": {
      "properties": {
        "url": {
          "type": "string"
        },
        "constraints": {
          "type": "string"
        },
        "version": {
          "type": "string"
        },
        "hashes": {
          "items": {
            "type": "string"
          },
          "type": "array"
        }
      },
      "type": "object",
      "required": [
        "url",
        "constraints",
        "version",
        "hashes"
      ]
    },
    "WordpressPluginEntry": {
      "properties": {
        "pluginInstallDirectory": {
          "type": "string"
        },
        "author": {
          "type": "string"
        },
        "authorUri": {
          "type": "string"
        }
      },
      "type": "object",
      "required": [
        "pluginInstallDirectory"
      ]
    },
    "cpes": {
      "items": {
        "$ref": "#/$defs/CPE"
      },
      "type": "array"
    },
    "licenses": {
      "items": {
        "$ref": "#/$defs/License"
      },
      "type": "array"
    }
  }
}<|MERGE_RESOLUTION|>--- conflicted
+++ resolved
@@ -1,10 +1,6 @@
 {
   "$schema": "https://json-schema.org/draft/2020-12/schema",
-<<<<<<< HEAD
-  "$id": "anchore.io/schema/syft/json/16.0.16/document",
-=======
   "$id": "anchore.io/schema/syft/json/16.0.28/document",
->>>>>>> 99ef5acc
   "$ref": "#/$defs/Document",
   "$defs": {
     "AlpmDbEntry": {
@@ -2619,9 +2615,6 @@
         "sourceRpm": {
           "type": "string"
         },
-        "pgp": {
-          "type": "string"
-        },
         "size": {
           "type": "integer"
         },
@@ -2658,7 +2651,6 @@
         "architecture",
         "release",
         "sourceRpm",
-        "pgp",
         "size",
         "vendor",
         "files"
@@ -2689,9 +2681,6 @@
           "type": "string"
         },
         "sourceRpm": {
-          "type": "string"
-        },
-        "pgp": {
           "type": "string"
         },
         "size": {
@@ -2730,7 +2719,6 @@
         "architecture",
         "release",
         "sourceRpm",
-        "pgp",
         "size",
         "vendor",
         "files"

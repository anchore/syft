{
  "$schema": "https://json-schema.org/draft/2020-12/schema",
<<<<<<< HEAD
  "$id": "anchore.io/schema/syft/json/16.0.23/document",
=======
  "$id": "anchore.io/schema/syft/json/16.0.28/document",
>>>>>>> bea57a4f
  "$ref": "#/$defs/Document",
  "$defs": {
    "AlpmDbEntry": {
      "properties": {
        "basepackage": {
          "type": "string"
        },
        "package": {
          "type": "string"
        },
        "version": {
          "type": "string"
        },
        "description": {
          "type": "string"
        },
        "architecture": {
          "type": "string"
        },
        "size": {
          "type": "integer"
        },
        "packager": {
          "type": "string"
        },
        "url": {
          "type": "string"
        },
        "validation": {
          "type": "string"
        },
        "reason": {
          "type": "integer"
        },
        "files": {
          "items": {
            "$ref": "#/$defs/AlpmFileRecord"
          },
          "type": "array"
        },
        "backup": {
          "items": {
            "$ref": "#/$defs/AlpmFileRecord"
          },
          "type": "array"
        },
        "provides": {
          "items": {
            "type": "string"
          },
          "type": "array"
        },
        "depends": {
          "items": {
            "type": "string"
          },
          "type": "array"
        }
      },
      "type": "object",
      "required": [
        "basepackage",
        "package",
        "version",
        "description",
        "architecture",
        "size",
        "packager",
        "url",
        "validation",
        "reason",
        "files",
        "backup"
      ]
    },
    "AlpmFileRecord": {
      "properties": {
        "path": {
          "type": "string"
        },
        "type": {
          "type": "string"
        },
        "uid": {
          "type": "string"
        },
        "gid": {
          "type": "string"
        },
        "time": {
          "type": "string",
          "format": "date-time"
        },
        "size": {
          "type": "string"
        },
        "link": {
          "type": "string"
        },
        "digest": {
          "items": {
            "$ref": "#/$defs/Digest"
          },
          "type": "array"
        }
      },
      "type": "object"
    },
    "ApkDbEntry": {
      "properties": {
        "package": {
          "type": "string"
        },
        "originPackage": {
          "type": "string"
        },
        "maintainer": {
          "type": "string"
        },
        "version": {
          "type": "string"
        },
        "architecture": {
          "type": "string"
        },
        "url": {
          "type": "string"
        },
        "description": {
          "type": "string"
        },
        "size": {
          "type": "integer"
        },
        "installedSize": {
          "type": "integer"
        },
        "pullDependencies": {
          "items": {
            "type": "string"
          },
          "type": "array"
        },
        "provides": {
          "items": {
            "type": "string"
          },
          "type": "array"
        },
        "pullChecksum": {
          "type": "string"
        },
        "gitCommitOfApkPort": {
          "type": "string"
        },
        "files": {
          "items": {
            "$ref": "#/$defs/ApkFileRecord"
          },
          "type": "array"
        }
      },
      "type": "object",
      "required": [
        "package",
        "originPackage",
        "maintainer",
        "version",
        "architecture",
        "url",
        "description",
        "size",
        "installedSize",
        "pullDependencies",
        "provides",
        "pullChecksum",
        "gitCommitOfApkPort",
        "files"
      ]
    },
    "ApkFileRecord": {
      "properties": {
        "path": {
          "type": "string"
        },
        "ownerUid": {
          "type": "string"
        },
        "ownerGid": {
          "type": "string"
        },
        "permissions": {
          "type": "string"
        },
        "digest": {
          "$ref": "#/$defs/Digest"
        }
      },
      "type": "object",
      "required": [
        "path"
      ]
    },
    "BinarySignature": {
      "properties": {
        "matches": {
          "items": {
            "$ref": "#/$defs/ClassifierMatch"
          },
          "type": "array"
        }
      },
      "type": "object",
      "required": [
        "matches"
      ]
    },
    "BitnamiSbomEntry": {
      "properties": {
        "name": {
          "type": "string"
        },
        "arch": {
          "type": "string"
        },
        "distro": {
          "type": "string"
        },
        "revision": {
          "type": "string"
        },
        "version": {
          "type": "string"
        },
        "path": {
          "type": "string"
        },
        "files": {
          "items": {
            "type": "string"
          },
          "type": "array"
        }
      },
      "type": "object",
      "required": [
        "name",
        "arch",
        "distro",
        "revision",
        "version",
        "path",
        "files"
      ]
    },
    "CConanFileEntry": {
      "properties": {
        "ref": {
          "type": "string"
        }
      },
      "type": "object",
      "required": [
        "ref"
      ]
    },
    "CConanInfoEntry": {
      "properties": {
        "ref": {
          "type": "string"
        },
        "package_id": {
          "type": "string"
        }
      },
      "type": "object",
      "required": [
        "ref"
      ]
    },
    "CConanLockEntry": {
      "properties": {
        "ref": {
          "type": "string"
        },
        "package_id": {
          "type": "string"
        },
        "prev": {
          "type": "string"
        },
        "requires": {
          "items": {
            "type": "string"
          },
          "type": "array"
        },
        "build_requires": {
          "items": {
            "type": "string"
          },
          "type": "array"
        },
        "py_requires": {
          "items": {
            "type": "string"
          },
          "type": "array"
        },
        "options": {
          "$ref": "#/$defs/KeyValues"
        },
        "path": {
          "type": "string"
        },
        "context": {
          "type": "string"
        }
      },
      "type": "object",
      "required": [
        "ref"
      ]
    },
    "CConanLockV2Entry": {
      "properties": {
        "ref": {
          "type": "string"
        },
        "packageID": {
          "type": "string"
        },
        "username": {
          "type": "string"
        },
        "channel": {
          "type": "string"
        },
        "recipeRevision": {
          "type": "string"
        },
        "packageRevision": {
          "type": "string"
        },
        "timestamp": {
          "type": "string"
        }
      },
      "type": "object",
      "required": [
        "ref"
      ]
    },
    "CPE": {
      "properties": {
        "cpe": {
          "type": "string"
        },
        "source": {
          "type": "string"
        }
      },
      "type": "object",
      "required": [
        "cpe"
      ]
    },
    "ClassifierMatch": {
      "properties": {
        "classifier": {
          "type": "string"
        },
        "location": {
          "$ref": "#/$defs/Location"
        }
      },
      "type": "object",
      "required": [
        "classifier",
        "location"
      ]
    },
    "CocoaPodfileLockEntry": {
      "properties": {
        "checksum": {
          "type": "string"
        }
      },
      "type": "object",
      "required": [
        "checksum"
      ]
    },
    "Coordinates": {
      "properties": {
        "path": {
          "type": "string"
        },
        "layerID": {
          "type": "string"
        }
      },
      "type": "object",
      "required": [
        "path"
      ]
    },
    "DartPubspecLockEntry": {
      "properties": {
        "name": {
          "type": "string"
        },
        "version": {
          "type": "string"
        },
        "hosted_url": {
          "type": "string"
        },
        "vcs_url": {
          "type": "string"
        }
      },
      "type": "object",
      "required": [
        "name",
        "version"
      ]
    },
    "Descriptor": {
      "properties": {
        "name": {
          "type": "string"
        },
        "version": {
          "type": "string"
        },
        "configuration": true
      },
      "type": "object",
      "required": [
        "name",
        "version"
      ]
    },
    "Digest": {
      "properties": {
        "algorithm": {
          "type": "string"
        },
        "value": {
          "type": "string"
        }
      },
      "type": "object",
      "required": [
        "algorithm",
        "value"
      ]
    },
    "Document": {
      "properties": {
        "artifacts": {
          "items": {
            "$ref": "#/$defs/Package"
          },
          "type": "array"
        },
        "artifactRelationships": {
          "items": {
            "$ref": "#/$defs/Relationship"
          },
          "type": "array"
        },
        "files": {
          "items": {
            "$ref": "#/$defs/File"
          },
          "type": "array"
        },
        "source": {
          "$ref": "#/$defs/Source"
        },
        "distro": {
          "$ref": "#/$defs/LinuxRelease"
        },
        "descriptor": {
          "$ref": "#/$defs/Descriptor"
        },
        "schema": {
          "$ref": "#/$defs/Schema"
        }
      },
      "type": "object",
      "required": [
        "artifacts",
        "artifactRelationships",
        "source",
        "distro",
        "descriptor",
        "schema"
      ]
    },
    "DotnetDepsEntry": {
      "properties": {
        "name": {
          "type": "string"
        },
        "version": {
          "type": "string"
        },
        "path": {
          "type": "string"
        },
        "sha512": {
          "type": "string"
        },
        "hashPath": {
          "type": "string"
        },
        "executables": {
          "patternProperties": {
            ".*": {
              "$ref": "#/$defs/DotnetPortableExecutableEntry"
            }
          },
          "type": "object"
        }
      },
      "type": "object",
      "required": [
        "name",
        "version",
        "path",
        "sha512",
        "hashPath"
      ]
    },
    "DotnetPackagesLockEntry": {
      "properties": {
        "name": {
          "type": "string"
        },
        "version": {
          "type": "string"
        },
        "contentHash": {
          "type": "string"
        },
        "type": {
          "type": "string"
        }
      },
      "type": "object",
      "required": [
        "name",
        "version",
        "contentHash",
        "type"
      ]
    },
    "DotnetPortableExecutableEntry": {
      "properties": {
        "assemblyVersion": {
          "type": "string"
        },
        "legalCopyright": {
          "type": "string"
        },
        "comments": {
          "type": "string"
        },
        "internalName": {
          "type": "string"
        },
        "companyName": {
          "type": "string"
        },
        "productName": {
          "type": "string"
        },
        "productVersion": {
          "type": "string"
        }
      },
      "type": "object",
      "required": [
        "assemblyVersion",
        "legalCopyright",
        "companyName",
        "productName",
        "productVersion"
      ]
    },
    "DpkgArchiveEntry": {
      "properties": {
        "package": {
          "type": "string"
        },
        "source": {
          "type": "string"
        },
        "version": {
          "type": "string"
        },
        "sourceVersion": {
          "type": "string"
        },
        "architecture": {
          "type": "string"
        },
        "maintainer": {
          "type": "string"
        },
        "installedSize": {
          "type": "integer"
        },
        "provides": {
          "items": {
            "type": "string"
          },
          "type": "array"
        },
        "depends": {
          "items": {
            "type": "string"
          },
          "type": "array"
        },
        "preDepends": {
          "items": {
            "type": "string"
          },
          "type": "array"
        },
        "files": {
          "items": {
            "$ref": "#/$defs/DpkgFileRecord"
          },
          "type": "array"
        }
      },
      "type": "object",
      "required": [
        "package",
        "source",
        "version",
        "sourceVersion",
        "architecture",
        "maintainer",
        "installedSize",
        "files"
      ]
    },
    "DpkgDbEntry": {
      "properties": {
        "package": {
          "type": "string"
        },
        "source": {
          "type": "string"
        },
        "version": {
          "type": "string"
        },
        "sourceVersion": {
          "type": "string"
        },
        "architecture": {
          "type": "string"
        },
        "maintainer": {
          "type": "string"
        },
        "installedSize": {
          "type": "integer"
        },
        "provides": {
          "items": {
            "type": "string"
          },
          "type": "array"
        },
        "depends": {
          "items": {
            "type": "string"
          },
          "type": "array"
        },
        "preDepends": {
          "items": {
            "type": "string"
          },
          "type": "array"
        },
        "files": {
          "items": {
            "$ref": "#/$defs/DpkgFileRecord"
          },
          "type": "array"
        }
      },
      "type": "object",
      "required": [
        "package",
        "source",
        "version",
        "sourceVersion",
        "architecture",
        "maintainer",
        "installedSize",
        "files"
      ]
    },
    "DpkgFileRecord": {
      "properties": {
        "path": {
          "type": "string"
        },
        "digest": {
          "$ref": "#/$defs/Digest"
        },
        "isConfigFile": {
          "type": "boolean"
        }
      },
      "type": "object",
      "required": [
        "path",
        "isConfigFile"
      ]
    },
    "ELFSecurityFeatures": {
      "properties": {
        "symbolTableStripped": {
          "type": "boolean"
        },
        "stackCanary": {
          "type": "boolean"
        },
        "nx": {
          "type": "boolean"
        },
        "relRO": {
          "type": "string"
        },
        "pie": {
          "type": "boolean"
        },
        "dso": {
          "type": "boolean"
        },
        "safeStack": {
          "type": "boolean"
        },
        "cfi": {
          "type": "boolean"
        },
        "fortify": {
          "type": "boolean"
        }
      },
      "type": "object",
      "required": [
        "symbolTableStripped",
        "nx",
        "relRO",
        "pie",
        "dso"
      ]
    },
    "ElfBinaryPackageNoteJsonPayload": {
      "properties": {
        "type": {
          "type": "string"
        },
        "architecture": {
          "type": "string"
        },
        "osCPE": {
          "type": "string"
        },
        "os": {
          "type": "string"
        },
        "osVersion": {
          "type": "string"
        },
        "system": {
          "type": "string"
        },
        "vendor": {
          "type": "string"
        },
        "sourceRepo": {
          "type": "string"
        },
        "commit": {
          "type": "string"
        }
      },
      "type": "object"
    },
    "ElixirMixLockEntry": {
      "properties": {
        "name": {
          "type": "string"
        },
        "version": {
          "type": "string"
        },
        "pkgHash": {
          "type": "string"
        },
        "pkgHashExt": {
          "type": "string"
        }
      },
      "type": "object",
      "required": [
        "name",
        "version",
        "pkgHash",
        "pkgHashExt"
      ]
    },
    "ErlangRebarLockEntry": {
      "properties": {
        "name": {
          "type": "string"
        },
        "version": {
          "type": "string"
        },
        "pkgHash": {
          "type": "string"
        },
        "pkgHashExt": {
          "type": "string"
        }
      },
      "type": "object",
      "required": [
        "name",
        "version",
        "pkgHash",
        "pkgHashExt"
      ]
    },
    "Executable": {
      "properties": {
        "format": {
          "type": "string"
        },
        "hasExports": {
          "type": "boolean"
        },
        "hasEntrypoint": {
          "type": "boolean"
        },
        "importedLibraries": {
          "items": {
            "type": "string"
          },
          "type": "array"
        },
        "elfSecurityFeatures": {
          "$ref": "#/$defs/ELFSecurityFeatures"
        }
      },
      "type": "object",
      "required": [
        "format",
        "hasExports",
        "hasEntrypoint",
        "importedLibraries"
      ]
    },
    "File": {
      "properties": {
        "id": {
          "type": "string"
        },
        "location": {
          "$ref": "#/$defs/Coordinates"
        },
        "metadata": {
          "$ref": "#/$defs/FileMetadataEntry"
        },
        "contents": {
          "type": "string"
        },
        "digests": {
          "items": {
            "$ref": "#/$defs/Digest"
          },
          "type": "array"
        },
        "licenses": {
          "items": {
            "$ref": "#/$defs/FileLicense"
          },
          "type": "array"
        },
        "executable": {
          "$ref": "#/$defs/Executable"
        },
        "unknowns": {
          "items": {
            "type": "string"
          },
          "type": "array"
        }
      },
      "type": "object",
      "required": [
        "id",
        "location"
      ]
    },
    "FileLicense": {
      "properties": {
        "value": {
          "type": "string"
        },
        "spdxExpression": {
          "type": "string"
        },
        "type": {
          "type": "string"
        },
        "evidence": {
          "$ref": "#/$defs/FileLicenseEvidence"
        }
      },
      "type": "object",
      "required": [
        "value",
        "spdxExpression",
        "type"
      ]
    },
    "FileLicenseEvidence": {
      "properties": {
        "confidence": {
          "type": "integer"
        },
        "offset": {
          "type": "integer"
        },
        "extent": {
          "type": "integer"
        }
      },
      "type": "object",
      "required": [
        "confidence",
        "offset",
        "extent"
      ]
    },
    "FileMetadataEntry": {
      "properties": {
        "mode": {
          "type": "integer"
        },
        "type": {
          "type": "string"
        },
        "linkDestination": {
          "type": "string"
        },
        "userID": {
          "type": "integer"
        },
        "groupID": {
          "type": "integer"
        },
        "mimeType": {
          "type": "string"
        },
        "size": {
          "type": "integer"
        }
      },
      "type": "object",
      "required": [
        "mode",
        "type",
        "userID",
        "groupID",
        "mimeType",
        "size"
      ]
    },
    "GithubActionsUseStatement": {
      "properties": {
        "value": {
          "type": "string"
        },
        "comment": {
          "type": "string"
        }
      },
      "type": "object",
      "required": [
        "value"
      ]
    },
    "GoModuleBuildinfoEntry": {
      "properties": {
        "goBuildSettings": {
          "$ref": "#/$defs/KeyValues"
        },
        "goCompiledVersion": {
          "type": "string"
        },
        "architecture": {
          "type": "string"
        },
        "h1Digest": {
          "type": "string"
        },
        "mainModule": {
          "type": "string"
        },
        "goCryptoSettings": {
          "items": {
            "type": "string"
          },
          "type": "array"
        },
        "goExperiments": {
          "items": {
            "type": "string"
          },
          "type": "array"
        }
      },
      "type": "object",
      "required": [
        "goCompiledVersion",
        "architecture"
      ]
    },
    "GoModuleEntry": {
      "properties": {
        "h1Digest": {
          "type": "string"
        }
      },
      "type": "object"
    },
    "HaskellHackageStackEntry": {
      "properties": {
        "pkgHash": {
          "type": "string"
        }
      },
      "type": "object"
    },
    "HaskellHackageStackLockEntry": {
      "properties": {
        "pkgHash": {
          "type": "string"
        },
        "snapshotURL": {
          "type": "string"
        }
      },
      "type": "object"
    },
    "HomebrewMetadata": {
      "properties": {
        "name": {
          "type": "string"
        },
        "fullName": {
          "type": "string"
        },
        "tap": {
          "type": "string"
        },
        "homepage": {
          "type": "string"
        },
        "description": {
          "type": "string"
        }
      },
      "type": "object",
      "required": [
        "name",
        "fullName",
        "tap",
        "homepage",
        "description"
      ]
    },
    "IDLikes": {
      "items": {
        "type": "string"
      },
      "type": "array"
    },
    "JavaArchive": {
      "properties": {
        "virtualPath": {
          "type": "string"
        },
        "manifest": {
          "$ref": "#/$defs/JavaManifest"
        },
        "pomProperties": {
          "$ref": "#/$defs/JavaPomProperties"
        },
        "pomProject": {
          "$ref": "#/$defs/JavaPomProject"
        },
        "digest": {
          "items": {
            "$ref": "#/$defs/Digest"
          },
          "type": "array"
        }
      },
      "type": "object",
      "required": [
        "virtualPath"
      ]
    },
    "JavaJvmInstallation": {
      "properties": {
        "release": {
          "$ref": "#/$defs/JavaVMRelease"
        },
        "files": {
          "items": {
            "type": "string"
          },
          "type": "array"
        }
      },
      "type": "object",
      "required": [
        "release",
        "files"
      ]
    },
    "JavaManifest": {
      "properties": {
        "main": {
          "$ref": "#/$defs/KeyValues"
        },
        "sections": {
          "items": {
            "$ref": "#/$defs/KeyValues"
          },
          "type": "array"
        }
      },
      "type": "object"
    },
    "JavaPomParent": {
      "properties": {
        "groupId": {
          "type": "string"
        },
        "artifactId": {
          "type": "string"
        },
        "version": {
          "type": "string"
        }
      },
      "type": "object",
      "required": [
        "groupId",
        "artifactId",
        "version"
      ]
    },
    "JavaPomProject": {
      "properties": {
        "path": {
          "type": "string"
        },
        "parent": {
          "$ref": "#/$defs/JavaPomParent"
        },
        "groupId": {
          "type": "string"
        },
        "artifactId": {
          "type": "string"
        },
        "version": {
          "type": "string"
        },
        "name": {
          "type": "string"
        },
        "description": {
          "type": "string"
        },
        "url": {
          "type": "string"
        }
      },
      "type": "object",
      "required": [
        "path",
        "groupId",
        "artifactId",
        "version",
        "name"
      ]
    },
    "JavaPomProperties": {
      "properties": {
        "path": {
          "type": "string"
        },
        "name": {
          "type": "string"
        },
        "groupId": {
          "type": "string"
        },
        "artifactId": {
          "type": "string"
        },
        "version": {
          "type": "string"
        },
        "scope": {
          "type": "string"
        },
        "extraFields": {
          "patternProperties": {
            ".*": {
              "type": "string"
            }
          },
          "type": "object"
        }
      },
      "type": "object",
      "required": [
        "path",
        "name",
        "groupId",
        "artifactId",
        "version"
      ]
    },
    "JavaVMRelease": {
      "properties": {
        "implementor": {
          "type": "string"
        },
        "implementorVersion": {
          "type": "string"
        },
        "javaRuntimeVersion": {
          "type": "string"
        },
        "javaVersion": {
          "type": "string"
        },
        "javaVersionDate": {
          "type": "string"
        },
        "libc": {
          "type": "string"
        },
        "modules": {
          "items": {
            "type": "string"
          },
          "type": "array"
        },
        "osArch": {
          "type": "string"
        },
        "osName": {
          "type": "string"
        },
        "osVersion": {
          "type": "string"
        },
        "source": {
          "type": "string"
        },
        "buildSource": {
          "type": "string"
        },
        "buildSourceRepo": {
          "type": "string"
        },
        "sourceRepo": {
          "type": "string"
        },
        "fullVersion": {
          "type": "string"
        },
        "semanticVersion": {
          "type": "string"
        },
        "buildInfo": {
          "type": "string"
        },
        "jvmVariant": {
          "type": "string"
        },
        "jvmVersion": {
          "type": "string"
        },
        "imageType": {
          "type": "string"
        },
        "buildType": {
          "type": "string"
        }
      },
      "type": "object"
    },
    "JavascriptNpmPackage": {
      "properties": {
        "name": {
          "type": "string"
        },
        "version": {
          "type": "string"
        },
        "author": {
          "type": "string"
        },
        "homepage": {
          "type": "string"
        },
        "description": {
          "type": "string"
        },
        "url": {
          "type": "string"
        },
        "private": {
          "type": "boolean"
        }
      },
      "type": "object",
      "required": [
        "name",
        "version",
        "author",
        "homepage",
        "description",
        "url",
        "private"
      ]
    },
    "JavascriptNpmPackageLockEntry": {
      "properties": {
        "resolved": {
          "type": "string"
        },
        "integrity": {
          "type": "string"
        }
      },
      "type": "object",
      "required": [
        "resolved",
        "integrity"
      ]
    },
    "JavascriptYarnLockEntry": {
      "properties": {
        "resolved": {
          "type": "string"
        },
        "integrity": {
          "type": "string"
        }
      },
      "type": "object",
      "required": [
        "resolved",
        "integrity"
      ]
    },
    "KeyValue": {
      "properties": {
        "key": {
          "type": "string"
        },
        "value": {
          "type": "string"
        }
      },
      "type": "object",
      "required": [
        "key",
        "value"
      ]
    },
    "KeyValues": {
      "items": {
        "$ref": "#/$defs/KeyValue"
      },
      "type": "array"
    },
    "License": {
      "properties": {
        "value": {
          "type": "string"
        },
        "fullText": {
          "type": "string"
        },
        "spdxExpression": {
          "type": "string"
        },
        "type": {
          "type": "string"
        },
        "urls": {
          "items": {
            "type": "string"
          },
          "type": "array"
        },
        "locations": {
          "items": {
            "$ref": "#/$defs/Location"
          },
          "type": "array"
        },
        "contents": {
          "type": "string"
        }
      },
      "type": "object",
      "required": [
        "value",
        "fullText",
        "spdxExpression",
        "type",
        "urls",
        "locations"
      ]
    },
    "LinuxKernelArchive": {
      "properties": {
        "name": {
          "type": "string"
        },
        "architecture": {
          "type": "string"
        },
        "version": {
          "type": "string"
        },
        "extendedVersion": {
          "type": "string"
        },
        "buildTime": {
          "type": "string"
        },
        "author": {
          "type": "string"
        },
        "format": {
          "type": "string"
        },
        "rwRootFS": {
          "type": "boolean"
        },
        "swapDevice": {
          "type": "integer"
        },
        "rootDevice": {
          "type": "integer"
        },
        "videoMode": {
          "type": "string"
        }
      },
      "type": "object",
      "required": [
        "name",
        "architecture",
        "version"
      ]
    },
    "LinuxKernelModule": {
      "properties": {
        "name": {
          "type": "string"
        },
        "version": {
          "type": "string"
        },
        "sourceVersion": {
          "type": "string"
        },
        "path": {
          "type": "string"
        },
        "description": {
          "type": "string"
        },
        "author": {
          "type": "string"
        },
        "license": {
          "type": "string"
        },
        "kernelVersion": {
          "type": "string"
        },
        "versionMagic": {
          "type": "string"
        },
        "parameters": {
          "patternProperties": {
            ".*": {
              "$ref": "#/$defs/LinuxKernelModuleParameter"
            }
          },
          "type": "object"
        }
      },
      "type": "object"
    },
    "LinuxKernelModuleParameter": {
      "properties": {
        "type": {
          "type": "string"
        },
        "description": {
          "type": "string"
        }
      },
      "type": "object"
    },
    "LinuxRelease": {
      "properties": {
        "prettyName": {
          "type": "string"
        },
        "name": {
          "type": "string"
        },
        "id": {
          "type": "string"
        },
        "idLike": {
          "$ref": "#/$defs/IDLikes"
        },
        "version": {
          "type": "string"
        },
        "versionID": {
          "type": "string"
        },
        "versionCodename": {
          "type": "string"
        },
        "buildID": {
          "type": "string"
        },
        "imageID": {
          "type": "string"
        },
        "imageVersion": {
          "type": "string"
        },
        "variant": {
          "type": "string"
        },
        "variantID": {
          "type": "string"
        },
        "homeURL": {
          "type": "string"
        },
        "supportURL": {
          "type": "string"
        },
        "bugReportURL": {
          "type": "string"
        },
        "privacyPolicyURL": {
          "type": "string"
        },
        "cpeName": {
          "type": "string"
        },
        "supportEnd": {
          "type": "string"
        }
      },
      "type": "object"
    },
    "Location": {
      "properties": {
        "path": {
          "type": "string"
        },
        "layerID": {
          "type": "string"
        },
        "accessPath": {
          "type": "string"
        },
        "annotations": {
          "patternProperties": {
            ".*": {
              "type": "string"
            }
          },
          "type": "object"
        }
      },
      "type": "object",
      "required": [
        "path",
        "accessPath"
      ]
    },
    "LuarocksPackage": {
      "properties": {
        "name": {
          "type": "string"
        },
        "version": {
          "type": "string"
        },
        "license": {
          "type": "string"
        },
        "homepage": {
          "type": "string"
        },
        "description": {
          "type": "string"
        },
        "url": {
          "type": "string"
        },
        "dependencies": {
          "patternProperties": {
            ".*": {
              "type": "string"
            }
          },
          "type": "object"
        }
      },
      "type": "object",
      "required": [
        "name",
        "version",
        "license",
        "homepage",
        "description",
        "url",
        "dependencies"
      ]
    },
    "MicrosoftKbPatch": {
      "properties": {
        "product_id": {
          "type": "string"
        },
        "kb": {
          "type": "string"
        }
      },
      "type": "object",
      "required": [
        "product_id",
        "kb"
      ]
    },
    "NixDerivation": {
      "properties": {
        "path": {
          "type": "string"
        },
        "system": {
          "type": "string"
        },
        "inputDerivations": {
          "items": {
            "$ref": "#/$defs/NixDerivationReference"
          },
          "type": "array"
        },
        "inputSources": {
          "items": {
            "type": "string"
          },
          "type": "array"
        }
      },
      "type": "object"
    },
    "NixDerivationReference": {
      "properties": {
        "path": {
          "type": "string"
        },
        "outputs": {
          "items": {
            "type": "string"
          },
          "type": "array"
        }
      },
      "type": "object"
    },
    "NixStoreEntry": {
      "properties": {
        "path": {
          "type": "string"
        },
        "output": {
          "type": "string"
        },
        "outputHash": {
          "type": "string"
        },
        "derivation": {
          "$ref": "#/$defs/NixDerivation"
        },
        "files": {
          "items": {
            "type": "string"
          },
          "type": "array"
        }
      },
      "type": "object",
      "required": [
        "outputHash"
      ]
    },
    "OpamPackage": {
      "properties": {
        "name": {
          "type": "string"
        },
        "version": {
          "type": "string"
        },
        "licenses": {
          "items": {
            "type": "string"
          },
          "type": "array"
        },
        "url": {
          "type": "string"
        },
        "checksum": {
          "items": {
            "type": "string"
          },
          "type": "array"
        },
        "homepage": {
          "type": "string"
        },
        "dependencies": {
          "items": {
            "type": "string"
          },
          "type": "array"
        }
      },
      "type": "object",
      "required": [
        "name",
        "version",
        "licenses",
        "url",
        "checksum",
        "homepage",
        "dependencies"
      ]
    },
    "Package": {
      "properties": {
        "id": {
          "type": "string"
        },
        "name": {
          "type": "string"
        },
        "version": {
          "type": "string"
        },
        "type": {
          "type": "string"
        },
        "foundBy": {
          "type": "string"
        },
        "locations": {
          "items": {
            "$ref": "#/$defs/Location"
          },
          "type": "array"
        },
        "licenses": {
          "$ref": "#/$defs/licenses"
        },
        "language": {
          "type": "string"
        },
        "cpes": {
          "$ref": "#/$defs/cpes"
        },
        "purl": {
          "type": "string"
        },
        "metadataType": {
          "type": "string"
        },
        "metadata": {
          "anyOf": [
            {
              "type": "null"
            },
            {
              "$ref": "#/$defs/AlpmDbEntry"
            },
            {
              "$ref": "#/$defs/ApkDbEntry"
            },
            {
              "$ref": "#/$defs/BinarySignature"
            },
            {
              "$ref": "#/$defs/BitnamiSbomEntry"
            },
            {
              "$ref": "#/$defs/CConanFileEntry"
            },
            {
              "$ref": "#/$defs/CConanInfoEntry"
            },
            {
              "$ref": "#/$defs/CConanLockEntry"
            },
            {
              "$ref": "#/$defs/CConanLockV2Entry"
            },
            {
              "$ref": "#/$defs/CocoaPodfileLockEntry"
            },
            {
              "$ref": "#/$defs/DartPubspecLockEntry"
            },
            {
              "$ref": "#/$defs/DotnetDepsEntry"
            },
            {
              "$ref": "#/$defs/DotnetPackagesLockEntry"
            },
            {
              "$ref": "#/$defs/DotnetPortableExecutableEntry"
            },
            {
              "$ref": "#/$defs/DpkgArchiveEntry"
            },
            {
              "$ref": "#/$defs/DpkgDbEntry"
            },
            {
              "$ref": "#/$defs/ElfBinaryPackageNoteJsonPayload"
            },
            {
              "$ref": "#/$defs/ElixirMixLockEntry"
            },
            {
              "$ref": "#/$defs/ErlangRebarLockEntry"
            },
            {
              "$ref": "#/$defs/GithubActionsUseStatement"
            },
            {
              "$ref": "#/$defs/GoModuleBuildinfoEntry"
            },
            {
              "$ref": "#/$defs/GoModuleEntry"
            },
            {
              "$ref": "#/$defs/HaskellHackageStackEntry"
            },
            {
              "$ref": "#/$defs/HaskellHackageStackLockEntry"
            },
            {
              "$ref": "#/$defs/HomebrewMetadata"
            },
            {
              "$ref": "#/$defs/JavaArchive"
            },
            {
              "$ref": "#/$defs/JavaJvmInstallation"
            },
            {
              "$ref": "#/$defs/JavascriptNpmPackage"
            },
            {
              "$ref": "#/$defs/JavascriptNpmPackageLockEntry"
            },
            {
              "$ref": "#/$defs/JavascriptYarnLockEntry"
            },
            {
              "$ref": "#/$defs/LinuxKernelArchive"
            },
            {
              "$ref": "#/$defs/LinuxKernelModule"
            },
            {
              "$ref": "#/$defs/LuarocksPackage"
            },
            {
              "$ref": "#/$defs/MicrosoftKbPatch"
            },
            {
              "$ref": "#/$defs/NixStoreEntry"
            },
            {
              "$ref": "#/$defs/OpamPackage"
            },
            {
              "$ref": "#/$defs/PhpComposerInstalledEntry"
            },
            {
              "$ref": "#/$defs/PhpComposerLockEntry"
            },
            {
              "$ref": "#/$defs/PhpPearEntry"
            },
            {
              "$ref": "#/$defs/PhpPeclEntry"
            },
            {
              "$ref": "#/$defs/PortageDbEntry"
            },
            {
              "$ref": "#/$defs/PythonPackage"
            },
            {
              "$ref": "#/$defs/PythonPipRequirementsEntry"
            },
            {
              "$ref": "#/$defs/PythonPipfileLockEntry"
            },
            {
              "$ref": "#/$defs/PythonPoetryLockEntry"
            },
            {
              "$ref": "#/$defs/RDescription"
            },
            {
              "$ref": "#/$defs/RpmArchive"
            },
            {
              "$ref": "#/$defs/RpmDbEntry"
            },
            {
              "$ref": "#/$defs/RubyGemspec"
            },
            {
              "$ref": "#/$defs/RustCargoAuditEntry"
            },
            {
              "$ref": "#/$defs/RustCargoLockEntry"
            },
            {
              "$ref": "#/$defs/SwiftPackageManagerLockEntry"
            },
            {
              "$ref": "#/$defs/SwiplpackPackage"
            },
            {
              "$ref": "#/$defs/TerraformLockProviderEntry"
            },
            {
              "$ref": "#/$defs/WordpressPluginEntry"
            }
          ]
        }
      },
      "type": "object",
      "required": [
        "id",
        "name",
        "version",
        "type",
        "foundBy",
        "locations",
        "licenses",
        "language",
        "cpes",
        "purl"
      ]
    },
    "PhpComposerAuthors": {
      "properties": {
        "name": {
          "type": "string"
        },
        "email": {
          "type": "string"
        },
        "homepage": {
          "type": "string"
        }
      },
      "type": "object",
      "required": [
        "name"
      ]
    },
    "PhpComposerExternalReference": {
      "properties": {
        "type": {
          "type": "string"
        },
        "url": {
          "type": "string"
        },
        "reference": {
          "type": "string"
        },
        "shasum": {
          "type": "string"
        }
      },
      "type": "object",
      "required": [
        "type",
        "url",
        "reference"
      ]
    },
    "PhpComposerInstalledEntry": {
      "properties": {
        "name": {
          "type": "string"
        },
        "version": {
          "type": "string"
        },
        "source": {
          "$ref": "#/$defs/PhpComposerExternalReference"
        },
        "dist": {
          "$ref": "#/$defs/PhpComposerExternalReference"
        },
        "require": {
          "patternProperties": {
            ".*": {
              "type": "string"
            }
          },
          "type": "object"
        },
        "provide": {
          "patternProperties": {
            ".*": {
              "type": "string"
            }
          },
          "type": "object"
        },
        "require-dev": {
          "patternProperties": {
            ".*": {
              "type": "string"
            }
          },
          "type": "object"
        },
        "suggest": {
          "patternProperties": {
            ".*": {
              "type": "string"
            }
          },
          "type": "object"
        },
        "license": {
          "items": {
            "type": "string"
          },
          "type": "array"
        },
        "type": {
          "type": "string"
        },
        "notification-url": {
          "type": "string"
        },
        "bin": {
          "items": {
            "type": "string"
          },
          "type": "array"
        },
        "authors": {
          "items": {
            "$ref": "#/$defs/PhpComposerAuthors"
          },
          "type": "array"
        },
        "description": {
          "type": "string"
        },
        "homepage": {
          "type": "string"
        },
        "keywords": {
          "items": {
            "type": "string"
          },
          "type": "array"
        },
        "time": {
          "type": "string"
        }
      },
      "type": "object",
      "required": [
        "name",
        "version",
        "source",
        "dist"
      ]
    },
    "PhpComposerLockEntry": {
      "properties": {
        "name": {
          "type": "string"
        },
        "version": {
          "type": "string"
        },
        "source": {
          "$ref": "#/$defs/PhpComposerExternalReference"
        },
        "dist": {
          "$ref": "#/$defs/PhpComposerExternalReference"
        },
        "require": {
          "patternProperties": {
            ".*": {
              "type": "string"
            }
          },
          "type": "object"
        },
        "provide": {
          "patternProperties": {
            ".*": {
              "type": "string"
            }
          },
          "type": "object"
        },
        "require-dev": {
          "patternProperties": {
            ".*": {
              "type": "string"
            }
          },
          "type": "object"
        },
        "suggest": {
          "patternProperties": {
            ".*": {
              "type": "string"
            }
          },
          "type": "object"
        },
        "license": {
          "items": {
            "type": "string"
          },
          "type": "array"
        },
        "type": {
          "type": "string"
        },
        "notification-url": {
          "type": "string"
        },
        "bin": {
          "items": {
            "type": "string"
          },
          "type": "array"
        },
        "authors": {
          "items": {
            "$ref": "#/$defs/PhpComposerAuthors"
          },
          "type": "array"
        },
        "description": {
          "type": "string"
        },
        "homepage": {
          "type": "string"
        },
        "keywords": {
          "items": {
            "type": "string"
          },
          "type": "array"
        },
        "time": {
          "type": "string"
        }
      },
      "type": "object",
      "required": [
        "name",
        "version",
        "source",
        "dist"
      ]
    },
    "PhpPearEntry": {
      "properties": {
        "name": {
          "type": "string"
        },
        "channel": {
          "type": "string"
        },
        "version": {
          "type": "string"
        },
        "license": {
          "items": {
            "type": "string"
          },
          "type": "array"
        }
      },
      "type": "object",
      "required": [
        "name",
        "version"
      ]
    },
    "PhpPeclEntry": {
      "properties": {
        "name": {
          "type": "string"
        },
        "channel": {
          "type": "string"
        },
        "version": {
          "type": "string"
        },
        "license": {
          "items": {
            "type": "string"
          },
          "type": "array"
        }
      },
      "type": "object",
      "required": [
        "name",
        "version"
      ]
    },
    "PortageDbEntry": {
      "properties": {
        "installedSize": {
          "type": "integer"
        },
        "files": {
          "items": {
            "$ref": "#/$defs/PortageFileRecord"
          },
          "type": "array"
        }
      },
      "type": "object",
      "required": [
        "installedSize",
        "files"
      ]
    },
    "PortageFileRecord": {
      "properties": {
        "path": {
          "type": "string"
        },
        "digest": {
          "$ref": "#/$defs/Digest"
        }
      },
      "type": "object",
      "required": [
        "path"
      ]
    },
    "PythonDirectURLOriginInfo": {
      "properties": {
        "url": {
          "type": "string"
        },
        "commitId": {
          "type": "string"
        },
        "vcs": {
          "type": "string"
        }
      },
      "type": "object",
      "required": [
        "url"
      ]
    },
    "PythonFileDigest": {
      "properties": {
        "algorithm": {
          "type": "string"
        },
        "value": {
          "type": "string"
        }
      },
      "type": "object",
      "required": [
        "algorithm",
        "value"
      ]
    },
    "PythonFileRecord": {
      "properties": {
        "path": {
          "type": "string"
        },
        "digest": {
          "$ref": "#/$defs/PythonFileDigest"
        },
        "size": {
          "type": "string"
        }
      },
      "type": "object",
      "required": [
        "path"
      ]
    },
    "PythonPackage": {
      "properties": {
        "name": {
          "type": "string"
        },
        "version": {
          "type": "string"
        },
        "author": {
          "type": "string"
        },
        "authorEmail": {
          "type": "string"
        },
        "platform": {
          "type": "string"
        },
        "files": {
          "items": {
            "$ref": "#/$defs/PythonFileRecord"
          },
          "type": "array"
        },
        "sitePackagesRootPath": {
          "type": "string"
        },
        "topLevelPackages": {
          "items": {
            "type": "string"
          },
          "type": "array"
        },
        "directUrlOrigin": {
          "$ref": "#/$defs/PythonDirectURLOriginInfo"
        },
        "requiresPython": {
          "type": "string"
        },
        "requiresDist": {
          "items": {
            "type": "string"
          },
          "type": "array"
        },
        "providesExtra": {
          "items": {
            "type": "string"
          },
          "type": "array"
        }
      },
      "type": "object",
      "required": [
        "name",
        "version",
        "author",
        "authorEmail",
        "platform",
        "sitePackagesRootPath"
      ]
    },
    "PythonPipRequirementsEntry": {
      "properties": {
        "name": {
          "type": "string"
        },
        "extras": {
          "items": {
            "type": "string"
          },
          "type": "array"
        },
        "versionConstraint": {
          "type": "string"
        },
        "url": {
          "type": "string"
        },
        "markers": {
          "type": "string"
        }
      },
      "type": "object",
      "required": [
        "name",
        "versionConstraint"
      ]
    },
    "PythonPipfileLockEntry": {
      "properties": {
        "hashes": {
          "items": {
            "type": "string"
          },
          "type": "array"
        },
        "index": {
          "type": "string"
        }
      },
      "type": "object",
      "required": [
        "hashes",
        "index"
      ]
    },
    "PythonPoetryLockDependencyEntry": {
      "properties": {
        "name": {
          "type": "string"
        },
        "version": {
          "type": "string"
        },
        "optional": {
          "type": "boolean"
        },
        "markers": {
          "type": "string"
        },
        "extras": {
          "items": {
            "type": "string"
          },
          "type": "array"
        }
      },
      "type": "object",
      "required": [
        "name",
        "version",
        "optional"
      ]
    },
    "PythonPoetryLockEntry": {
      "properties": {
        "index": {
          "type": "string"
        },
        "dependencies": {
          "items": {
            "$ref": "#/$defs/PythonPoetryLockDependencyEntry"
          },
          "type": "array"
        },
        "extras": {
          "items": {
            "$ref": "#/$defs/PythonPoetryLockExtraEntry"
          },
          "type": "array"
        }
      },
      "type": "object",
      "required": [
        "index",
        "dependencies"
      ]
    },
    "PythonPoetryLockExtraEntry": {
      "properties": {
        "name": {
          "type": "string"
        },
        "dependencies": {
          "items": {
            "type": "string"
          },
          "type": "array"
        }
      },
      "type": "object",
      "required": [
        "name",
        "dependencies"
      ]
    },
    "RDescription": {
      "properties": {
        "title": {
          "type": "string"
        },
        "description": {
          "type": "string"
        },
        "author": {
          "type": "string"
        },
        "maintainer": {
          "type": "string"
        },
        "url": {
          "items": {
            "type": "string"
          },
          "type": "array"
        },
        "repository": {
          "type": "string"
        },
        "built": {
          "type": "string"
        },
        "needsCompilation": {
          "type": "boolean"
        },
        "imports": {
          "items": {
            "type": "string"
          },
          "type": "array"
        },
        "depends": {
          "items": {
            "type": "string"
          },
          "type": "array"
        },
        "suggests": {
          "items": {
            "type": "string"
          },
          "type": "array"
        }
      },
      "type": "object"
    },
    "Relationship": {
      "properties": {
        "parent": {
          "type": "string"
        },
        "child": {
          "type": "string"
        },
        "type": {
          "type": "string"
        },
        "metadata": true
      },
      "type": "object",
      "required": [
        "parent",
        "child",
        "type"
      ]
    },
    "RpmArchive": {
      "properties": {
        "name": {
          "type": "string"
        },
        "version": {
          "type": "string"
        },
        "epoch": {
          "oneOf": [
            {
              "type": "integer"
            },
            {
              "type": "null"
            }
          ]
        },
        "architecture": {
          "type": "string"
        },
        "release": {
          "type": "string"
        },
        "sourceRpm": {
          "type": "string"
        },
        "size": {
          "type": "integer"
        },
        "vendor": {
          "type": "string"
        },
        "modularityLabel": {
          "type": "string"
        },
        "provides": {
          "items": {
            "type": "string"
          },
          "type": "array"
        },
        "requires": {
          "items": {
            "type": "string"
          },
          "type": "array"
        },
        "files": {
          "items": {
            "$ref": "#/$defs/RpmFileRecord"
          },
          "type": "array"
        }
      },
      "type": "object",
      "required": [
        "name",
        "version",
        "epoch",
        "architecture",
        "release",
        "sourceRpm",
        "size",
        "vendor",
        "files"
      ]
    },
    "RpmDbEntry": {
      "properties": {
        "name": {
          "type": "string"
        },
        "version": {
          "type": "string"
        },
        "epoch": {
          "oneOf": [
            {
              "type": "integer"
            },
            {
              "type": "null"
            }
          ]
        },
        "architecture": {
          "type": "string"
        },
        "release": {
          "type": "string"
        },
        "sourceRpm": {
          "type": "string"
        },
        "size": {
          "type": "integer"
        },
        "vendor": {
          "type": "string"
        },
        "modularityLabel": {
          "type": "string"
        },
        "provides": {
          "items": {
            "type": "string"
          },
          "type": "array"
        },
        "requires": {
          "items": {
            "type": "string"
          },
          "type": "array"
        },
        "files": {
          "items": {
            "$ref": "#/$defs/RpmFileRecord"
          },
          "type": "array"
        }
      },
      "type": "object",
      "required": [
        "name",
        "version",
        "epoch",
        "architecture",
        "release",
        "sourceRpm",
        "size",
        "vendor",
        "files"
      ]
    },
    "RpmFileRecord": {
      "properties": {
        "path": {
          "type": "string"
        },
        "mode": {
          "type": "integer"
        },
        "size": {
          "type": "integer"
        },
        "digest": {
          "$ref": "#/$defs/Digest"
        },
        "userName": {
          "type": "string"
        },
        "groupName": {
          "type": "string"
        },
        "flags": {
          "type": "string"
        }
      },
      "type": "object",
      "required": [
        "path",
        "mode",
        "size",
        "digest",
        "userName",
        "groupName",
        "flags"
      ]
    },
    "RubyGemspec": {
      "properties": {
        "name": {
          "type": "string"
        },
        "version": {
          "type": "string"
        },
        "files": {
          "items": {
            "type": "string"
          },
          "type": "array"
        },
        "authors": {
          "items": {
            "type": "string"
          },
          "type": "array"
        },
        "homepage": {
          "type": "string"
        }
      },
      "type": "object",
      "required": [
        "name",
        "version"
      ]
    },
    "RustCargoAuditEntry": {
      "properties": {
        "name": {
          "type": "string"
        },
        "version": {
          "type": "string"
        },
        "source": {
          "type": "string"
        }
      },
      "type": "object",
      "required": [
        "name",
        "version",
        "source"
      ]
    },
    "RustCargoLockEntry": {
      "properties": {
        "name": {
          "type": "string"
        },
        "version": {
          "type": "string"
        },
        "source": {
          "type": "string"
        },
        "checksum": {
          "type": "string"
        },
        "dependencies": {
          "items": {
            "type": "string"
          },
          "type": "array"
        }
      },
      "type": "object",
      "required": [
        "name",
        "version",
        "source",
        "checksum",
        "dependencies"
      ]
    },
    "Schema": {
      "properties": {
        "version": {
          "type": "string"
        },
        "url": {
          "type": "string"
        }
      },
      "type": "object",
      "required": [
        "version",
        "url"
      ]
    },
    "Source": {
      "properties": {
        "id": {
          "type": "string"
        },
        "name": {
          "type": "string"
        },
        "version": {
          "type": "string"
        },
        "type": {
          "type": "string"
        },
        "metadata": true
      },
      "type": "object",
      "required": [
        "id",
        "name",
        "version",
        "type",
        "metadata"
      ]
    },
    "SwiftPackageManagerLockEntry": {
      "properties": {
        "revision": {
          "type": "string"
        }
      },
      "type": "object",
      "required": [
        "revision"
      ]
    },
    "SwiplpackPackage": {
      "properties": {
        "name": {
          "type": "string"
        },
        "version": {
          "type": "string"
        },
        "author": {
          "type": "string"
        },
        "authorEmail": {
          "type": "string"
        },
        "packager": {
          "type": "string"
        },
        "packagerEmail": {
          "type": "string"
        },
        "homepage": {
          "type": "string"
        },
        "dependencies": {
          "items": {
            "type": "string"
          },
          "type": "array"
        }
      },
      "type": "object",
      "required": [
        "name",
        "version",
        "author",
        "authorEmail",
        "packager",
        "packagerEmail",
        "homepage",
        "dependencies"
      ]
    },
    "TerraformLockProviderEntry": {
      "properties": {
        "url": {
          "type": "string"
        },
        "constraints": {
          "type": "string"
        },
        "version": {
          "type": "string"
        },
        "hashes": {
          "items": {
            "type": "string"
          },
          "type": "array"
        }
      },
      "type": "object",
      "required": [
        "url",
        "constraints",
        "version",
        "hashes"
      ]
    },
    "WordpressPluginEntry": {
      "properties": {
        "pluginInstallDirectory": {
          "type": "string"
        },
        "author": {
          "type": "string"
        },
        "authorUri": {
          "type": "string"
        }
      },
      "type": "object",
      "required": [
        "pluginInstallDirectory"
      ]
    },
    "cpes": {
      "items": {
        "$ref": "#/$defs/CPE"
      },
      "type": "array"
    },
    "licenses": {
      "items": {
        "$ref": "#/$defs/License"
      },
      "type": "array"
    }
  }
}<|MERGE_RESOLUTION|>--- conflicted
+++ resolved
@@ -1,10 +1,6 @@
 {
   "$schema": "https://json-schema.org/draft/2020-12/schema",
-<<<<<<< HEAD
-  "$id": "anchore.io/schema/syft/json/16.0.23/document",
-=======
   "$id": "anchore.io/schema/syft/json/16.0.28/document",
->>>>>>> bea57a4f
   "$ref": "#/$defs/Document",
   "$defs": {
     "AlpmDbEntry": {
@@ -1076,33 +1072,6 @@
       },
       "type": "object"
     },
-    "HomebrewMetadata": {
-      "properties": {
-        "name": {
-          "type": "string"
-        },
-        "fullName": {
-          "type": "string"
-        },
-        "tap": {
-          "type": "string"
-        },
-        "homepage": {
-          "type": "string"
-        },
-        "description": {
-          "type": "string"
-        }
-      },
-      "type": "object",
-      "required": [
-        "name",
-        "fullName",
-        "tap",
-        "homepage",
-        "description"
-      ]
-    },
     "IDLikes": {
       "items": {
         "type": "string"
@@ -1909,9 +1878,6 @@
             },
             {
               "$ref": "#/$defs/HaskellHackageStackLockEntry"
-            },
-            {
-              "$ref": "#/$defs/HomebrewMetadata"
             },
             {
               "$ref": "#/$defs/JavaArchive"

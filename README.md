<p align="center">
    <img src="https://user-images.githubusercontent.com/5199289/136844524-1527b09f-c5cb-4aa9-be54-5aa92a6086c1.png" width="271" alt="Cute pink owl syft logo">
</p>

[![Validations](https://github.com/anchore/syft/actions/workflows/validations.yaml/badge.svg)](https://github.com/anchore/syft/actions/workflows/validations.yaml)
[![Go Report Card](https://goreportcard.com/badge/github.com/anchore/syft)](https://goreportcard.com/report/github.com/anchore/syft)
[![GitHub release](https://img.shields.io/github/release/anchore/syft.svg)](https://github.com/anchore/syft/releases/latest)
[![GitHub go.mod Go version](https://img.shields.io/github/go-mod/go-version/anchore/syft.svg)](https://github.com/anchore/syft)
[![License: Apache-2.0](https://img.shields.io/badge/License-Apache%202.0-blue.svg)](https://github.com/anchore/syft/blob/main/LICENSE)
[![Slack Invite](https://img.shields.io/badge/Slack-Join-blue?logo=slack)](https://anchore.com/slack)

A CLI tool and Go library for generating a Software Bill of Materials (SBOM) from container images and filesystems. Exceptional for vulnerability detection when used with a scanner tool like [Grype](https://github.com/anchore/grype).

### Join our community meetings!

- Calendar: https://calendar.google.com/calendar/u/0/r?cid=Y182OTM4dGt0MjRtajI0NnNzOThiaGtnM29qNEBncm91cC5jYWxlbmRhci5nb29nbGUuY29t
- Agenda: https://docs.google.com/document/d/1ZtSAa6fj2a6KRWviTn3WoJm09edvrNUp4Iz_dOjjyY8/edit?usp=sharing (join [this group](https://groups.google.com/g/anchore-oss-community) for write access)
- All are welcome!

![syft-demo](https://user-images.githubusercontent.com/590471/90277200-2a253000-de33-11ea-893f-32c219eea11a.gif)

## Features
- Catalog container images and filesystems to discover packages and libraries.
- Supports packages and libraries from various ecosystems (APK, DEB, RPM, Ruby Bundles, Python Wheel/Egg/requirements.txt, JavaScript NPM/Yarn, Java JAR/EAR/WAR/PAR/SAR, Jenkins plugins JPI/HPI, Go modules)
- Linux distribution identification (supports Alpine, BusyBox, CentOS/RedHat, Debian/Ubuntu flavored distributions)
- Supports Docker and OCI image formats
- Direct support for [Grype](https://github.com/anchore/grype), a fast and powerful vulnerability matcher.


If you encounter an issue, please [let us know using the issue tracker](https://github.com/anchore/syft/issues).

## Installation

### Recommended
```bash
curl -sSfL https://raw.githubusercontent.com/anchore/syft/main/install.sh | sh -s -- -b /usr/local/bin
```

...or, you can specify a release version and destination directory for the installation:

```
curl -sSfL https://raw.githubusercontent.com/anchore/syft/main/install.sh | sh -s -- -b <DESTINATION_DIR> <RELEASE_VERSION>
```

### Homebrew
```bash
brew tap anchore/syft
brew install syft
```

**Note**: Currently, Syft is built only for macOS and Linux.

## Getting started

To generate an SBOM for a Docker or OCI image:
```
syft <image>
```

**Note**: This is equivalent to specifying the `packages` subcommand:
```
syft packages <image>
```

The above output includes only software that is visible in the container (i.e., the squashed representation of the image).
To include software from all image layers in the SBOM, regardless of its presence in the final image, provide `--scope all-layers`:

```
syft packages <image> --scope all-layers
```

### Supported sources

Syft can generate a SBOM from a variety of sources:

```
# catalog a container image archive (from the result of `docker image save ...`, `podman save ...`, or `skopeo copy` commands)
syft packages path/to/image.tar

# catalog a directory
syft packages path/to/dir
```

Sources can be explicitly provided with a scheme:

```
docker:yourrepo/yourimage:tag          use images from the Docker daemon
docker-archive:path/to/yourimage.tar   use a tarball from disk for archives created from "docker save"
oci-archive:path/to/yourimage.tar      use a tarball from disk for OCI archives (from Skopeo or otherwise)
oci-dir:path/to/yourimage              read directly from a path on disk for OCI layout directories (from Skopeo or otherwise)
dir:path/to/yourproject                read directly from a path on disk (any directory)
file:path/to/yourproject/file          read directly from a path on disk (any single file)
registry:yourrepo/yourimage:tag        pull image directly from a registry (no container runtime required)
```

### Excluding file paths

Syft can exclude files and paths from being scanned within a source by using glob expressions
with one or more `--exclude` parameters:
```
syft <source> --exclude './out/**/*.json' --exclude /etc
```
**Note:** in the case of _image scanning_, since the entire filesystem is scanned it is
possible to use absolute paths like `/etc` or `/usr/**/*.txt` whereas _directory scans_
exclude files _relative to the specified directory_. For example: scanning `/usr/foo` with
`--exclude ./package.json` would exclude `/usr/foo/package.json` and `--exclude '**/package.json'`
would exclude all `package.json` files under `/usr/foo`. For _directory scans_,
it is required to begin path expressions with `./`, `*/`, or `**/`, all of which
will be resolved _relative to the specified scan directory_. Keep in mind, your shell
may attempt to expand wildcards, so put those parameters in single quotes, like:
`'**/*.json'`.

### Output formats

The output format for Syft is configurable as well using the
`-o` (or `--output`) option:

```
syft packages <image> -o <format>
```

Where the `formats` available are:
- `json`: Use this to get as much information out of Syft as possible!
- `text`: A row-oriented, human-and-machine-friendly output.
- `cyclonedx`: A XML report conforming to the [CycloneDX 1.3 specification](https://cyclonedx.org/specification/overview/).
- `cyclonedx-json`: A JSON report conforming to the [CycloneDX 1.3 specification](https://cyclonedx.org/specification/overview/).
- `spdx`: A tag-value formatted report conforming to the [SPDX 2.2 specification](https://spdx.github.io/spdx-spec/).
- `spdx-json`: A JSON report conforming to the [SPDX 2.2 JSON Schema](https://github.com/spdx/spdx-spec/blob/v2.2/schemas/spdx-schema.json).
- `table`: A columnar summary (default).

#### Multiple outputs

Syft can also output _multiple_ files in differing formats by appending
`=<file>` to the option, for example to output Syft JSON and SPDX JSON:

```shell
syft packages <image> -o json=sbom.syft.json -o spdx-json=sbom.spdx.json
```

## Private Registry Authentication

### Local Docker Credentials
When a container runtime is not present, Syft can still utilize credentials configured in common credential sources (such as `~/.docker/config.json`). 
It will pull images from private registries using these credentials. The config file is where your credentials are stored when authenticating with private registries via some command like `docker login`. 
For more information see the `go-containerregistry` [documentation](https://github.com/google/go-containerregistry/tree/main/pkg/authn).


An example `config.json` looks something like this:
```
// config.json
{
	"auths": {
		"registry.example.com": {
			"username": "AzureDiamond",
			"password": "hunter2"
		}
	}
}
```

You can run the following command as an example. It details the mount/environment configuration a container needs to access a private registry:

`docker run -v ./config.json:/config/config.json -e "DOCKER_CONFIG=/config" anchore/syft:latest  <private_image>`


### Docker Credentials in Kubernetes
The below section shows a simple workflow on how to mount this config file as a secret into a container on kubernetes.
1. Create a secret. The value of `config.json` is important. It refers to the specification detailed [here](https://github.com/google/go-containerregistry/tree/main/pkg/authn#the-config-file). 
Below this section is the `secret.yaml` file that the pod configuration will consume as a volume. 
The key `config.json` is important. It will end up being the name of the file when mounted into the pod.
    ```
    # secret.yaml
    
    apiVersion: v1
    kind: Secret
    metadata:
      name: registry-config
      namespace: syft
    data:
      config.json: <base64 encoded config.json>
    ```

    `kubectl apply -f secret.yaml`


2. Create your pod running syft. The env `DOCKER_CONFIG` is important because it advertises where to look for the credential file. 
In the below example, setting `DOCKER_CONFIG=/config` informs syft that credentials can be found at `/config/config.json`. 
This is why we used `config.json` as the key for our secret. When mounted into containers the secrets' key is used as the filename. 
The `volumeMounts` section mounts our secret to `/config`. The `volumes` section names our volume and leverages the secret we created in step one.
    ```
    # pod.yaml
    
    apiVersion: v1
    kind: Pod
    spec:
      containers:
        - image: anchore/syft:latest
          name: syft-private-registry-demo
          env:
            - name: DOCKER_CONFIG
              value: /config
          volumeMounts:
          - mountPath: /config
            name: registry-config
            readOnly: true
          args:
            - <private_image>
      volumes:
      - name: registry-config
        secret:
          secretName: registry-config
    ```

    `kubectl apply -f pod.yaml`


3. The user can now run `kubectl logs syft-private-registry-demo`. The logs should show the syft analysis for the `<private_image>` provided in the pod configuration.

Using the above information, users should be able to configure private registry access without having to do so in the `grype` or `syft` configuration files.
They will also not be dependent on a docker daemon, (or some other runtime software) for registry configuration and access.

## Configuration

Configuration search paths:

- `.syft.yaml`
- `.syft/config.yaml`
- `~/.syft.yaml`
- `<XDG_CONFIG_HOME>/syft/config.yaml`

Configuration options (example values are the default):

```yaml
# the output format(s) of the SBOM report (options: table, text, json, spdx, ...)
# same as -o, --output, and SYFT_OUTPUT env var
# to specify multiple output files in differing formats, use a list:
# output:
#   - "json=<syft-json-output-file>"
#   - "spdx-json=<spdx-json-output-file>"
output: "table"

# suppress all output (except for the SBOM report)
# same as -q ; SYFT_QUIET env var
quiet: false

# same as --file; write output report to a file (default is to write to stdout)
file: ""

# enable/disable checking for application updates on startup
# same as SYFT_CHECK_FOR_APP_UPDATE env var
check-for-app-update: true

# a list of globs to exclude from scanning. same as --exclude ; for example:
# exclude:
#   - "/etc/**"
#   - "./out/**/*.json"
exclude:

# cataloging packages is exposed through the packages and power-user subcommands
package:

  # search within archives that do contain a file index to search against (zip)
  # note: for now this only applies to the java package cataloger
  # SYFT_PACKAGE_SEARCH_INDEXED_ARCHIVES env var
  search-indexed-archives: true

  # search within archives that do not contain a file index to search against (tar, tar.gz, tar.bz2, etc)
  # note: enabling this may result in a performance impact since all discovered compressed tars will be decompressed
  # note: for now this only applies to the java package cataloger
  # SYFT_PACKAGE_SEARCH_UNINDEXED_ARCHIVES env var
  search-unindexed-archives: false

  cataloger:
    # enable/disable cataloging of packages
    # SYFT_PACKAGE_CATALOGER_ENABLED env var
    enabled: true

    # the search space to look for packages (options: all-layers, squashed)
    # same as -s ; SYFT_PACKAGE_CATALOGER_SCOPE env var
    scope: "squashed"

# cataloging file classifications is exposed through the power-user subcommand
file-classification:
  cataloger:
    # enable/disable cataloging of file classifications
    # SYFT_FILE_CLASSIFICATION_CATALOGER_ENABLED env var
    enabled: true

    # the search space to look for file classifications (options: all-layers, squashed)
    # SYFT_FILE_CLASSIFICATION_CATALOGER_SCOPE env var
    scope: "squashed"

# cataloging file contents is exposed through the power-user subcommand
file-contents:
  cataloger:
    # enable/disable cataloging of secrets
    # SYFT_FILE_CONTENTS_CATALOGER_ENABLED env var
    enabled: true

    # the search space to look for secrets (options: all-layers, squashed)
    # SYFT_FILE_CONTENTS_CATALOGER_SCOPE env var
    scope: "squashed"

  # skip searching a file entirely if it is above the given size (default = 1MB; unit = bytes)
  # SYFT_FILE_CONTENTS_SKIP_FILES_ABOVE_SIZE env var
  skip-files-above-size: 1048576

  # file globs for the cataloger to match on
  # SYFT_FILE_CONTENTS_GLOBS env var
  globs: []

# cataloging file metadata is exposed through the power-user subcommand
file-metadata:
  cataloger:
    # enable/disable cataloging of file metadata
    # SYFT_FILE_METADATA_CATALOGER_ENABLED env var
    enabled: true

    # the search space to look for file metadata (options: all-layers, squashed)
    # SYFT_FILE_METADATA_CATALOGER_SCOPE env var
    scope: "squashed"

  # the file digest algorithms to use when cataloging files (options: "sha256", "md5", "sha1")
  # SYFT_FILE_METADATA_DIGESTS env var
  digests: ["sha256"]

# cataloging secrets is exposed through the power-user subcommand
secrets:
  cataloger:
    # enable/disable cataloging of secrets
    # SYFT_SECRETS_CATALOGER_ENABLED env var
    enabled: true

    # the search space to look for secrets (options: all-layers, squashed)
    # SYFT_SECRETS_CATALOGER_SCOPE env var
    scope: "all-layers"

  # show extracted secret values in the final JSON report
  # SYFT_SECRETS_REVEAL_VALUES env var
  reveal-values: false

  # skip searching a file entirely if it is above the given size (default = 1MB; unit = bytes)
  # SYFT_SECRETS_SKIP_FILES_ABOVE_SIZE env var
  skip-files-above-size: 1048576

  # name-regex pairs to consider when searching files for secrets. Note: the regex must match single line patterns
  # but may also have OPTIONAL multiline capture groups. Regexes with a named capture group of "value" will
  # use the entire regex to match, but the secret value will be assumed to be entirely contained within the
  # "value" named capture group.
  additional-patterns: {}

  # names to exclude from the secrets search, valid values are: "aws-access-key", "aws-secret-key", "pem-private-key",
  # "docker-config-auth", and "generic-api-key". Note: this does not consider any names introduced in the
  # "secrets.additional-patterns" config option.
  # SYFT_SECRETS_EXCLUDE_PATTERN_NAMES env var
  exclude-pattern-names: []

# options when pulling directly from a registry via the "registry:" scheme
registry:
  # skip TLS verification when communicating with the registry
  # SYFT_REGISTRY_INSECURE_SKIP_TLS_VERIFY env var
  insecure-skip-tls-verify: false
  # use http instead of https when connecting to the registry
  # SYFT_REGISTRY_INSECURE_USE_HTTP env var
  insecure-use-http: false

  # credentials for specific registries
  auth:
      # the URL to the registry (e.g. "docker.io", "localhost:5000", etc.)
      # SYFT_REGISTRY_AUTH_AUTHORITY env var
    - authority: ""
      # SYFT_REGISTRY_AUTH_USERNAME env var
      username: ""
      # SYFT_REGISTRY_AUTH_PASSWORD env var
      password: ""
      # note: token and username/password are mutually exclusive
      # SYFT_REGISTRY_AUTH_TOKEN env var
      token: ""
      # - ... # note, more credentials can be provided via config file only

log:
  # use structured logging
  # same as SYFT_LOG_STRUCTURED env var
  structured: false

  # the log level; note: detailed logging suppress the ETUI
  # same as SYFT_LOG_LEVEL env var
  level: "error"

  # location to write the log file (default is not to have a log file)
  # same as SYFT_LOG_FILE env var
  file: ""

# uploading package SBOM is exposed through the packages subcommand
anchore:
  # (feature-preview) the Anchore Enterprise Host or URL to upload results to (supported on Enterprise 3.0+)
  # same as -H ; SYFT_ANCHORE_HOST env var
  host: ""

  # (feature-preview) the path after the host to the Anchore External API (supported on Enterprise 3.0+)
  # same as SYFT_ANCHORE_PATH env var
  path: ""

  # (feature-preview) the username to authenticate against Anchore Enterprise (supported on Enterprise 3.0+)
  # same as -u ; SYFT_ANCHORE_USERNAME env var
  username: ""

  # (feature-preview) the password to authenticate against Anchore Enterprise (supported on Enterprise 3.0+)
  # same as -p ; SYFT_ANCHORE_PASSWORD env var
  password: ""

  # (feature-preview) path to dockerfile to be uploaded with the syft results to Anchore Enterprise (supported on Enterprise 3.0+)
  # same as -d ; SYFT_ANCHORE_DOCKERFILE env var
  dockerfile: ""
<<<<<<< HEAD
```

### Adding an SBOM to an image as an attestation
SBOMs themselves can serve as input to different analysis tools. The Anchore organization offers the vulnerability scanner
[grype](https://github.com/anchore/grype) as one such tool.
One of the foundational approaches to "trust" between tools is for producers to use the artifacts generated by syft as attestations to their images.
The SBOM output of syft can be used with the [cosign](https://github.com/sigstore/cosign) tool to generate an attestation that is attached to a signed image.

#### Example attest
Note for the following example replace `test/image:latest` with an image you own. You should also have push access to 
its remote reference. Replace $MY_PRIVATE_KEY with a private key you own or have generated with cosign.

```bash
cosign sign -key $MY_PRIVATE_KEY test/image:latest
syft test/image:latest -o json > test_latest_sbom.json
cosign attest -predicate test_latest_sbom.json -key $MY_PRIVATE_KEY
```

Verify the new attestation exists on your image
```bash
cosign verify-attestation -key $MY_PUBLIC_KEY test/image:latest | jq '.payload |= @base64d | .payload | fromjson | .predicate.Data | fromjson | .'
```

You should see this output along with the attached SBOM.
```
Verification for test/image:latest --
The following checks were performed on each of these signatures:
  - The cosign claims were validated
  - The signatures were verified against the specified public key
  - Any certificates were verified against the Fulcio roots.
```

Consumers of your image can now trust that the SBOM attached to your image is correct and from a trusted source.
=======
```
>>>>>>> f7a44b3d
<|MERGE_RESOLUTION|>--- conflicted
+++ resolved
@@ -412,7 +412,6 @@
   # (feature-preview) path to dockerfile to be uploaded with the syft results to Anchore Enterprise (supported on Enterprise 3.0+)
   # same as -d ; SYFT_ANCHORE_DOCKERFILE env var
   dockerfile: ""
-<<<<<<< HEAD
 ```
 
 ### Adding an SBOM to an image as an attestation
@@ -445,7 +444,4 @@
   - Any certificates were verified against the Fulcio roots.
 ```
 
-Consumers of your image can now trust that the SBOM attached to your image is correct and from a trusted source.
-=======
-```
->>>>>>> f7a44b3d
+Consumers of your image can now trust that the SBOM associated with your image is correct and from a trusted source.
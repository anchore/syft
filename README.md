--- conflicted
+++ resolved
@@ -564,8 +564,6 @@
     # same as -t ; SYFT_TEMPLATE_PATH env var
     path: ""
 
-<<<<<<< HEAD
-=======
   # all spdx-json format options
   spdx-json:
 
@@ -589,7 +587,6 @@
 
 
 # cataloging packages is exposed through the packages and power-user subcommands
->>>>>>> 1676934c
 package:
 
   # search within archives that do contain a file index to search against (zip)

tools:
  # we want to use a pinned version of binny to manage the toolchain (so binny manages itself!)
  - name: binny
    version:
      want: v0.9.0
    method: github-release
    with:
      repo: anchore/binny

  # used to produce SBOMs during release
  - name: syft
    version:
      want: latest
    method: github-release
    with:
      repo: anchore/syft

  # used to sign mac binaries at release
  - name: quill
    version:
      want: v0.5.1
    method: github-release
    with:
      repo: anchore/quill

  # used for linting
  - name: golangci-lint
    version:
<<<<<<< HEAD
      want: v2.3.1
=======
      want: v2.4.0
>>>>>>> 0e669fae
    method: github-release
    with:
      repo: golangci/golangci-lint

  # used for showing the changelog at release
  - name: glow
    version:
      want: v2.1.1
    method: github-release
    with:
      repo: charmbracelet/glow

  # used for signing the checksums file at release
  - name: cosign
    version:
      want: v2.5.3
    method: github-release
    with:
      repo: sigstore/cosign

  # used in integration tests to verify JSON schemas
  - name: yajsv
    version:
      want: v1.4.1
    method: github-release
    with:
      repo: neilpa/yajsv

  # used to release all artifacts
  - name: goreleaser
    version:
      want: v2.11.2
    method: github-release
    with:
      repo: goreleaser/goreleaser

  # used for organizing imports during static analysis
  - name: gosimports
    version:
      want: v0.3.8
    method: github-release
    with:
      repo: rinchsan/gosimports

  # used at release to generate the changelog
  - name: chronicle
    version:
      want: v0.8.0
    method: github-release
    with:
      repo: anchore/chronicle

  # used during static analysis for license compliance
  - name: bouncer
    version:
      want: v0.4.0
    method: github-release
    with:
      repo: wagoodman/go-bouncer

  # used for running all local and CI tasks
  - name: task
    version:
      want: v3.44.1
    method: github-release
    with:
      repo: go-task/task

  # used for triggering a release
  - name: gh
    version:
      want: v2.76.2
    method: github-release
    with:
      repo: cli/cli

  # used to upload test fixture cache
  - name: oras
    version:
      want: v1.2.3
    method: github-release
    with:
      repo: oras-project/oras

  # used to upload test fixture cache
  - name: yq
    version:
      want: v4.47.1
    method: github-release
    with:
      repo: mikefarah/yq<|MERGE_RESOLUTION|>--- conflicted
+++ resolved
@@ -26,11 +26,7 @@
   # used for linting
   - name: golangci-lint
     version:
-<<<<<<< HEAD
-      want: v2.3.1
-=======
       want: v2.4.0
->>>>>>> 0e669fae
     method: github-release
     with:
       repo: golangci/golangci-lint

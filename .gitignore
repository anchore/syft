# local development tailoring
go.work
go.work.sum
.tool-versions
<<<<<<< HEAD
=======

# app configuration
>>>>>>> 594ba5f2
/.syft.yaml

# tool and bin directories
.tmp/
bin/
/bin
/.bin
/build
/dist
/snapshot

# changelog generation
CHANGELOG.md
VERSION

# IDE configuration
.vscode/
.idea/
.server/
.history/

# test related
*.fingerprint
/test/results
coverage.txt
*.log

# probable archives
.images
*.tar
*.jar
*.war
*.ear
*.jpi
*.hpi
*.zip
*.iml

# Binaries for programs and plugins
*.exe
*.exe~
*.dll
*.so
*.dylib

# Test binary, build with `go test -c`
*.test

# Output of the go coverage tool, specifically when used with LiteIDE
*.out

# macOS Finder metadata
.DS_STORE

*.profile

# attestation
cosign.key
cosign.pub<|MERGE_RESOLUTION|>--- conflicted
+++ resolved
@@ -2,11 +2,8 @@
 go.work
 go.work.sum
 .tool-versions
-<<<<<<< HEAD
-=======
 
 # app configuration
->>>>>>> 594ba5f2
 /.syft.yaml
 
 # tool and bin directories

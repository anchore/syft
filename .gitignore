--- conflicted
+++ resolved
@@ -1,10 +1,8 @@
-<<<<<<< HEAD
 go.work.sum
 go.work
 
-=======
+/bin
 /.bin
->>>>>>> 4da3be86
 CHANGELOG.md
 VERSION
 /test/results

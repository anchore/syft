package pkg

import (
	"sort"
	"testing"

	"github.com/stretchr/testify/assert"
	"github.com/stretchr/testify/require"

	"github.com/anchore/syft/syft/artifact"
	"github.com/anchore/syft/syft/file"
	"github.com/anchore/syft/syft/license"
)

func Test_Hash(t *testing.T) {
	loc1 := file.NewLocation("place!")
	loc1.FileSystemID = "fs1"
	loc2 := file.NewLocation("place!")
	loc2.FileSystemID = "fs2" // important! there is a different file system ID

	lic1 := NewLicenseFromFields("MIT", "foo", &loc1)
	lic2 := NewLicenseFromFields("MIT", "bar", &loc2)

	hash1, err := artifact.IDByHash(lic1)
	require.NoError(t, err)

	hash2, err := artifact.IDByHash(lic2)
	require.NoError(t, err)

	assert.Equal(t, hash1, hash2)
}

func Test_Sort(t *testing.T) {
	tests := []struct {
		name     string
		licenses Licenses
		expected Licenses
	}{
		{
			name:     "empty",
			licenses: []License{},
			expected: []License{},
		},
		{
			name: "single",
			licenses: []License{
				NewLicenseFromLocations("MIT", file.NewLocation("place!")),
			},
			expected: []License{
				NewLicenseFromLocations("MIT", file.NewLocation("place!")),
			},
		},
		{
			name: "multiple",
			licenses: []License{
				NewLicenseFromLocations("MIT", file.NewLocation("place!")),
				NewLicenseFromURLs("MIT", "https://github.com/anchore/syft/blob/main/LICENSE"),
				NewLicenseFromLocations("Apache", file.NewLocation("area!")),
				NewLicenseFromLocations("gpl2+", file.NewLocation("area!")),
			},
			expected: Licenses{
				NewLicenseFromLocations("Apache", file.NewLocation("area!")),
				NewLicenseFromURLs("MIT", "https://github.com/anchore/syft/blob/main/LICENSE"),
				NewLicenseFromLocations("MIT", file.NewLocation("place!")),
				NewLicenseFromLocations("gpl2+", file.NewLocation("area!")),
			},
		},
		{
			name: "multiple with location variants",
			licenses: []License{
				NewLicenseFromLocations("MIT", file.NewLocation("place!")),
				NewLicenseFromLocations("MIT", file.NewLocation("park!")),
				NewLicense("MIT"),
				NewLicense("AAL"),
				NewLicense("Adobe-2006"),
				NewLicenseFromLocations("Apache", file.NewLocation("area!")),
			},
			expected: Licenses{
				NewLicense("AAL"),
				NewLicense("Adobe-2006"),
				NewLicenseFromLocations("Apache", file.NewLocation("area!")),
				NewLicense("MIT"),
				NewLicenseFromLocations("MIT", file.NewLocation("park!")),
				NewLicenseFromLocations("MIT", file.NewLocation("place!")),
			},
		},
	}

	for _, test := range tests {
		t.Run(test.name, func(t *testing.T) {
			sort.Sort(test.licenses)
			assert.Equal(t, test.expected, test.licenses)
		})

	}
}

func TestLicense_Merge(t *testing.T) {
	locA := file.NewLocation("a")
	locB := file.NewLocation("b")

	tests := []struct {
		name    string
		subject License
		other   License
		want    License
		wantErr require.ErrorAssertionFunc
	}{
		{
			name: "valid merge",
			subject: License{
				Value:          "MIT",
				SPDXExpression: "MIT",
				Type:           license.Declared,
				URLs: []string{
					"b", "a",
				},
				Locations: file.NewLocationSet(locA),
			},
			other: License{
				Value:          "MIT",
				SPDXExpression: "MIT",
				Type:           license.Declared,
				URLs: []string{
					"c", "d",
				},
				Locations: file.NewLocationSet(locB),
			},
			want: License{
				Value:          "MIT",
				SPDXExpression: "MIT",
				Type:           license.Declared,
				URLs: []string{
					"a", "b", "c", "d",
				},
				Locations: file.NewLocationSet(locA, locB),
			},
		},
		{
			name: "mismatched value",
			subject: License{
				Value:          "DIFFERENT!!",
				SPDXExpression: "MIT",
				Type:           license.Declared,
				URLs: []string{
					"b", "a",
				},
				Locations: file.NewLocationSet(locA),
			},
			other: License{
				Value:          "MIT",
				SPDXExpression: "MIT",
				Type:           license.Declared,
				URLs: []string{
					"c", "d",
				},
				Locations: file.NewLocationSet(locB),
			},
			wantErr: require.Error,
		},
		{
			name: "mismatched spdx expression",
			subject: License{
				Value:          "MIT",
				SPDXExpression: "DIFFERENT!!",
				Type:           license.Declared,
				URLs: []string{
					"b", "a",
				},
				Locations: file.NewLocationSet(locA),
			},
			other: License{
				Value:          "MIT",
				SPDXExpression: "MIT",
				Type:           license.Declared,
				URLs: []string{
					"c", "d",
				},
				Locations: file.NewLocationSet(locB),
			},
			wantErr: require.Error,
		},
		{
			name: "mismatched type",
			subject: License{
				Value:          "MIT",
				SPDXExpression: "MIT",
				Type:           license.Concluded,
				URLs: []string{
					"b", "a",
				},
				Locations: file.NewLocationSet(locA),
			},
			other: License{
				Value:          "MIT",
				SPDXExpression: "MIT",
				Type:           license.Declared,
				URLs: []string{
					"c", "d",
				},
				Locations: file.NewLocationSet(locB),
			},
			wantErr: require.Error,
		},
	}
	for _, tt := range tests {
		t.Run(tt.name, func(t *testing.T) {
			if tt.wantErr == nil {
				tt.wantErr = require.NoError
			}

			subjectLocationLen := len(tt.subject.Locations.ToSlice())
			subjectURLLen := len(tt.subject.URLs)

			got, err := tt.subject.Merge(tt.other)
			tt.wantErr(t, err)
			if err != nil {
				return
			}
			require.NotNilf(t, got, "expected a non-nil license")
			assert.Equal(t, tt.want, *got)
			// prove we don't modify the subject
			assert.Equal(t, subjectLocationLen, len(tt.subject.Locations.ToSlice()))
			assert.Equal(t, subjectURLLen, len(tt.subject.URLs))
		})
	}
}

<<<<<<< HEAD
func TestFullText(t *testing.T) {
	fullText := `I am a license with full text
	my authors put new line characters in metadata for labeling a license`
	tests := []struct {
		name  string
		value string
		want  License
	}{
		{
			name:  "Full Text field is appropriated with the correct keyword as value",
			value: fullText,
			want: License{
				Value:    "FullText",
				Type:     license.Declared,
				FullText: fullText,
			},
		},
	}

	for _, tt := range tests {
		t.Run(tt.name, func(t *testing.T) {
			got := NewLicense(tt.value)
			assert.Equal(t, tt.want, got)
=======
func TestLicenseConstructors(t *testing.T) {
	type input struct {
		value string
		urls  []string
	}
	tests := []struct {
		name     string
		input    input
		expected License
	}{
		{
			name: "License URLs are stripped of newlines and tabs",
			input: input{
				value: "New BSD License",
				urls: []string{
					`
						http://user-agent-utils.googlecode.com/svn/trunk/UserAgentUtils/LICENSE.txt
									
					`},
			},
			expected: License{
				Value: "New BSD License",
				Type:  license.Declared,
				URLs:  []string{"http://user-agent-utils.googlecode.com/svn/trunk/UserAgentUtils/LICENSE.txt"},
			},
		},
	}

	for _, test := range tests {
		t.Run(test.name, func(t *testing.T) {
			got := NewLicenseFromURLs(test.input.value, test.input.urls...)
			assert.Equal(t, test.expected, got)
>>>>>>> 5b009dbc
		})
	}
}<|MERGE_RESOLUTION|>--- conflicted
+++ resolved
@@ -226,7 +226,6 @@
 	}
 }
 
-<<<<<<< HEAD
 func TestFullText(t *testing.T) {
 	fullText := `I am a license with full text
 	my authors put new line characters in metadata for labeling a license`
@@ -250,7 +249,10 @@
 		t.Run(tt.name, func(t *testing.T) {
 			got := NewLicense(tt.value)
 			assert.Equal(t, tt.want, got)
-=======
+		})
+	}
+}
+
 func TestLicenseConstructors(t *testing.T) {
 	type input struct {
 		value string
@@ -268,7 +270,6 @@
 				urls: []string{
 					`
 						http://user-agent-utils.googlecode.com/svn/trunk/UserAgentUtils/LICENSE.txt
-									
 					`},
 			},
 			expected: License{
@@ -283,7 +284,6 @@
 		t.Run(test.name, func(t *testing.T) {
 			got := NewLicenseFromURLs(test.input.value, test.input.urls...)
 			assert.Equal(t, test.expected, got)
->>>>>>> 5b009dbc
 		})
 	}
 }
/*
Package pkg provides the data structures for a package, a package catalog, package types, and domain-specific metadata.
*/
package pkg

import (
	"fmt"
	"sort"
	"strings"

	"github.com/anchore/syft/internal/log"
	"github.com/anchore/syft/syft/artifact"
	"github.com/anchore/syft/syft/cpe"
	"github.com/anchore/syft/syft/file"
)

// Package represents an application or library that has been bundled into a distributable format.
// TODO: if we ignore FoundBy for ID generation should we merge the field to show it was found in two places?
// TODO: should cyclonedx tags exist on the struct? Why don't we use the model.Package type?
type Package struct {
<<<<<<< HEAD
	id           artifact.ID      `hash:"ignore"`
	Name         string           // the package name
	Version      string           // the version of the package
	FoundBy      string           `hash:"ignore" cyclonedx:"foundBy"` // the specific cataloger that discovered this package
	Locations    file.LocationSet // the locations that lead to the discovery of this package (note: this is not necessarily the locations that make up this package)
	Licenses     []string         // licenses discovered with the package metadata
	Language     Language         `hash:"ignore" cyclonedx:"language"` // the language ecosystem this package belongs to (e.g. JavaScript, Python, etc)
	Type         Type             `cyclonedx:"type"`                   // the package type (e.g. Npm, Yarn, Python, Rpm, Deb, etc)
	CPEs         []cpe.CPE        `hash:"ignore"`                      // all possible Common Platform Enumerators (note: this is NOT included in the definition of the ID since all fields on a CPE are derived from other fields)
	PURL         string           `hash:"ignore"`                      // the Package URL (see https://github.com/package-url/purl-spec)
	MetadataType MetadataType     `cyclonedx:"metadataType"`           // the shape of the additional data in the "metadata" field
	Metadata     interface{}      // additional data found while parsing the package source
=======
	id           artifact.ID        `hash:"ignore"`
	Name         string             // the package name
	Version      string             // the version of the package
	FoundBy      string             `hash:"ignore" cyclonedx:"foundBy"` // the specific cataloger that discovered this package
	Locations    source.LocationSet // the locations that lead to the discovery of this package (note: this is not necessarily the locations that make up this package)
	Licenses     LicenseSet         // licenses discovered with the package metadata
	Language     Language           `hash:"ignore" cyclonedx:"language"` // the language ecosystem this package belongs to (e.g. JavaScript, Python, etc)
	Type         Type               `cyclonedx:"type"`                   // the package type (e.g. Npm, Yarn, Python, Rpm, Deb, etc)
	CPEs         []cpe.CPE          `hash:"ignore"`                      // all possible Common Platform Enumerators (note: this is NOT included in the definition of the ID since all fields on a CPE are derived from other fields)
	PURL         string             `hash:"ignore"`                      // the Package URL (see https://github.com/package-url/purl-spec)
	MetadataType MetadataType       `cyclonedx:"metadataType"`           // the shape of the additional data in the "metadata" field
	Metadata     interface{}        // additional data found while parsing the package source
>>>>>>> f6f8332b
}

func (p *Package) OverrideID(id artifact.ID) {
	p.id = id
}

func (p *Package) SetID() {
	id, err := artifact.IDByHash(p)
	if err != nil {
		// TODO: what to do in this case?
		log.Warnf("unable to get fingerprint of package=%s@%s: %+v", p.Name, p.Version, err)
		return
	}
	p.id = id
}

func (p Package) ID() artifact.ID {
	return p.id
}

// Stringer to represent a package.
func (p Package) String() string {
	return fmt.Sprintf("Pkg(name=%q version=%q type=%q id=%q)", p.Name, p.Version, p.Type, p.id)
}

func (p *Package) merge(other Package) error {
	if p.id != other.id {
		return fmt.Errorf("cannot merge packages with different IDs: %q vs %q", p.id, other.id)
	}

	if p.PURL != other.PURL {
		log.Warnf("merging packages have with different pURLs: %q=%q vs %q=%q", p.id, p.PURL, other.id, other.PURL)
	}

	p.Locations.Add(other.Locations.ToSlice()...)
	p.Licenses.Add(other.Licenses.ToSlice()...)

	p.CPEs = cpe.Merge(p.CPEs, other.CPEs)

	if p.PURL == "" {
		p.PURL = other.PURL
	}
	return nil
}

// IsValid checks whether a package has the minimum necessary info
// which is a non-empty name.
// The nil-check was added as a helper as often, in this code base, packages
// move between callers as pointers.
// CycloneDX and SPDX define Name as the minimum required info for a valid package:
// * https://spdx.github.io/spdx-spec/package-information/#73-package-version-field
// * https://cyclonedx.org/docs/1.4/json/#components_items_name
func IsValid(p *Package) bool {
	return p != nil && p.Name != ""
}

//nolint:gocognit
func Less(i, j Package) bool {
	if i.Name == j.Name {
		if i.Version == j.Version {
			iLocations := i.Locations.ToSlice()
			jLocations := j.Locations.ToSlice()
			if i.Type == j.Type {
				maxLen := len(iLocations)
				if len(jLocations) > maxLen {
					maxLen = len(jLocations)
				}
				for l := 0; l < maxLen; l++ {
					if len(iLocations) < l+1 || len(jLocations) < l+1 {
						if len(iLocations) == len(jLocations) {
							break
						}
						return len(iLocations) < len(jLocations)
					}
					if iLocations[l].RealPath == jLocations[l].RealPath {
						continue
					}
					return iLocations[l].RealPath < jLocations[l].RealPath
				}
				// compare remaining metadata as a final fallback
				// note: we cannot guarantee that IDs (which digests the metadata) are stable enough to sort on
				// when there are potentially missing elements there is too much reduction in the dimensions to
				// lean on ID comparison. The best fallback is to look at the string representation of the metadata.
				return strings.Compare(fmt.Sprintf("%#v", i.Metadata), fmt.Sprintf("%#v", j.Metadata)) < 0
			}
			return i.Type < j.Type
		}
		return i.Version < j.Version
	}
	return i.Name < j.Name
}
func Sort(pkgs []Package) {
	sort.SliceStable(pkgs, func(i, j int) bool {
		return Less(pkgs[i], pkgs[j])
	})
}<|MERGE_RESOLUTION|>--- conflicted
+++ resolved
@@ -16,35 +16,19 @@
 
 // Package represents an application or library that has been bundled into a distributable format.
 // TODO: if we ignore FoundBy for ID generation should we merge the field to show it was found in two places?
-// TODO: should cyclonedx tags exist on the struct? Why don't we use the model.Package type?
 type Package struct {
-<<<<<<< HEAD
 	id           artifact.ID      `hash:"ignore"`
 	Name         string           // the package name
 	Version      string           // the version of the package
 	FoundBy      string           `hash:"ignore" cyclonedx:"foundBy"` // the specific cataloger that discovered this package
 	Locations    file.LocationSet // the locations that lead to the discovery of this package (note: this is not necessarily the locations that make up this package)
-	Licenses     []string         // licenses discovered with the package metadata
+	Licenses     LicenseSet       // licenses discovered with the package metadata
 	Language     Language         `hash:"ignore" cyclonedx:"language"` // the language ecosystem this package belongs to (e.g. JavaScript, Python, etc)
 	Type         Type             `cyclonedx:"type"`                   // the package type (e.g. Npm, Yarn, Python, Rpm, Deb, etc)
 	CPEs         []cpe.CPE        `hash:"ignore"`                      // all possible Common Platform Enumerators (note: this is NOT included in the definition of the ID since all fields on a CPE are derived from other fields)
 	PURL         string           `hash:"ignore"`                      // the Package URL (see https://github.com/package-url/purl-spec)
 	MetadataType MetadataType     `cyclonedx:"metadataType"`           // the shape of the additional data in the "metadata" field
 	Metadata     interface{}      // additional data found while parsing the package source
-=======
-	id           artifact.ID        `hash:"ignore"`
-	Name         string             // the package name
-	Version      string             // the version of the package
-	FoundBy      string             `hash:"ignore" cyclonedx:"foundBy"` // the specific cataloger that discovered this package
-	Locations    source.LocationSet // the locations that lead to the discovery of this package (note: this is not necessarily the locations that make up this package)
-	Licenses     LicenseSet         // licenses discovered with the package metadata
-	Language     Language           `hash:"ignore" cyclonedx:"language"` // the language ecosystem this package belongs to (e.g. JavaScript, Python, etc)
-	Type         Type               `cyclonedx:"type"`                   // the package type (e.g. Npm, Yarn, Python, Rpm, Deb, etc)
-	CPEs         []cpe.CPE          `hash:"ignore"`                      // all possible Common Platform Enumerators (note: this is NOT included in the definition of the ID since all fields on a CPE are derived from other fields)
-	PURL         string             `hash:"ignore"`                      // the Package URL (see https://github.com/package-url/purl-spec)
-	MetadataType MetadataType       `cyclonedx:"metadataType"`           // the shape of the additional data in the "metadata" field
-	Metadata     interface{}        // additional data found while parsing the package source
->>>>>>> f6f8332b
 }
 
 func (p *Package) OverrideID(id artifact.ID) {

--- conflicted
+++ resolved
@@ -84,13 +84,12 @@
 			expected: HexPkg,
 		},
 		{
-<<<<<<< HEAD
 			purl:     "pkg:generic/linux-kernel@5.10.15",
 			expected: KernelPkg,
-=======
+		},
+		{
 			purl:     "pkg:nix/glibc@2.34?hash=h0cnbmfcn93xm5dg2x27ixhag1cwndga",
 			expected: NixPkg,
->>>>>>> 7464079a
 		},
 	}
 

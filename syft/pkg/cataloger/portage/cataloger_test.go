package portage

import (
	"testing"

	"github.com/anchore/syft/syft/artifact"
	"github.com/anchore/syft/syft/file"
	"github.com/anchore/syft/syft/pkg"
	"github.com/anchore/syft/syft/pkg/cataloger/internal/pkgtest"
)

func TestPortageCataloger(t *testing.T) {
	expectedLicenseLocation := source.NewLocation("var/db/pkg/app-containers/skopeo-1.5.1/LICENSE")
	expectedPkgs := []pkg.Package{
		{
			Name:    "app-containers/skopeo",
			Version: "1.5.1",
			FoundBy: "portage-cataloger",
			PURL:    "pkg:ebuild/app-containers/skopeo@1.5.1",
<<<<<<< HEAD
			Locations: file.NewLocationSet(
				file.NewLocation("var/db/pkg/app-containers/skopeo-1.5.1/CONTENTS"),
				file.NewLocation("var/db/pkg/app-containers/skopeo-1.5.1/LICENSE"),
				file.NewLocation("var/db/pkg/app-containers/skopeo-1.5.1/SIZE"),
=======
			Locations: source.NewLocationSet(
				source.NewLocation("var/db/pkg/app-containers/skopeo-1.5.1/CONTENTS"),
				source.NewLocation("var/db/pkg/app-containers/skopeo-1.5.1/SIZE"),
				expectedLicenseLocation,
>>>>>>> f6f8332b
			),
			Licenses:     pkg.NewLicenseSet(pkg.NewLicensesFromLocation(expectedLicenseLocation, "Apache-2.0", "BSD", "BSD-2", "CC-BY-SA-4.0", "ISC", "MIT")...),
			Type:         pkg.PortagePkg,
			MetadataType: pkg.PortageMetadataType,
			Metadata: pkg.PortageMetadata{
				InstalledSize: 27937835,
				Files: []pkg.PortageFileRecord{
					{
						Path: "/usr/bin/skopeo",
						Digest: &file.Digest{
							Algorithm: "md5",
							Value:     "376c02bd3b22804df8fdfdc895e7dbfb",
						},
					},
					{
						Path: "/etc/containers/policy.json",
						Digest: &file.Digest{
							Algorithm: "md5",
							Value:     "c01eb6950f03419e09d4fc88cb42ff6f",
						},
					},
					{
						Path: "/etc/containers/registries.d/default.yaml",
						Digest: &file.Digest{
							Algorithm: "md5",
							Value:     "e6e66cd3c24623e0667f26542e0e08f6",
						},
					},
					{
						Path: "/var/lib/atomic/sigstore/.keep_app-containers_skopeo-0",
						Digest: &file.Digest{
							Algorithm: "md5",
							Value:     "d41d8cd98f00b204e9800998ecf8427e",
						},
					},
				},
			},
		},
	}

	// TODO: relationships are not under test yet
	var expectedRelationships []artifact.Relationship

	pkgtest.NewCatalogTester().
		FromDirectory(t, "test-fixtures/image-portage").
		Expects(expectedPkgs, expectedRelationships).
		TestCataloger(t, NewPortageCataloger())

}

func TestCataloger_Globs(t *testing.T) {
	tests := []struct {
		name     string
		fixture  string
		expected []string
	}{
		{
			name:    "obtain portage contents file",
			fixture: "test-fixtures/glob-paths",
			expected: []string{
				"var/db/pkg/x/y/CONTENTS",
			},
		},
	}

	for _, test := range tests {
		t.Run(test.name, func(t *testing.T) {
			pkgtest.NewCatalogTester().
				FromDirectory(t, test.fixture).
				ExpectsResolverContentQueries(test.expected).
				TestCataloger(t, NewPortageCataloger())
		})
	}
}<|MERGE_RESOLUTION|>--- conflicted
+++ resolved
@@ -10,24 +10,17 @@
 )
 
 func TestPortageCataloger(t *testing.T) {
-	expectedLicenseLocation := source.NewLocation("var/db/pkg/app-containers/skopeo-1.5.1/LICENSE")
+	expectedLicenseLocation := file.NewLocation("var/db/pkg/app-containers/skopeo-1.5.1/LICENSE")
 	expectedPkgs := []pkg.Package{
 		{
 			Name:    "app-containers/skopeo",
 			Version: "1.5.1",
 			FoundBy: "portage-cataloger",
 			PURL:    "pkg:ebuild/app-containers/skopeo@1.5.1",
-<<<<<<< HEAD
 			Locations: file.NewLocationSet(
 				file.NewLocation("var/db/pkg/app-containers/skopeo-1.5.1/CONTENTS"),
-				file.NewLocation("var/db/pkg/app-containers/skopeo-1.5.1/LICENSE"),
 				file.NewLocation("var/db/pkg/app-containers/skopeo-1.5.1/SIZE"),
-=======
-			Locations: source.NewLocationSet(
-				source.NewLocation("var/db/pkg/app-containers/skopeo-1.5.1/CONTENTS"),
-				source.NewLocation("var/db/pkg/app-containers/skopeo-1.5.1/SIZE"),
 				expectedLicenseLocation,
->>>>>>> f6f8332b
 			),
 			Licenses:     pkg.NewLicenseSet(pkg.NewLicensesFromLocation(expectedLicenseLocation, "Apache-2.0", "BSD", "BSD-2", "CC-BY-SA-4.0", "ISC", "MIT")...),
 			Type:         pkg.PortagePkg,

--- conflicted
+++ resolved
@@ -69,48 +69,7 @@
 	return pkgs, nil, nil
 }
 
-<<<<<<< HEAD
-func attemptVersionExtractFromBuildFlags(p pkg.Package) (majorVersion string, fullVersion string) {
-	if p.Version == devel {
-		metadata, ok := p.Metadata.(pkg.GolangBinMetadata)
-		if !ok {
-			return "", ""
-		}
-
-		ldflags, ok := metadata.BuildSettings["-ldflags"]
-
-		if !ok {
-			return "", ""
-		}
-
-		for _, pattern := range knownBuildFlagPatterns {
-			log.Warn(ldflags)
-			groups := internal.MatchNamedCaptureGroups(pattern, ldflags)
-			v, ok := groups["version"]
-
-			if !ok {
-				continue
-			}
-
-			fullVersion = fmt.Sprintf("v%s", v)
-			components := strings.Split(".", v)
-
-			if len(components) < 1 {
-				continue
-			}
-
-			majorVersion = components[0]
-			return majorVersion, fullVersion
-		}
-	}
-
-	return "", ""
-}
-
-func makeGoMainPackage(mod *debug.BuildInfo, arch string, location source.Location) pkg.Package {
-=======
 func (c *goBinaryCataloger) makeGoMainPackage(resolver source.FileResolver, mod *debug.BuildInfo, arch string, location source.Location) pkg.Package {
->>>>>>> 334a775c
 	gbs := getBuildSettings(mod.Settings)
 	main := c.newGoBinaryPackage(
 		resolver,

--- conflicted
+++ resolved
@@ -124,27 +124,20 @@
 	var rels []artifact.Relationship
 	for _, mod := range mods {
 		var depPkgs []pkg.Package
-<<<<<<< HEAD
 		var mainPkg *pkg.Package
 		if btyp == releaseBinaryType {
-			mainPkg, depPkgs = c.buildGoPkgInfo(ctx, licenseScanner, resolver, reader.Location, mod, mod.arch, unionReader)
+			mainPkg, depPkgs = c.buildGoPkgInfo(ctx, resolver, reader.Location, mod, mod.arch, unionReader)
 			if mainPkg != nil {
 				rels = createModuleRelationships(*mainPkg, depPkgs)
 				pkgs = append(pkgs, *mainPkg)
 			}
 		} else {
-			mainPkg, depPkgs = c.buildGoTestPkgInfo(ctx, licenseScanner, resolver, reader.Location, mod, mod.sym, mod.arch, unionReader)
+			mainPkg, depPkgs = c.buildGoTestPkgInfo(ctx, resolver, reader.Location, mod, mod.sym, mod.arch, unionReader)
 			if mainPkg != nil {
 				testPkgs, hybridPkgs := getTestAndHybridDeps(mod, mainPkg)
 				rels = createModuleTestRelationships(*mainPkg, depPkgs, testPkgs, hybridPkgs)
 				pkgs = append(pkgs, *mainPkg)
 			}
-=======
-		mainPkg, depPkgs := c.buildGoPkgInfo(ctx, resolver, reader.Location, mod, mod.arch, unionReader)
-		if mainPkg != nil {
-			rels = createModuleRelationships(*mainPkg, depPkgs)
-			pkgs = append(pkgs, *mainPkg)
->>>>>>> 175a6719
 		}
 		pkgs = append(pkgs, depPkgs...)
 	}
@@ -192,16 +185,12 @@
 var emptyModule debug.Module
 var moduleFromPartialPackageBuild = debug.Module{Path: "command-line-arguments"}
 
-<<<<<<< HEAD
-func (c *goBinaryCataloger) buildGoTestPkgInfo(ctx context.Context, licenseScanner licenses.Scanner, resolver file.Resolver, location file.Location, mod *extendedBuildInfo, sym []elf.Symbol, arch string, reader io.ReadSeekCloser) (*pkg.Package, []pkg.Package) {
+func (c *goBinaryCataloger) buildGoTestPkgInfo(ctx context.Context, resolver file.Resolver, location file.Location, mod *extendedBuildInfo, sym []elf.Symbol, arch string, reader io.ReadSeekCloser) (*pkg.Package, []pkg.Package) {
 	mod.Deps = c.getModulesFromSymbols(sym)
-	return c.buildGoPkgInfo(ctx, licenseScanner, resolver, location, mod, arch, reader)
-}
-
-func (c *goBinaryCataloger) buildGoPkgInfo(ctx context.Context, licenseScanner licenses.Scanner, resolver file.Resolver, location file.Location, mod *extendedBuildInfo, arch string, reader io.ReadSeekCloser) (*pkg.Package, []pkg.Package) {
-=======
+	return c.buildGoPkgInfo(ctx, resolver, location, mod, arch, reader)
+}
+
 func (c *goBinaryCataloger) buildGoPkgInfo(ctx context.Context, resolver file.Resolver, location file.Location, mod *extendedBuildInfo, arch string, reader io.ReadSeekCloser) (*pkg.Package, []pkg.Package) {
->>>>>>> 175a6719
 	if mod == nil {
 		return nil, nil
 	}

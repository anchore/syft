--- conflicted
+++ resolved
@@ -22,13 +22,9 @@
 	"github.com/anchore/syft/internal/licenses"
 	"github.com/anchore/syft/internal/log"
 	"github.com/anchore/syft/syft/event"
-<<<<<<< HEAD
 	"github.com/anchore/syft/syft/file"
 	"github.com/anchore/syft/syft/file/resolver"
-=======
 	"github.com/anchore/syft/syft/pkg"
-	"github.com/anchore/syft/syft/source"
->>>>>>> f6f8332b
 )
 
 type goLicenses struct {
@@ -80,11 +76,7 @@
 	return r
 }
 
-<<<<<<< HEAD
-func (c *goLicenses) getLicenses(resolver file.Resolver, moduleName, moduleVersion string) (licenses []string, err error) {
-=======
-func (c *goLicenses) getLicenses(resolver source.FileResolver, moduleName, moduleVersion string) (licenses []pkg.License, err error) {
->>>>>>> f6f8332b
+func (c *goLicenses) getLicenses(resolver file.Resolver, moduleName, moduleVersion string) (licenses []pkg.License, err error) {
 	licenses, err = findLicenses(resolver,
 		fmt.Sprintf(`**/go/pkg/mod/%s@%s/*`, processCaps(moduleName), moduleVersion),
 	)
@@ -165,12 +157,8 @@
 	return licenses
 }
 
-<<<<<<< HEAD
-func findLicenses(resolver file.Resolver, globMatch string) (out []string, err error) {
-=======
-func findLicenses(resolver source.FileResolver, globMatch string) (out []pkg.License, err error) {
+func findLicenses(resolver file.Resolver, globMatch string) (out []pkg.License, err error) {
 	out = make([]pkg.License, 0)
->>>>>>> f6f8332b
 	if resolver == nil {
 		return
 	}

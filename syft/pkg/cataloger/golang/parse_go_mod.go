--- conflicted
+++ resolved
@@ -90,13 +90,8 @@
 			Name:      finalPath,
 			Version:   m.New.Version,
 			Licenses:  pkg.NewLicenseSet(lics...),
-<<<<<<< HEAD
-			Locations: file.NewLocationSet(reader.Location.WithAnnotation(pkg.EvidenceAnnotationKey, pkg.PrimaryEvidenceAnnotation)),
+			Locations: file.NewLocationSet(reader.WithAnnotation(pkg.EvidenceAnnotationKey, pkg.PrimaryEvidenceAnnotation)),
 			PURL:      packageURL(finalPath, m.New.Version),
-=======
-			Locations: file.NewLocationSet(reader.WithAnnotation(pkg.EvidenceAnnotationKey, pkg.PrimaryEvidenceAnnotation)),
-			PURL:      packageURL(m.New.Path, m.New.Version),
->>>>>>> 0bcf2881
 			Language:  pkg.Go,
 			Type:      pkg.GoModulePkg,
 			Metadata: pkg.GolangModuleEntry{

package golang

import (
	"archive/zip"
	"bytes"
	"fmt"
	"net/http"
	"net/http/httptest"
	"os"
	"path"
	"strings"
	"testing"

	"github.com/stretchr/testify/require"

<<<<<<< HEAD
	"github.com/anchore/syft/syft/file/resolver"
=======
	"github.com/anchore/syft/internal"
	"github.com/anchore/syft/syft/license"
	"github.com/anchore/syft/syft/pkg"
	"github.com/anchore/syft/syft/source"
>>>>>>> f6f8332b
)

func Test_LocalLicenseSearch(t *testing.T) {
	loc1 := source.NewLocation("github.com/someorg/somename@v0.3.2/LICENSE")
	loc2 := source.NewLocation("github.com/!cap!o!r!g/!cap!project@v4.111.5/LICENSE.txt")

	tests := []struct {
		name     string
		version  string
		expected pkg.License
	}{
		{
			name:    "github.com/someorg/somename",
			version: "v0.3.2",
			expected: pkg.License{
				Value:          "Apache-2.0",
				SPDXExpression: "Apache-2.0",
				Type:           license.Concluded,
				Locations:      source.NewLocationSet(loc1),
				URLs:           internal.NewStringSet(),
			},
		},
		{
			name:    "github.com/CapORG/CapProject",
			version: "v4.111.5",
			expected: pkg.License{
				Value:          "MIT",
				SPDXExpression: "MIT",
				Type:           license.Concluded,
				Locations:      source.NewLocationSet(loc2),
				URLs:           internal.NewStringSet(),
			},
		},
	}

	wd, err := os.Getwd()
	require.NoError(t, err)

	for _, test := range tests {
		t.Run(test.name, func(t *testing.T) {
<<<<<<< HEAD
			l := newGoLicenses(GoCatalogerOpts{
				searchLocalModCacheLicenses: true,
				localModCacheDir:            path.Join(wd, "test-fixtures", "licenses", "pkg", "mod"),
			})
			licenses, err := l.getLicenses(resolver.Empty{}, test.name, test.version)
=======
			l := newGoLicenses(
				GoCatalogerOpts{
					searchLocalModCacheLicenses: true,
					localModCacheDir:            path.Join(wd, "test-fixtures", "licenses", "pkg", "mod"),
				},
			)
			licenses, err := l.getLicenses(source.EmptyResolver{}, test.name, test.version)
>>>>>>> f6f8332b
			require.NoError(t, err)

			require.Len(t, licenses, 1)

			require.Equal(t, test.expected, licenses[0])
		})
	}
}

func Test_RemoteProxyLicenseSearch(t *testing.T) {
	loc1 := source.NewLocation("github.com/someorg/somename@v0.3.2/LICENSE")
	loc2 := source.NewLocation("github.com/!cap!o!r!g/!cap!project@v4.111.5/LICENSE.txt")

	server := httptest.NewServer(http.HandlerFunc(func(w http.ResponseWriter, r *http.Request) {
		buf := &bytes.Buffer{}
		uri := strings.TrimPrefix(strings.TrimSuffix(r.RequestURI, ".zip"), "/")

		parts := strings.Split(uri, "/@v/")
		modPath := parts[0]
		modVersion := parts[1]

		wd, err := os.Getwd()
		require.NoError(t, err)
		testDir := path.Join(wd, "test-fixtures", "licenses", "pkg", "mod", processCaps(modPath)+"@"+modVersion)

		archive := zip.NewWriter(buf)

		entries, err := os.ReadDir(testDir)
		require.NoError(t, err)
		for _, f := range entries {
			// the zip files downloaded contain a path to the repo that somewhat matches where it ends up on disk,
			// so prefix entries with something similar
			writer, err := archive.Create(path.Join("github.com/something/some@version", f.Name()))
			require.NoError(t, err)
			contents, err := os.ReadFile(path.Join(testDir, f.Name()))
			require.NoError(t, err)
			_, err = writer.Write(contents)
			require.NoError(t, err)
		}

		err = archive.Close()
		require.NoError(t, err)

		w.Header().Add("Content-Length", fmt.Sprintf("%d", buf.Len()))

		_, err = w.Write(buf.Bytes())
		require.NoError(t, err)
	}))
	defer server.Close()

	tests := []struct {
		name     string
		version  string
		expected pkg.License
	}{
		{
			name:    "github.com/someorg/somename",
			version: "v0.3.2",
			expected: pkg.License{
				Value:          "Apache-2.0",
				SPDXExpression: "Apache-2.0",
				Type:           license.Concluded,
				Locations:      source.NewLocationSet(loc1),
				URLs:           internal.NewStringSet(),
			},
		},
		{
			name:    "github.com/CapORG/CapProject",
			version: "v4.111.5",
			expected: pkg.License{
				Value:          "MIT",
				SPDXExpression: "MIT",
				Type:           license.Concluded,
				Locations:      source.NewLocationSet(loc2),
				URLs:           internal.NewStringSet(),
			},
		},
	}

	modDir := path.Join(t.TempDir())

	for _, test := range tests {
		t.Run(test.name, func(t *testing.T) {
			l := newGoLicenses(GoCatalogerOpts{
				searchRemoteLicenses: true,
				proxies:              []string{server.URL},
				localModCacheDir:     modDir,
			})

			licenses, err := l.getLicenses(resolver.Empty{}, test.name, test.version)
			require.NoError(t, err)

			require.Len(t, licenses, 1)

			require.Equal(t, test.expected, licenses[0])
		})
	}
}

func Test_processCaps(t *testing.T) {
	tests := []struct {
		name     string
		expected string
	}{
		{
			name:     "CycloneDX",
			expected: "!cyclone!d!x",
		},
		{
			name:     "Azure",
			expected: "!azure",
		},
		{
			name:     "xkcd",
			expected: "xkcd",
		},
	}

	for _, test := range tests {
		t.Run(test.name, func(t *testing.T) {
			got := processCaps(test.name)

			require.Equal(t, test.expected, got)
		})
	}
}

func Test_remotesForModule(t *testing.T) {
	allProxies := []string{"https://somewhere.org", "direct"}
	directProxy := []string{"direct"}

	tests := []struct {
		module   string
		noProxy  string
		expected []string
	}{
		{
			module:   "github.com/anchore/syft",
			expected: allProxies,
		},
		{
			module:   "github.com/anchore/sbom-action",
			noProxy:  "*/anchore/*",
			expected: directProxy,
		},
		{
			module:   "github.com/anchore/sbom-action",
			noProxy:  "*/user/mod,*/anchore/sbom-action",
			expected: directProxy,
		},
	}

	for _, test := range tests {
		t.Run(test.module, func(t *testing.T) {
			got := remotesForModule(allProxies, strings.Split(test.noProxy, ","), test.module)
			require.Equal(t, test.expected, got)
		})
	}
}

func Test_findVersionPath(t *testing.T) {
	f := os.DirFS("test-fixtures/zip-fs")
	vp := findVersionPath(f, ".")
	require.Equal(t, "github.com/someorg/somepkg@version", vp)
}<|MERGE_RESOLUTION|>--- conflicted
+++ resolved
@@ -13,19 +13,16 @@
 
 	"github.com/stretchr/testify/require"
 
-<<<<<<< HEAD
+	"github.com/anchore/syft/internal"
+	"github.com/anchore/syft/syft/file"
 	"github.com/anchore/syft/syft/file/resolver"
-=======
-	"github.com/anchore/syft/internal"
 	"github.com/anchore/syft/syft/license"
 	"github.com/anchore/syft/syft/pkg"
-	"github.com/anchore/syft/syft/source"
->>>>>>> f6f8332b
 )
 
 func Test_LocalLicenseSearch(t *testing.T) {
-	loc1 := source.NewLocation("github.com/someorg/somename@v0.3.2/LICENSE")
-	loc2 := source.NewLocation("github.com/!cap!o!r!g/!cap!project@v4.111.5/LICENSE.txt")
+	loc1 := file.NewLocation("github.com/someorg/somename@v0.3.2/LICENSE")
+	loc2 := file.NewLocation("github.com/!cap!o!r!g/!cap!project@v4.111.5/LICENSE.txt")
 
 	tests := []struct {
 		name     string
@@ -39,7 +36,7 @@
 				Value:          "Apache-2.0",
 				SPDXExpression: "Apache-2.0",
 				Type:           license.Concluded,
-				Locations:      source.NewLocationSet(loc1),
+				Locations:      file.NewLocationSet(loc1),
 				URLs:           internal.NewStringSet(),
 			},
 		},
@@ -50,7 +47,7 @@
 				Value:          "MIT",
 				SPDXExpression: "MIT",
 				Type:           license.Concluded,
-				Locations:      source.NewLocationSet(loc2),
+				Locations:      file.NewLocationSet(loc2),
 				URLs:           internal.NewStringSet(),
 			},
 		},
@@ -61,21 +58,13 @@
 
 	for _, test := range tests {
 		t.Run(test.name, func(t *testing.T) {
-<<<<<<< HEAD
-			l := newGoLicenses(GoCatalogerOpts{
-				searchLocalModCacheLicenses: true,
-				localModCacheDir:            path.Join(wd, "test-fixtures", "licenses", "pkg", "mod"),
-			})
-			licenses, err := l.getLicenses(resolver.Empty{}, test.name, test.version)
-=======
 			l := newGoLicenses(
 				GoCatalogerOpts{
 					searchLocalModCacheLicenses: true,
 					localModCacheDir:            path.Join(wd, "test-fixtures", "licenses", "pkg", "mod"),
 				},
 			)
-			licenses, err := l.getLicenses(source.EmptyResolver{}, test.name, test.version)
->>>>>>> f6f8332b
+			licenses, err := l.getLicenses(resolver.Empty{}, test.name, test.version)
 			require.NoError(t, err)
 
 			require.Len(t, licenses, 1)
@@ -86,8 +75,8 @@
 }
 
 func Test_RemoteProxyLicenseSearch(t *testing.T) {
-	loc1 := source.NewLocation("github.com/someorg/somename@v0.3.2/LICENSE")
-	loc2 := source.NewLocation("github.com/!cap!o!r!g/!cap!project@v4.111.5/LICENSE.txt")
+	loc1 := file.NewLocation("github.com/someorg/somename@v0.3.2/LICENSE")
+	loc2 := file.NewLocation("github.com/!cap!o!r!g/!cap!project@v4.111.5/LICENSE.txt")
 
 	server := httptest.NewServer(http.HandlerFunc(func(w http.ResponseWriter, r *http.Request) {
 		buf := &bytes.Buffer{}
@@ -138,7 +127,7 @@
 				Value:          "Apache-2.0",
 				SPDXExpression: "Apache-2.0",
 				Type:           license.Concluded,
-				Locations:      source.NewLocationSet(loc1),
+				Locations:      file.NewLocationSet(loc1),
 				URLs:           internal.NewStringSet(),
 			},
 		},
@@ -149,7 +138,7 @@
 				Value:          "MIT",
 				SPDXExpression: "MIT",
 				Type:           license.Concluded,
-				Locations:      source.NewLocationSet(loc2),
+				Locations:      file.NewLocationSet(loc2),
 				URLs:           internal.NewStringSet(),
 			},
 		},

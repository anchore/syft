--- conflicted
+++ resolved
@@ -4,31 +4,19 @@
 	"strings"
 
 	"github.com/anchore/packageurl-go"
-<<<<<<< HEAD
-	"github.com/anchore/syft/internal"
 	"github.com/anchore/syft/syft/file"
-=======
->>>>>>> f6f8332b
 	"github.com/anchore/syft/syft/linux"
 	"github.com/anchore/syft/syft/pkg"
 )
 
-<<<<<<< HEAD
-func newPackage(m pkg.AlpmMetadata, release *linux.Release, locations ...file.Location) pkg.Package {
-	p := pkg.Package{
-		Name:         m.Package,
-		Version:      m.Version,
-		Locations:    file.NewLocationSet(locations...),
-=======
-func newPackage(m *parsedData, release *linux.Release, dbLocation source.Location) pkg.Package {
+func newPackage(m *parsedData, release *linux.Release, dbLocation file.Location) pkg.Package {
 	licenseCandidates := strings.Split(m.Licenses, "\n")
 
 	p := pkg.Package{
 		Name:         m.Package,
 		Version:      m.Version,
-		Locations:    source.NewLocationSet(dbLocation),
+		Locations:    file.NewLocationSet(dbLocation),
 		Licenses:     pkg.NewLicenseSet(pkg.NewLicensesFromLocation(dbLocation.WithoutAnnotations(), licenseCandidates...)...),
->>>>>>> f6f8332b
 		Type:         pkg.AlpmPkg,
 		PURL:         packageURL(m, release),
 		MetadataType: pkg.AlpmMetadataType,

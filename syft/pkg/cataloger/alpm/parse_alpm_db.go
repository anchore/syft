package alpm

import (
	"bufio"
	"compress/gzip"
	"fmt"
	"io"
	"path/filepath"
	"strconv"
	"strings"
	"time"

	"github.com/mitchellh/mapstructure"
	"github.com/vbatts/go-mtree"

	"github.com/anchore/syft/syft/artifact"
	"github.com/anchore/syft/syft/file"
	"github.com/anchore/syft/syft/pkg"
	"github.com/anchore/syft/syft/pkg/cataloger/generic"
)

var _ generic.Parser = parseAlpmDB

var (
	ignoredFiles = map[string]bool{
		"/set":       true,
		".BUILDINFO": true,
		".PKGINFO":   true,
		"":           true,
	}
)

<<<<<<< HEAD
func parseAlpmDB(resolver file.Resolver, env *generic.Environment, reader file.LocationReadCloser) ([]pkg.Package, []artifact.Relationship, error) {
	metadata, err := parseAlpmDBEntry(reader)
=======
type parsedData struct {
	Licenses         string `mapstructure:"license"`
	pkg.AlpmMetadata `mapstructure:",squash"`
}

func parseAlpmDB(resolver source.FileResolver, env *generic.Environment, reader source.LocationReadCloser) ([]pkg.Package, []artifact.Relationship, error) {
	data, err := parseAlpmDBEntry(reader)
>>>>>>> f6f8332b
	if err != nil {
		return nil, nil, err
	}

	base := filepath.Dir(reader.RealPath)
	r, err := getFileReader(filepath.Join(base, "mtree"), resolver)
	if err != nil {
		return nil, nil, err
	}

	pkgFiles, err := parseMtree(r)
	if err != nil {
		return nil, nil, err
	}

	// replace the files found the pacman database with the files from the mtree These contain more metadata and
	// thus more useful.
	// TODO: probably want to use MTREE and PKGINFO here
	data.Files = pkgFiles

	// We only really do this to get any backup database entries from the files database
	files := filepath.Join(base, "files")
	_, err = getFileReader(files, resolver)
	if err != nil {
		return nil, nil, err
	}
	filesMetadata, err := parseAlpmDBEntry(reader)
	if err != nil {
		return nil, nil, err
	} else if filesMetadata != nil {
		data.Backup = filesMetadata.Backup
	}

	if data.Package == "" {
		return nil, nil, nil
	}

	return []pkg.Package{
		newPackage(
			data,
			env.LinuxRelease,
			reader.Location.WithAnnotation(pkg.EvidenceAnnotationKey, pkg.PrimaryEvidenceAnnotation),
		),
	}, nil, nil
}

func parseAlpmDBEntry(reader io.Reader) (*parsedData, error) {
	scanner := newScanner(reader)
	metadata, err := parseDatabase(scanner)
	if err != nil {
		return nil, err
	}
	return metadata, nil
}

func newScanner(reader io.Reader) *bufio.Scanner {
	// This is taken from the apk parser
	// https://github.com/anchore/syft/blob/v0.47.0/syft/pkg/cataloger/apkdb/parse_apk_db.go#L37
	const maxScannerCapacity = 1024 * 1024
	bufScan := make([]byte, maxScannerCapacity)
	scanner := bufio.NewScanner(reader)
	scanner.Buffer(bufScan, maxScannerCapacity)
	onDoubleLF := func(data []byte, atEOF bool) (advance int, token []byte, err error) {
		for i := 0; i < len(data); i++ {
			if i > 0 && data[i-1] == '\n' && data[i] == '\n' {
				return i + 1, data[:i-1], nil
			}
		}
		if !atEOF {
			return 0, nil, nil
		}
		// deliver the last token (which could be an empty string)
		return 0, data, bufio.ErrFinalToken
	}

	scanner.Split(onDoubleLF)
	return scanner
}

func getFileReader(path string, resolver file.Resolver) (io.Reader, error) {
	locs, err := resolver.FilesByPath(path)
	if err != nil {
		return nil, err
	}

	if len(locs) == 0 {
		return nil, fmt.Errorf("could not find file: %s", path)
	}
	// TODO: Should we maybe check if we found the file
	dbContentReader, err := resolver.FileContentsByLocation(locs[0])
	if err != nil {
		return nil, err
	}
	return dbContentReader, nil
}

func parseDatabase(b *bufio.Scanner) (*parsedData, error) {
	var err error
	pkgFields := make(map[string]interface{})
	for b.Scan() {
		fields := strings.SplitN(b.Text(), "\n", 2)

		// End of File
		if len(fields) == 1 {
			break
		}

		// The alpm database surrounds the keys with %.
		key := strings.ReplaceAll(fields[0], "%", "")
		key = strings.ToLower(key)
		value := strings.TrimSpace(fields[1])

		switch key {
		case "files":
			var files []map[string]string
			for _, f := range strings.Split(value, "\n") {
				path := fmt.Sprintf("/%s", f)
				if ok := ignoredFiles[path]; !ok {
					files = append(files, map[string]string{"path": path})
				}
			}
			pkgFields[key] = files
		case "backup":
			var backup []map[string]interface{}
			for _, f := range strings.Split(value, "\n") {
				fields := strings.SplitN(f, "\t", 2)
				path := fmt.Sprintf("/%s", fields[0])
				if ok := ignoredFiles[path]; !ok {
					backup = append(backup, map[string]interface{}{
						"path": path,
						"digests": []file.Digest{{
							Algorithm: "md5",
							Value:     fields[1],
						}}})
				}
			}
			pkgFields[key] = backup
		case "reason":
			fallthrough
		case "size":
			pkgFields[key], err = strconv.ParseInt(value, 10, 64)
			if err != nil {
				return nil, fmt.Errorf("failed to parse %s to integer", value)
			}
		default:
			pkgFields[key] = value
		}
	}

	return parsePkgFiles(pkgFields)
}

func parsePkgFiles(pkgFields map[string]interface{}) (*parsedData, error) {
	var entry parsedData
	if err := mapstructure.Decode(pkgFields, &entry); err != nil {
		return nil, fmt.Errorf("unable to parse ALPM metadata: %w", err)
	}

	if entry.Backup == nil {
		entry.Backup = make([]pkg.AlpmFileRecord, 0)
	}

	if entry.Package == "" && len(entry.Files) == 0 && len(entry.Backup) == 0 {
		return nil, nil
	}
	return &entry, nil
}

func parseMtree(r io.Reader) ([]pkg.AlpmFileRecord, error) {
	var err error
	var entries []pkg.AlpmFileRecord

	r, err = gzip.NewReader(r)
	if err != nil {
		return nil, err
	}
	specDh, err := mtree.ParseSpec(r)
	if err != nil {
		return nil, err
	}
	for _, f := range specDh.Entries {
		var entry pkg.AlpmFileRecord
		entry.Digests = make([]file.Digest, 0)
		fileFields := make(map[string]interface{})
		if ok := ignoredFiles[f.Name]; ok {
			continue
		}
		path := fmt.Sprintf("/%s", f.Name)
		fileFields["path"] = path
		for _, kv := range f.Keywords {
			kw := string(kv.Keyword())
			switch kw {
			case "time":
				// All unix timestamps have a .0 suffixs.
				v := strings.Split(kv.Value(), ".")
				i, _ := strconv.ParseInt(v[0], 10, 64)
				tm := time.Unix(i, 0)
				fileFields[kw] = tm
			case "sha256digest":
				entry.Digests = append(entry.Digests, file.Digest{
					Algorithm: "sha256",
					Value:     kv.Value(),
				})
			case "md5digest":
				entry.Digests = append(entry.Digests, file.Digest{
					Algorithm: "md5",
					Value:     kv.Value(),
				})
			default:
				fileFields[kw] = kv.Value()
			}
		}
		if err := mapstructure.Decode(fileFields, &entry); err != nil {
			return nil, fmt.Errorf("unable to parse ALPM mtree data: %w", err)
		}
		entries = append(entries, entry)
	}
	return entries, nil
}<|MERGE_RESOLUTION|>--- conflicted
+++ resolved
@@ -30,18 +30,13 @@
 	}
 )
 
-<<<<<<< HEAD
-func parseAlpmDB(resolver file.Resolver, env *generic.Environment, reader file.LocationReadCloser) ([]pkg.Package, []artifact.Relationship, error) {
-	metadata, err := parseAlpmDBEntry(reader)
-=======
 type parsedData struct {
 	Licenses         string `mapstructure:"license"`
 	pkg.AlpmMetadata `mapstructure:",squash"`
 }
 
-func parseAlpmDB(resolver source.FileResolver, env *generic.Environment, reader source.LocationReadCloser) ([]pkg.Package, []artifact.Relationship, error) {
+func parseAlpmDB(resolver file.Resolver, env *generic.Environment, reader file.LocationReadCloser) ([]pkg.Package, []artifact.Relationship, error) {
 	data, err := parseAlpmDBEntry(reader)
->>>>>>> f6f8332b
 	if err != nil {
 		return nil, nil, err
 	}

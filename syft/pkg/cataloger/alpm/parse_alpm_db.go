package alpm

import (
	"bufio"
	"compress/gzip"
	"fmt"
	"io"
	"path/filepath"
	"strconv"
	"strings"
	"time"

	"github.com/mitchellh/mapstructure"
	"github.com/vbatts/go-mtree"

	"github.com/anchore/syft/syft/artifact"
	"github.com/anchore/syft/syft/file"
	"github.com/anchore/syft/syft/pkg"
	"github.com/anchore/syft/syft/pkg/cataloger/generic"
	"github.com/anchore/syft/syft/source"
)

var _ generic.Parser = parseAlpmDB

var (
	ignoredFiles = map[string]bool{
		"/set":       true,
		".BUILDINFO": true,
		".PKGINFO":   true,
		"":           true,
	}
)

type parsedData struct {
	Licenses         string `mapstructure:"licenses"`
	pkg.AlpmMetadata `mapstructure:",squash"`
}

func parseAlpmDB(resolver source.FileResolver, env *generic.Environment, reader source.LocationReadCloser) ([]pkg.Package, []artifact.Relationship, error) {
	parsedData, err := parseAlpmDBEntry(reader)
	if err != nil {
		return nil, nil, err
	}

	base := filepath.Dir(reader.RealPath)
	r, err := getFileReader(filepath.Join(base, "mtree"), resolver)
	if err != nil {
		return nil, nil, err
	}

	pkgFiles, err := parseMtree(r)
	if err != nil {
		return nil, nil, err
	}

	// replace the files found the pacman database with the files from the mtree These contain more metadata and
	// thus more useful.
	// TODO: probably want to use MTREE and PKGINFO here
	parsedData.Files = pkgFiles

	// We only really do this to get any backup database entries from the files database
	files := filepath.Join(base, "files")
	_, err = getFileReader(files, resolver)
	if err != nil {
		return nil, nil, err
	}
	filesMetadata, err := parseAlpmDBEntry(reader)
	if err != nil {
		return nil, nil, err
	} else if filesMetadata != nil {
		parsedData.Backup = filesMetadata.Backup
	}

	if parsedData.Package == "" {
		return nil, nil, nil
	}

	return []pkg.Package{
<<<<<<< HEAD
		newPackage(parsedData, env.LinuxRelease, reader.Location),
=======
		newPackage(
			*metadata,
			env.LinuxRelease,
			reader.Location.WithAnnotation(pkg.EvidenceAnnotationKey, pkg.PrimaryEvidenceAnnotation),
		),
>>>>>>> 5a7bab97
	}, nil, nil
}

func parseAlpmDBEntry(reader io.Reader) (*parsedData, error) {
	scanner := newScanner(reader)
	metadata, err := parseDatabase(scanner)
	if err != nil {
		return nil, err
	}
	return metadata, nil
}

func newScanner(reader io.Reader) *bufio.Scanner {
	// This is taken from the apk parser
	// https://github.com/anchore/syft/blob/v0.47.0/syft/pkg/cataloger/apkdb/parse_apk_db.go#L37
	const maxScannerCapacity = 1024 * 1024
	bufScan := make([]byte, maxScannerCapacity)
	scanner := bufio.NewScanner(reader)
	scanner.Buffer(bufScan, maxScannerCapacity)
	onDoubleLF := func(data []byte, atEOF bool) (advance int, token []byte, err error) {
		for i := 0; i < len(data); i++ {
			if i > 0 && data[i-1] == '\n' && data[i] == '\n' {
				return i + 1, data[:i-1], nil
			}
		}
		if !atEOF {
			return 0, nil, nil
		}
		// deliver the last token (which could be an empty string)
		return 0, data, bufio.ErrFinalToken
	}

	scanner.Split(onDoubleLF)
	return scanner
}

func getFileReader(path string, resolver source.FileResolver) (io.Reader, error) {
	locs, err := resolver.FilesByPath(path)
	if err != nil {
		return nil, err
	}

	if len(locs) == 0 {
		return nil, fmt.Errorf("could not find file: %s", path)
	}
	// TODO: Should we maybe check if we found the file
	dbContentReader, err := resolver.FileContentsByLocation(locs[0])
	if err != nil {
		return nil, err
	}
	return dbContentReader, nil
}

func parseDatabase(b *bufio.Scanner) (*parsedData, error) {
	var err error
	pkgFields := make(map[string]interface{})
	for b.Scan() {
		fields := strings.SplitN(b.Text(), "\n", 2)

		// End of File
		if len(fields) == 1 {
			break
		}

		// The alpm database surrounds the keys with %.
		key := strings.ReplaceAll(fields[0], "%", "")
		key = strings.ToLower(key)
		value := strings.TrimSpace(fields[1])

		switch key {
		case "files":
			var files []map[string]string
			for _, f := range strings.Split(value, "\n") {
				path := fmt.Sprintf("/%s", f)
				if ok := ignoredFiles[path]; !ok {
					files = append(files, map[string]string{"path": path})
				}
			}
			pkgFields[key] = files
		case "backup":
			var backup []map[string]interface{}
			for _, f := range strings.Split(value, "\n") {
				fields := strings.SplitN(f, "\t", 2)
				path := fmt.Sprintf("/%s", fields[0])
				if ok := ignoredFiles[path]; !ok {
					backup = append(backup, map[string]interface{}{
						"path": path,
						"digests": []file.Digest{{
							Algorithm: "md5",
							Value:     fields[1],
						}}})
				}
			}
			pkgFields[key] = backup
		case "reason":
			fallthrough
		case "size":
			pkgFields[key], err = strconv.ParseInt(value, 10, 64)
			if err != nil {
				return nil, fmt.Errorf("failed to parse %s to integer", value)
			}
		default:
			pkgFields[key] = value
		}
	}

	return parsePkgFiles(pkgFields)
}

func parsePkgFiles(pkgFields map[string]interface{}) (*parsedData, error) {
	var (
		entry parsedData
	)

	if err := mapstructure.Decode(pkgFields, &entry); err != nil {
		return nil, fmt.Errorf("unable to parse ALPM metadata: %w", err)
	}

	if entry.Backup == nil {
		entry.Backup = make([]pkg.AlpmFileRecord, 0)
	}

	if entry.Package == "" && len(entry.Files) == 0 && len(entry.Backup) == 0 {
		return nil, nil
	}
	return &entry, nil
}

func parseMtree(r io.Reader) ([]pkg.AlpmFileRecord, error) {
	var err error
	var entries []pkg.AlpmFileRecord

	r, err = gzip.NewReader(r)
	if err != nil {
		return nil, err
	}
	specDh, err := mtree.ParseSpec(r)
	if err != nil {
		return nil, err
	}
	for _, f := range specDh.Entries {
		var entry pkg.AlpmFileRecord
		entry.Digests = make([]file.Digest, 0)
		fileFields := make(map[string]interface{})
		if ok := ignoredFiles[f.Name]; ok {
			continue
		}
		path := fmt.Sprintf("/%s", f.Name)
		fileFields["path"] = path
		for _, kv := range f.Keywords {
			kw := string(kv.Keyword())
			switch kw {
			case "time":
				// All unix timestamps have a .0 suffixs.
				v := strings.Split(kv.Value(), ".")
				i, _ := strconv.ParseInt(v[0], 10, 64)
				tm := time.Unix(i, 0)
				fileFields[kw] = tm
			case "sha256digest":
				entry.Digests = append(entry.Digests, file.Digest{
					Algorithm: "sha256",
					Value:     kv.Value(),
				})
			case "md5digest":
				entry.Digests = append(entry.Digests, file.Digest{
					Algorithm: "md5",
					Value:     kv.Value(),
				})
			default:
				fileFields[kw] = kv.Value()
			}
		}
		if err := mapstructure.Decode(fileFields, &entry); err != nil {
			return nil, fmt.Errorf("unable to parse ALPM mtree data: %w", err)
		}
		entries = append(entries, entry)
	}
	return entries, nil
}<|MERGE_RESOLUTION|>--- conflicted
+++ resolved
@@ -76,15 +76,11 @@
 	}
 
 	return []pkg.Package{
-<<<<<<< HEAD
-		newPackage(parsedData, env.LinuxRelease, reader.Location),
-=======
 		newPackage(
-			*metadata,
+			parsedData,
 			env.LinuxRelease,
 			reader.Location.WithAnnotation(pkg.EvidenceAnnotationKey, pkg.PrimaryEvidenceAnnotation),
 		),
->>>>>>> 5a7bab97
 	}, nil, nil
 }
 

--- conflicted
+++ resolved
@@ -13,22 +13,13 @@
 	"github.com/anchore/syft/syft/pkg"
 )
 
-<<<<<<< HEAD
-func newPackage(location file.Location, metadata pkg.RpmMetadata, distro *linux.Release) pkg.Package {
-	p := pkg.Package{
-		Name:         metadata.Name,
-		Version:      toELVersion(metadata),
-		PURL:         packageURL(metadata, distro),
-		Locations:    file.NewLocationSet(location.WithAnnotation(pkg.EvidenceAnnotationKey, pkg.PrimaryEvidenceAnnotation)),
-=======
-func newPackage(dbOrRpmLocation source.Location, pd parsedData, distro *linux.Release) pkg.Package {
+func newPackage(dbOrRpmLocation file.Location, pd parsedData, distro *linux.Release) pkg.Package {
 	p := pkg.Package{
 		Name:         pd.Name,
 		Version:      toELVersion(pd.RpmMetadata),
 		Licenses:     pkg.NewLicenseSet(pd.Licenses...),
 		PURL:         packageURL(pd.RpmMetadata, distro),
-		Locations:    source.NewLocationSet(dbOrRpmLocation.WithAnnotation(pkg.EvidenceAnnotationKey, pkg.PrimaryEvidenceAnnotation)),
->>>>>>> f6f8332b
+		Locations:    file.NewLocationSet(dbOrRpmLocation.WithAnnotation(pkg.EvidenceAnnotationKey, pkg.PrimaryEvidenceAnnotation)),
 		Type:         pkg.RpmPkg,
 		MetadataType: pkg.RpmMetadataType,
 		Metadata:     pd.RpmMetadata,
@@ -43,7 +34,7 @@
 	pkg.RpmMetadata
 }
 
-func newParsedDataFromEntry(licenseLocation source.Location, entry rpmdb.PackageInfo, files []pkg.RpmdbFileRecord) parsedData {
+func newParsedDataFromEntry(licenseLocation file.Location, entry rpmdb.PackageInfo, files []pkg.RpmdbFileRecord) parsedData {
 	return parsedData{
 		Licenses: pkg.NewLicensesFromLocation(licenseLocation, entry.License),
 		RpmMetadata: pkg.RpmMetadata{

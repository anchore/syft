--- conflicted
+++ resolved
@@ -9,8 +9,8 @@
 )
 
 func TestParseRpmFiles(t *testing.T) {
-	abcRpmLocation := source.NewLocation("abc-1.01-9.hg20160905.el7.x86_64.rpm")
-	zorkRpmLocation := source.NewLocation("zork-1.0.3-1.el7.x86_64.rpm")
+	abcRpmLocation := file.NewLocation("abc-1.01-9.hg20160905.el7.x86_64.rpm")
+	zorkRpmLocation := file.NewLocation("zork-1.0.3-1.el7.x86_64.rpm")
 	tests := []struct {
 		fixture  string
 		expected []pkg.Package
@@ -22,11 +22,7 @@
 					Name:         "abc",
 					Version:      "0:1.01-9.hg20160905.el7",
 					PURL:         "pkg:rpm/abc@1.01-9.hg20160905.el7?arch=x86_64&epoch=0&upstream=abc-1.01-9.hg20160905.el7.src.rpm",
-<<<<<<< HEAD
 					Locations:    file.NewLocationSet(file.NewLocation("abc-1.01-9.hg20160905.el7.x86_64.rpm")),
-=======
-					Locations:    source.NewLocationSet(abcRpmLocation),
->>>>>>> f6f8332b
 					FoundBy:      "rpm-file-cataloger",
 					Type:         pkg.RpmPkg,
 					MetadataType: pkg.RpmMetadataType,
@@ -55,11 +51,7 @@
 					Name:         "zork",
 					Version:      "0:1.0.3-1.el7",
 					PURL:         "pkg:rpm/zork@1.0.3-1.el7?arch=x86_64&epoch=0&upstream=zork-1.0.3-1.el7.src.rpm",
-<<<<<<< HEAD
-					Locations:    file.NewLocationSet(file.NewLocation("zork-1.0.3-1.el7.x86_64.rpm")),
-=======
-					Locations:    source.NewLocationSet(zorkRpmLocation),
->>>>>>> f6f8332b
+					Locations:    file.NewLocationSet(zorkRpmLocation),
 					FoundBy:      "rpm-file-cataloger",
 					Type:         pkg.RpmPkg,
 					MetadataType: pkg.RpmMetadataType,

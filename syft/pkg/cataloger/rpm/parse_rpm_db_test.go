package rpm

import (
	"fmt"
	"io"
	"testing"

	"github.com/stretchr/testify/assert"

	"github.com/anchore/syft/syft/file"
	"github.com/anchore/syft/syft/pkg"
	"github.com/anchore/syft/syft/pkg/cataloger/internal/pkgtest"
)

var _ file.Resolver = (*rpmdbTestFileResolverMock)(nil)

type rpmdbTestFileResolverMock struct {
	ignorePaths bool
}

func (r rpmdbTestFileResolverMock) FilesByExtension(extensions ...string) ([]file.Location, error) {
	panic("not implemented")
}

func (r rpmdbTestFileResolverMock) FilesByBasename(filenames ...string) ([]file.Location, error) {
	panic("not implemented")
}

func (r rpmdbTestFileResolverMock) FilesByBasenameGlob(globs ...string) ([]file.Location, error) {
	panic("not implemented")
}

func (r rpmdbTestFileResolverMock) FileContentsByLocation(location file.Location) (io.ReadCloser, error) {
	panic("not implemented")
}

func (r rpmdbTestFileResolverMock) AllLocations() <-chan file.Location {
	panic("not implemented")
}

func (r rpmdbTestFileResolverMock) FileMetadataByLocation(location file.Location) (file.Metadata, error) {
	panic("not implemented")
}

func newTestFileResolver(ignorePaths bool) *rpmdbTestFileResolverMock {
	return &rpmdbTestFileResolverMock{
		ignorePaths: ignorePaths,
	}
}

func (r rpmdbTestFileResolverMock) HasPath(path string) bool {
	return !r.ignorePaths
}

func (r *rpmdbTestFileResolverMock) FilesByPath(paths ...string) ([]file.Location, error) {
	if r.ignorePaths {
		// act as if no paths exist
		return nil, nil
	}
	// act as if all files exist
	var locations = make([]file.Location, len(paths))
	for i, p := range paths {
		locations[i] = file.NewLocation(p)
	}
	return locations, nil
}

func (r *rpmdbTestFileResolverMock) FilesByGlob(...string) ([]file.Location, error) {
	return nil, fmt.Errorf("not implemented")
}

func (r *rpmdbTestFileResolverMock) RelativeFileByPath(file.Location, string) *file.Location {
	panic(fmt.Errorf("not implemented"))
	return nil
}

func (r *rpmdbTestFileResolverMock) FilesByMIMEType(...string) ([]file.Location, error) {
	return nil, fmt.Errorf("not implemented")
}

func TestParseRpmDB(t *testing.T) {
	packagesLocation := source.NewLocation("test-fixtures/Packages")
	tests := []struct {
		fixture     string
		expected    []pkg.Package
		ignorePaths bool
	}{
		{
			fixture: "test-fixtures/Packages",
			// we only surface package paths for files that exist (here we DO NOT expect a path)
			ignorePaths: true,
			expected: []pkg.Package{
				{
					Name:         "dive",
					Version:      "0.9.2-1",
					PURL:         "pkg:rpm/dive@0.9.2-1?arch=x86_64&upstream=dive-0.9.2-1.src.rpm",
<<<<<<< HEAD
					Locations:    file.NewLocationSet(file.NewLocation("test-fixtures/Packages")),
=======
					Locations:    source.NewLocationSet(packagesLocation),
>>>>>>> f6f8332b
					Type:         pkg.RpmPkg,
					MetadataType: pkg.RpmMetadataType,
					Licenses: pkg.NewLicenseSet(
						pkg.NewLicenseFromLocations("MIT", packagesLocation),
					),
					Metadata: pkg.RpmMetadata{
						Name:      "dive",
						Epoch:     nil,
						Arch:      "x86_64",
						Release:   "1",
						Version:   "0.9.2",
						SourceRpm: "dive-0.9.2-1.src.rpm",
						Size:      12406784,
						Vendor:    "",
						Files:     []pkg.RpmdbFileRecord{},
					},
				},
			},
		},
		{
			fixture: "test-fixtures/Packages",
			// we only surface package paths for files that exist (here we expect a path)
			ignorePaths: false,
			expected: []pkg.Package{
				{
					Name:         "dive",
					Version:      "0.9.2-1",
					PURL:         "pkg:rpm/dive@0.9.2-1?arch=x86_64&upstream=dive-0.9.2-1.src.rpm",
<<<<<<< HEAD
					Locations:    file.NewLocationSet(file.NewLocation("test-fixtures/Packages")),
=======
					Locations:    source.NewLocationSet(packagesLocation),
>>>>>>> f6f8332b
					Type:         pkg.RpmPkg,
					MetadataType: pkg.RpmMetadataType,
					Licenses: pkg.NewLicenseSet(
						pkg.NewLicenseFromLocations("MIT", packagesLocation),
					),
					Metadata: pkg.RpmMetadata{
						Name:      "dive",
						Epoch:     nil,
						Arch:      "x86_64",
						Release:   "1",
						Version:   "0.9.2",
						SourceRpm: "dive-0.9.2-1.src.rpm",
						Size:      12406784,
						Vendor:    "",
						Files: []pkg.RpmdbFileRecord{
							{
								Path: "/usr/local/bin/dive",
								Mode: 33261,
								Size: 12406784,
								Digest: file.Digest{
									Algorithm: "sha256",
									Value:     "81d29f327ba23096b3c52ff6fe1c425641e618bc87b5c05ee377edc650afaa55",
								},
								// note: there is no username, groupname, or flags for this RPM
							},
						},
					},
				},
			},
		},
	}

	for _, test := range tests {
		t.Run(test.fixture, func(t *testing.T) {
			pkgtest.NewCatalogTester().
				WithResolver(newTestFileResolver(test.ignorePaths)).
				FromFile(t, test.fixture).
				Expects(test.expected, nil).
				TestParser(t, parseRpmDB)
		})
	}
}

func TestToElVersion(t *testing.T) {
	tests := []struct {
		name     string
		entry    pkg.RpmMetadata
		expected string
	}{
		{
			name: "no epoch",
			entry: pkg.RpmMetadata{
				Version: "1.2.3-4",
				Release: "el7",
				Arch:    "x86-64",
			},
			expected: "1.2.3-4-el7",
		},
		{
			name: "with 0 epoch",
			entry: pkg.RpmMetadata{
				Version: "1.2.3-4",
				Release: "el7",
				Arch:    "x86-64",
				Epoch:   intRef(0),
			},
			expected: "0:1.2.3-4-el7",
		},
		{
			name: "with non-zero epoch",
			entry: pkg.RpmMetadata{
				Version: "1.2.3-4",
				Release: "el7",
				Arch:    "x86-64",
				Epoch:   intRef(12),
			},
			expected: "12:1.2.3-4-el7",
		},
	}

	for _, test := range tests {
		t.Run(test.name, func(t *testing.T) {
			assert.Equal(t, test.expected, toELVersion(test.entry))
		})
	}
}

func intRef(i int) *int {
	return &i
}<|MERGE_RESOLUTION|>--- conflicted
+++ resolved
@@ -79,7 +79,7 @@
 }
 
 func TestParseRpmDB(t *testing.T) {
-	packagesLocation := source.NewLocation("test-fixtures/Packages")
+	packagesLocation := file.NewLocation("test-fixtures/Packages")
 	tests := []struct {
 		fixture     string
 		expected    []pkg.Package
@@ -94,11 +94,7 @@
 					Name:         "dive",
 					Version:      "0.9.2-1",
 					PURL:         "pkg:rpm/dive@0.9.2-1?arch=x86_64&upstream=dive-0.9.2-1.src.rpm",
-<<<<<<< HEAD
 					Locations:    file.NewLocationSet(file.NewLocation("test-fixtures/Packages")),
-=======
-					Locations:    source.NewLocationSet(packagesLocation),
->>>>>>> f6f8332b
 					Type:         pkg.RpmPkg,
 					MetadataType: pkg.RpmMetadataType,
 					Licenses: pkg.NewLicenseSet(
@@ -127,11 +123,7 @@
 					Name:         "dive",
 					Version:      "0.9.2-1",
 					PURL:         "pkg:rpm/dive@0.9.2-1?arch=x86_64&upstream=dive-0.9.2-1.src.rpm",
-<<<<<<< HEAD
-					Locations:    file.NewLocationSet(file.NewLocation("test-fixtures/Packages")),
-=======
-					Locations:    source.NewLocationSet(packagesLocation),
->>>>>>> f6f8332b
+					Locations:    file.NewLocationSet(packagesLocation),
 					Type:         pkg.RpmPkg,
 					MetadataType: pkg.RpmMetadataType,
 					Licenses: pkg.NewLicenseSet(

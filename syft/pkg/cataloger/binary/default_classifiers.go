--- conflicted
+++ resolved
@@ -121,7 +121,6 @@
 		CPEs:    singleCPE("cpe:2.3:a:busybox:busybox:*:*:*:*:*:*:*:*"),
 	},
 	{
-<<<<<<< HEAD
 		Class:    "haproxy-binary-variant1",
 		FileGlob: "**/haproxy",
 		EvidenceMatcher: fileContentsVersionMatcher(
@@ -138,7 +137,8 @@
 		Package: "haproxy",
 		PURL:    mustPURL("pkg:generic/haproxy@version"),
 		CPEs:    singleCPE("cpe:2.3:a:haproxy:haproxy:*:*:*:*:*:*:*:*"),
-=======
+  },
+  {
 		Class:    "perl-binary",
 		FileGlob: "**/perl",
 		EvidenceMatcher: fileContentsVersionMatcher(
@@ -146,7 +146,6 @@
 		Package: "perl",
 		PURL:    mustPURL("pkg:generic/perl@version"),
 		CPEs:    singleCPE("cpe:2.3:a:perl:perl:*:*:*:*:*:*:*:*"),
->>>>>>> 669fee84
 	},
 	{
 		Class:    "php-cli-binary",

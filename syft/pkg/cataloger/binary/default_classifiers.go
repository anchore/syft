package binary

import (
	"github.com/anchore/syft/syft/cpe"
)

<<<<<<< HEAD
var defaultClassifiers = []classifier{
	{
		Class:    "python-binary",
		FileGlob: "**/python*",
		EvidenceMatcher: evidenceMatchers(
			// try to find version information from libpython shared libraries
			sharedLibraryLookup(
				`^libpython[0-9]+(?:\.[0-9]+)+[a-z]?\.so.*$`,
				libpythonMatcher),
			// check for version information in the binary
			fileNameTemplateVersionMatcher(
				`(?:.*/|^)python(?P<version>[0-9]+(?:\.[0-9]+)+)$`,
				pythonVersionTemplate),
		),
		Package: "python",
		PURL:    mustPURL("pkg:generic/python@version"),
		CPEs: []cpe.CPE{
			cpe.Must("cpe:2.3:a:python_software_foundation:python:*:*:*:*:*:*:*:*"),
			cpe.Must("cpe:2.3:a:python:python:*:*:*:*:*:*:*:*"),
		},
	},
	{
		Class:           "python-binary-lib",
		FileGlob:        "**/libpython*.so*",
		EvidenceMatcher: libpythonMatcher,
		Package:         "python",
		PURL:            mustPURL("pkg:generic/python@version"),
		CPEs: []cpe.CPE{
			cpe.Must("cpe:2.3:a:python_software_foundation:python:*:*:*:*:*:*:*:*"),
			cpe.Must("cpe:2.3:a:python:python:*:*:*:*:*:*:*:*"),
		},
	},
	{
		Class:    "go-binary",
		FileGlob: "**/go",
		EvidenceMatcher: fileContentsVersionMatcher(
			`(?m)go(?P<version>[0-9]+\.[0-9]+(\.[0-9]+|beta[0-9]+|alpha[0-9]+|rc[0-9]+)?)\x00`),
		Package: "go",
		PURL:    mustPURL("pkg:generic/go@version"),
		CPEs:    singleCPE("cpe:2.3:a:golang:go:*:*:*:*:*:*:*:*"),
	},
	{
		Class:    "julia-binary",
		FileGlob: "**/libjulia-internal.so",
		EvidenceMatcher: fileContentsVersionMatcher(
			`(?m)__init__\x00(?P<version>[0-9]+\.[0-9]+\.[0-9]+)\x00verify`),
		Package: "julia",
		PURL:    mustPURL("pkg:generic/julia@version"),
		CPEs:    singleCPE("cpe:2.3:a:julialang:julia:*:*:*:*:*:*:*:*"),
	},
	{
		Class:    "helm",
		FileGlob: "**/helm",
		EvidenceMatcher: fileContentsVersionMatcher(
			`(?m)\x00v(?P<version>[0-9]+\.[0-9]+\.[0-9]+)\x00`),
		Package: "helm",
		PURL:    mustPURL("pkg:golang/helm.sh/helm@version"),
		CPEs:    singleCPE("cpe:2.3:a:helm:helm:*:*:*:*:*:*:*"),
	},
	{
		Class:    "redis-binary",
		FileGlob: "**/redis-server",
		EvidenceMatcher: evidenceMatchers(
			fileContentsVersionMatcher(`(?s)payload %5.*?(?P<version>\d.\d\.\d\d*)[a-z0-9]{12,15}-[0-9]{19}`),
			fileContentsVersionMatcher(`(?s)\x00(?P<version>\d.\d\.\d\d*)[a-z0-9]{12}-[0-9]{19}\x00.*?payload %5`),
		),
		Package: "redis",
		PURL:    mustPURL("pkg:generic/redis@version"),
		CPEs:    singleCPE("cpe:2.3:a:redislabs:redis:*:*:*:*:*:*:*:*"),
	},
	{
		Class:    "java-binary-openjdk",
		FileGlob: "**/java",
		EvidenceMatcher: fileContentsVersionMatcher(
			// [NUL]openjdk[NUL]java[NUL]0.0[NUL]11.0.17+8-LTS[NUL]
			// [NUL]openjdk[NUL]java[NUL]1.8[NUL]1.8.0_352-b08[NUL]
			`(?m)\x00openjdk\x00java\x00(?P<release>[0-9]+[.0-9]*)\x00(?P<version>[0-9]+[^\x00]+)\x00`),
		Package: "java",
		PURL:    mustPURL("pkg:generic/java@version"),
		// TODO the updates might need to be part of the CPE, like: 1.8.0:update152
		CPEs: singleCPE("cpe:2.3:a:oracle:openjdk:*:*:*:*:*:*:*:*"),
	},
	{
		Class:    "java-binary-ibm",
		FileGlob: "**/java",
		EvidenceMatcher: fileContentsVersionMatcher(
			// [NUL]java[NUL]1.8[NUL][NUL][NUL][NUL]1.8.0-foreman_2022_09_22_15_30-b00[NUL]
			`(?m)\x00java\x00(?P<release>[0-9]+[.0-9]+)\x00{4}(?P<version>[0-9]+[-._a-zA-Z0-9]+)\x00`),
		Package: "java",
		PURL:    mustPURL("pkg:generic/java@version"),
		CPEs:    singleCPE("cpe:2.3:a:ibm:java:*:*:*:*:*:*:*:*"),
	},
	{
		Class:    "java-binary-oracle",
		FileGlob: "**/java",
		EvidenceMatcher: fileContentsVersionMatcher(
			// [NUL]19.0.1+10-21[NUL]
			`(?m)\x00(?P<version>[0-9]+[.0-9]+[+][-0-9]+)\x00`),
		Package: "java",
		PURL:    mustPURL("pkg:generic/java@version"),
		CPEs:    singleCPE("cpe:2.3:a:oracle:jre:*:*:*:*:*:*:*:*"),
	},
	{
		Class:    "nodejs-binary",
		FileGlob: "**/node",
		EvidenceMatcher: fileContentsVersionMatcher(
			`(?m)node\.js\/v(?P<version>[0-9]+\.[0-9]+\.[0-9]+)`),
		Package:  "node",
		Language: pkg.JavaScript,
		PURL:     mustPURL("pkg:generic/node@version"),
		CPEs:     singleCPE("cpe:2.3:a:nodejs:node.js:*:*:*:*:*:*:*:*"),
	},
	{
		Class:    "go-binary-hint",
		FileGlob: "**/VERSION",
		EvidenceMatcher: fileContentsVersionMatcher(
			`(?m)go(?P<version>[0-9]+\.[0-9]+(\.[0-9]+|beta[0-9]+|alpha[0-9]+|rc[0-9]+)?)`),
		Package: "go",
		PURL:    mustPURL("pkg:generic/go@version"),
	},
	{
		Class:    "busybox-binary",
		FileGlob: "**/busybox",
		EvidenceMatcher: fileContentsVersionMatcher(
			`(?m)BusyBox\s+v(?P<version>[0-9]+\.[0-9]+\.[0-9]+)`),
		Package: "busybox",
		PURL:    mustPURL("pkg:generic/busybox@version"),
		CPEs:    singleCPE("cpe:2.3:a:busybox:busybox:*:*:*:*:*:*:*:*"),
	},
	{
		Class:    "haproxy-binary",
		FileGlob: "**/haproxy",
		EvidenceMatcher: evidenceMatchers(
			fileContentsVersionMatcher(`(?m)HA-Proxy version (?P<version>[0-9]+\.[0-9]+\.[0-9]+)`),
			fileContentsVersionMatcher(`(?m)(?P<version>[0-9]+\.[0-9]+\.[0-9]+)-[0-9a-zA-Z]{7}.+HAProxy version`),
		),
		Package: "haproxy",
		PURL:    mustPURL("pkg:generic/haproxy@version"),
		CPEs:    singleCPE("cpe:2.3:a:haproxy:haproxy:*:*:*:*:*:*:*:*"),
	},
	{
		Class:    "perl-binary",
		FileGlob: "**/perl",
		EvidenceMatcher: fileContentsVersionMatcher(
			`(?m)\/usr\/local\/lib\/perl\d\/(?P<version>[0-9]+\.[0-9]+\.[0-9]+)`),
		Package: "perl",
		PURL:    mustPURL("pkg:generic/perl@version"),
		CPEs:    singleCPE("cpe:2.3:a:perl:perl:*:*:*:*:*:*:*:*"),
	},
	{
		Class:    "php-cli-binary",
		FileGlob: "**/php*",
		EvidenceMatcher: fileNameTemplateVersionMatcher(
			`(.*/|^)php[0-9]*$`,
			`(?m)X-Powered-By: PHP\/(?P<version>[0-9]+\.[0-9]+\.[0-9]+(beta[0-9]+|alpha[0-9]+|RC[0-9]+)?)`),
		Package: "php-cli",
		PURL:    mustPURL("pkg:generic/php-cli@version"),
		CPEs:    singleCPE("cpe:2.3:a:php:php:*:*:*:*:*:*:*:*"),
	},
	{
		Class:    "php-fpm-binary",
		FileGlob: "**/php-fpm*",
		EvidenceMatcher: fileContentsVersionMatcher(
			`(?m)X-Powered-By: PHP\/(?P<version>[0-9]+\.[0-9]+\.[0-9]+(beta[0-9]+|alpha[0-9]+|RC[0-9]+)?)`),
		Package: "php-fpm",
		PURL:    mustPURL("pkg:generic/php-fpm@version"),
		CPEs:    singleCPE("cpe:2.3:a:php:php:*:*:*:*:*:*:*:*"),
	},
	{
		Class:    "php-apache-binary",
		FileGlob: "**/libphp*.so",
		EvidenceMatcher: fileContentsVersionMatcher(
			`(?m)X-Powered-By: PHP\/(?P<version>[0-9]+\.[0-9]+\.[0-9]+(beta[0-9]+|alpha[0-9]+|RC[0-9]+)?)`),
		Package: "libphp",
		PURL:    mustPURL("pkg:generic/php@version"),
		CPEs:    singleCPE("cpe:2.3:a:php:php:*:*:*:*:*:*:*:*"),
	},
	{
		Class:    "php-composer-binary",
		FileGlob: "**/composer*",
		EvidenceMatcher: fileContentsVersionMatcher(
			`(?m)'pretty_version'\s*=>\s*'(?P<version>[0-9]+\.[0-9]+\.[0-9]+(beta[0-9]+|alpha[0-9]+|RC[0-9]+)?)'`),
		Package: "composer",
		PURL:    mustPURL("pkg:generic/composer@version"),
		CPEs:    singleCPE("cpe:2.3:a:getcomposer:composer:*:*:*:*:*:*:*:*"),
	},
	{
		Class:    "httpd-binary",
		FileGlob: "**/httpd",
		EvidenceMatcher: fileContentsVersionMatcher(
			`(?m)Apache\/(?P<version>[0-9]+\.[0-9]+\.[0-9]+)`),
		Package: "httpd",
		PURL:    mustPURL("pkg:generic/httpd@version"),
		CPEs:    singleCPE("cpe:2.3:a:apache:http_server:*:*:*:*:*:*:*:*"),
	},
	{
		Class:    "memcached-binary",
		FileGlob: "**/memcached",
		EvidenceMatcher: fileContentsVersionMatcher(
			`(?m)memcached\s(?P<version>[0-9]+\.[0-9]+\.[0-9]+)`),
		Package: "memcached",
		PURL:    mustPURL("pkg:generic/memcached@version"),
	},
	{
		Class:    "traefik-binary",
		FileGlob: "**/traefik",
		EvidenceMatcher: fileContentsVersionMatcher(
			// [NUL]v1.7.34[NUL]
			// [NUL]2.9.6[NUL]
			`(?m)\x00v?(?P<version>[0-9]+\.[0-9]+\.[0-9]+(-alpha[0-9]|-beta[0-9]|-rc[0-9])?)\x00`),
		Package: "traefik",
		PURL:    mustPURL("pkg:generic/traefik@version"),
	},
	{
		Class:    "postgresql-binary",
		FileGlob: "**/postgres",
		EvidenceMatcher: fileContentsVersionMatcher(
			// [NUL]PostgreSQL 15beta4
			// [NUL]PostgreSQL 15.1
			// [NUL]PostgreSQL 9.6.24
			// ?PostgreSQL 9.5alpha1
			`(?m)(\x00|\?)PostgreSQL (?P<version>[0-9]+(\.[0-9]+)?(\.[0-9]+)?(alpha[0-9]|beta[0-9]|rc[0-9])?)`),
		Package: "postgresql",
		PURL:    mustPURL("pkg:generic/postgresql@version"),
	},
	{
		Class:    "mysql-binary",
		FileGlob: "**/mysql",
		EvidenceMatcher: fileContentsVersionMatcher(
			`(?m).*/mysql-(?P<version>[0-9]+(\.[0-9]+)?(\.[0-9]+)?(alpha[0-9]|beta[0-9]|rc[0-9])?)`),
		Package: "mysql",
		PURL:    mustPURL("pkg:generic/mysql@version"),
		CPEs:    singleCPE("cpe:2.3:a:oracle:mysql:*:*:*:*:*:*:*:*"),
	},
	{
		Class:    "mariadb-binary",
		FileGlob: "**/mariadb",
		EvidenceMatcher: fileContentsVersionMatcher(
			// 10.6.15-MariaDB
			`(?m)(?P<version>[0-9]+(\.[0-9]+)?(\.[0-9]+)?(alpha[0-9]|beta[0-9]|rc[0-9])?)-MariaDB`),
		Package: "mariadb",
		PURL:    mustPURL("pkg:generic/mariadb@version"),
	},
	{
		Class:    "rust-standard-library-linux",
		FileGlob: "**/libstd-????????????????.so",
		EvidenceMatcher: fileContentsVersionMatcher(
			// clang LLVM (rustc version 1.48.0 (7eac88abb 2020-11-16))
			`(?m)(\x00)clang LLVM \(rustc version (?P<version>[0-9]+(\.[0-9]+)?(\.[0-9]+)) \(\w+ \d{4}\-\d{2}\-\d{2}\)`),
		Package: "rust",
		PURL:    mustPURL("pkg:generic/rust@version"),
		CPEs:    singleCPE("cpe:2.3:a:rust-lang:rust:*:*:*:*:*:*:*:*"),
	},
	{
		Class:    "rust-standard-library-macos",
		FileGlob: "**/libstd-????????????????.dylib",
		EvidenceMatcher: fileContentsVersionMatcher(
			// c 1.48.0 (7eac88abb 2020-11-16)
			`(?m)c (?P<version>[0-9]+(\.[0-9]+)?(\.[0-9]+)) \(\w+ \d{4}\-\d{2}\-\d{2}\)`),
		Package: "rust",
		PURL:    mustPURL("pkg:generic/rust@version"),
		CPEs:    singleCPE("cpe:2.3:a:rust-lang:rust:*:*:*:*:*:*:*:*"),
	},
	{
		Class:    "ruby-binary",
		FileGlob: "**/ruby",
		EvidenceMatcher: evidenceMatchers(
			rubyMatcher,
			sharedLibraryLookup(
				// try to find version information from libruby shared libraries
				`^libruby\.so.*$`,
				rubyMatcher),
		),
		Package: "ruby",
		PURL:    mustPURL("pkg:generic/ruby@version"),
		CPEs:    singleCPE("cpe:2.3:a:ruby-lang:ruby:*:*:*:*:*:*:*:*"),
	},
	{
		Class:    "erlang-binary",
		FileGlob: "**/erlexec",
		EvidenceMatcher: evidenceMatchers(
			fileContentsVersionMatcher(
				// <artificial>[NUL]/usr/src/otp_src_25.3.2.6/erts/
				`(?m)/src/otp_src_(?P<version>[0-9]+\.[0-9]+(\.[0-9]+\.[0-9]+)?)/erts/`,
			),
			fileContentsVersionMatcher(
				// <artificial>[NUL]/usr/local/src/otp-25.3.2.7/erts/
				`(?m)/usr/local/src/otp-(?P<version>[0-9]+\.[0-9]+(\.[0-9]+\.[0-9]+)?)/erts/`,
			),
		),
		Package: "erlang",
		PURL:    mustPURL("pkg:generic/erlang@version"),
		CPEs:    singleCPE("cpe:2.3:a:erlang:erlang\\/otp:*:*:*:*:*:*:*:*"),
	},
	{
		Class:    "consul-binary",
		FileGlob: "**/consul",
		EvidenceMatcher: fileContentsVersionMatcher(
			// NOTE: This is brittle and may not work for past or future versions
			`CONSUL_VERSION: (?P<version>\d+\.\d+\.\d+)`,
		),
		Package: "consul",
		PURL:    mustPURL("pkg:golang/github.com/hashicorp/consul@version"),
		CPEs:    singleCPE("cpe:2.3:a:hashicorp:consul:*:*:*:*:*:*:*:*"),
	},
	{
		Class:    "nginx-binary",
		FileGlob: "**/nginx",
		EvidenceMatcher: fileContentsVersionMatcher(
			// [NUL]nginx version: nginx/1.25.1 - fetches '1.25.1'
			// [NUL]nginx version: openresty/1.21.4.1 - fetches '1.21.4' as this is the nginx version part
			`(?m)(\x00|\?)nginx version: [^\/]+\/(?P<version>[0-9]+\.[0-9]+\.[0-9]+(?:\+\d+)?(?:-\d+)?)`,
		),
		Package: "nginx",
		PURL:    mustPURL("pkg:generic/nginx@version"),
		CPEs: []cpe.CPE{
			cpe.Must("cpe:2.3:a:f5:nginx:*:*:*:*:*:*:*:*"),
			cpe.Must("cpe:2.3:a:nginx:nginx:*:*:*:*:*:*:*:*"),
		},
	},
	{
		Class:    "bash-binary",
		FileGlob: "**/bash",
		EvidenceMatcher: fileContentsVersionMatcher(
			// @(#)Bash version 5.2.15(1) release GNU
			// @(#)Bash version 5.2.0(1) alpha GNU
			// @(#)Bash version 5.2.0(1) beta GNU
			// @(#)Bash version 5.2.0(1) rc4 GNU
			`(?m)@\(#\)Bash version (?P<version>[0-9]+\.[0-9]+\.[0-9]+)\([0-9]\) [a-z0-9]+ GNU`,
		),
		Package: "bash",
		PURL:    mustPURL("pkg:generic/bash@version"),
		CPEs:    singleCPE("cpe:2.3:a:gnu:bash:*:*:*:*:*:*:*:*"),
	},
	{
		Class:    "openssl-binary",
		FileGlob: "**/openssl",
		EvidenceMatcher: fileContentsVersionMatcher(
			// [NUL]OpenSSL 3.1.4'
			`\x00OpenSSL (?P<version>[0-9]+\.[0-9]+\.[0-9]+(-alpha[0-9]|-beta[0-9]|-rc[0-9])?)`,
		),
		Package: "openssl",
		PURL:    mustPURL("pkg:generic/openssl@version"),
		CPEs:    singleCPE("cpe:2.3:a:openssl:openssl:*:*:*:*:*:*:*:*"),
	},
=======
//nolint:funlen
func DefaultClassifiers() []Classifier {
	return []Classifier{
		{
			Class:    "python-binary",
			FileGlob: "**/python*",
			EvidenceMatcher: evidenceMatchers(
				// try to find version information from libpython shared libraries
				sharedLibraryLookup(
					`^libpython[0-9]+(?:\.[0-9]+)+[a-z]?\.so.*$`,
					libpythonMatcher),
				// check for version information in the binary
				fileNameTemplateVersionMatcher(
					`(?:.*/|^)python(?P<version>[0-9]+(?:\.[0-9]+)+)$`,
					pythonVersionTemplate),
			),
			Package: "python",
			PURL:    mustPURL("pkg:generic/python@version"),
			CPEs: []cpe.CPE{
				cpe.Must("cpe:2.3:a:python_software_foundation:python:*:*:*:*:*:*:*:*"),
				cpe.Must("cpe:2.3:a:python:python:*:*:*:*:*:*:*:*"),
			},
		},
		{
			Class:           "python-binary-lib",
			FileGlob:        "**/libpython*.so*",
			EvidenceMatcher: libpythonMatcher,
			Package:         "python",
			PURL:            mustPURL("pkg:generic/python@version"),
			CPEs: []cpe.CPE{
				cpe.Must("cpe:2.3:a:python_software_foundation:python:*:*:*:*:*:*:*:*"),
				cpe.Must("cpe:2.3:a:python:python:*:*:*:*:*:*:*:*"),
			},
		},
		{
			Class:    "go-binary",
			FileGlob: "**/go",
			EvidenceMatcher: FileContentsVersionMatcher(
				`(?m)go(?P<version>[0-9]+\.[0-9]+(\.[0-9]+|beta[0-9]+|alpha[0-9]+|rc[0-9]+)?)\x00`),
			Package: "go",
			PURL:    mustPURL("pkg:generic/go@version"),
			CPEs:    singleCPE("cpe:2.3:a:golang:go:*:*:*:*:*:*:*:*"),
		},
		{
			Class:    "julia-binary",
			FileGlob: "**/libjulia-internal.so",
			EvidenceMatcher: FileContentsVersionMatcher(
				`(?m)__init__\x00(?P<version>[0-9]+\.[0-9]+\.[0-9]+)\x00verify`),
			Package: "julia",
			PURL:    mustPURL("pkg:generic/julia@version"),
			CPEs:    singleCPE("cpe:2.3:a:julialang:julia:*:*:*:*:*:*:*:*"),
		},
		{
			Class:    "helm",
			FileGlob: "**/helm",
			EvidenceMatcher: FileContentsVersionMatcher(
				`(?m)\x00v(?P<version>[0-9]+\.[0-9]+\.[0-9]+)\x00`),
			Package: "helm",
			PURL:    mustPURL("pkg:golang/helm.sh/helm@version"),
			CPEs:    singleCPE("cpe:2.3:a:helm:helm:*:*:*:*:*:*:*"),
		},
		{
			Class:    "redis-binary",
			FileGlob: "**/redis-server",
			EvidenceMatcher: evidenceMatchers(
				FileContentsVersionMatcher(`(?s)payload %5.*?(?P<version>\d.\d\.\d\d*)[a-z0-9]{12,15}-[0-9]{19}`),
				FileContentsVersionMatcher(`(?s)\x00(?P<version>\d.\d\.\d\d*)[a-z0-9]{12}-[0-9]{19}\x00.*?payload %5`),
			),
			Package: "redis",
			PURL:    mustPURL("pkg:generic/redis@version"),
			CPEs:    singleCPE("cpe:2.3:a:redislabs:redis:*:*:*:*:*:*:*:*"),
		},
		{
			Class:    "java-binary-openjdk",
			FileGlob: "**/java",
			EvidenceMatcher: FileContentsVersionMatcher(
				// [NUL]openjdk[NUL]java[NUL]0.0[NUL]11.0.17+8-LTS[NUL]
				// [NUL]openjdk[NUL]java[NUL]1.8[NUL]1.8.0_352-b08[NUL]
				`(?m)\x00openjdk\x00java\x00(?P<release>[0-9]+[.0-9]*)\x00(?P<version>[0-9]+[^\x00]+)\x00`),
			Package: "java",
			PURL:    mustPURL("pkg:generic/java@version"),
			// TODO the updates might need to be part of the CPE, like: 1.8.0:update152
			CPEs: singleCPE("cpe:2.3:a:oracle:openjdk:*:*:*:*:*:*:*:*"),
		},
		{
			Class:    "java-binary-ibm",
			FileGlob: "**/java",
			EvidenceMatcher: FileContentsVersionMatcher(
				// [NUL]java[NUL]1.8[NUL][NUL][NUL][NUL]1.8.0-foreman_2022_09_22_15_30-b00[NUL]
				`(?m)\x00java\x00(?P<release>[0-9]+[.0-9]+)\x00{4}(?P<version>[0-9]+[-._a-zA-Z0-9]+)\x00`),
			Package: "java",
			PURL:    mustPURL("pkg:generic/java@version"),
			CPEs:    singleCPE("cpe:2.3:a:ibm:java:*:*:*:*:*:*:*:*"),
		},
		{
			Class:    "java-binary-oracle",
			FileGlob: "**/java",
			EvidenceMatcher: FileContentsVersionMatcher(
				// [NUL]19.0.1+10-21[NUL]
				`(?m)\x00(?P<version>[0-9]+[.0-9]+[+][-0-9]+)\x00`),
			Package: "java",
			PURL:    mustPURL("pkg:generic/java@version"),
			CPEs:    singleCPE("cpe:2.3:a:oracle:jre:*:*:*:*:*:*:*:*"),
		},
		{
			Class:    "nodejs-binary",
			FileGlob: "**/node",
			EvidenceMatcher: FileContentsVersionMatcher(
				`(?m)node\.js\/v(?P<version>[0-9]+\.[0-9]+\.[0-9]+)`),
			Package: "node",
			PURL:    mustPURL("pkg:generic/node@version"),
			CPEs:    singleCPE("cpe:2.3:a:nodejs:node.js:*:*:*:*:*:*:*:*"),
		},
		{
			Class:    "go-binary-hint",
			FileGlob: "**/VERSION",
			EvidenceMatcher: FileContentsVersionMatcher(
				`(?m)go(?P<version>[0-9]+\.[0-9]+(\.[0-9]+|beta[0-9]+|alpha[0-9]+|rc[0-9]+)?)`),
			Package: "go",
			PURL:    mustPURL("pkg:generic/go@version"),
		},
		{
			Class:    "busybox-binary",
			FileGlob: "**/busybox",
			EvidenceMatcher: FileContentsVersionMatcher(
				`(?m)BusyBox\s+v(?P<version>[0-9]+\.[0-9]+\.[0-9]+)`),
			Package: "busybox",
			PURL:    mustPURL("pkg:generic/busybox@version"),
			CPEs:    singleCPE("cpe:2.3:a:busybox:busybox:*:*:*:*:*:*:*:*"),
		},
		{
			Class:    "haproxy-binary",
			FileGlob: "**/haproxy",
			EvidenceMatcher: evidenceMatchers(
				FileContentsVersionMatcher(`(?m)HA-Proxy version (?P<version>[0-9]+\.[0-9]+\.[0-9]+)`),
				FileContentsVersionMatcher(`(?m)(?P<version>[0-9]+\.[0-9]+\.[0-9]+)-[0-9a-zA-Z]{7}.+HAProxy version`),
			),
			Package: "haproxy",
			PURL:    mustPURL("pkg:generic/haproxy@version"),
			CPEs:    singleCPE("cpe:2.3:a:haproxy:haproxy:*:*:*:*:*:*:*:*"),
		},
		{
			Class:    "perl-binary",
			FileGlob: "**/perl",
			EvidenceMatcher: FileContentsVersionMatcher(
				`(?m)\/usr\/local\/lib\/perl\d\/(?P<version>[0-9]+\.[0-9]+\.[0-9]+)`),
			Package: "perl",
			PURL:    mustPURL("pkg:generic/perl@version"),
			CPEs:    singleCPE("cpe:2.3:a:perl:perl:*:*:*:*:*:*:*:*"),
		},
		{
			Class:    "php-cli-binary",
			FileGlob: "**/php*",
			EvidenceMatcher: fileNameTemplateVersionMatcher(
				`(.*/|^)php[0-9]*$`,
				`(?m)X-Powered-By: PHP\/(?P<version>[0-9]+\.[0-9]+\.[0-9]+(beta[0-9]+|alpha[0-9]+|RC[0-9]+)?)`),
			Package: "php-cli",
			PURL:    mustPURL("pkg:generic/php-cli@version"),
			CPEs:    singleCPE("cpe:2.3:a:php:php:*:*:*:*:*:*:*:*"),
		},
		{
			Class:    "php-fpm-binary",
			FileGlob: "**/php-fpm*",
			EvidenceMatcher: FileContentsVersionMatcher(
				`(?m)X-Powered-By: PHP\/(?P<version>[0-9]+\.[0-9]+\.[0-9]+(beta[0-9]+|alpha[0-9]+|RC[0-9]+)?)`),
			Package: "php-fpm",
			PURL:    mustPURL("pkg:generic/php-fpm@version"),
			CPEs:    singleCPE("cpe:2.3:a:php:php:*:*:*:*:*:*:*:*"),
		},
		{
			Class:    "php-apache-binary",
			FileGlob: "**/libphp*.so",
			EvidenceMatcher: FileContentsVersionMatcher(
				`(?m)X-Powered-By: PHP\/(?P<version>[0-9]+\.[0-9]+\.[0-9]+(beta[0-9]+|alpha[0-9]+|RC[0-9]+)?)`),
			Package: "libphp",
			PURL:    mustPURL("pkg:generic/php@version"),
			CPEs:    singleCPE("cpe:2.3:a:php:php:*:*:*:*:*:*:*:*"),
		},
		{
			Class:    "php-composer-binary",
			FileGlob: "**/composer*",
			EvidenceMatcher: FileContentsVersionMatcher(
				`(?m)'pretty_version'\s*=>\s*'(?P<version>[0-9]+\.[0-9]+\.[0-9]+(beta[0-9]+|alpha[0-9]+|RC[0-9]+)?)'`),
			Package: "composer",
			PURL:    mustPURL("pkg:generic/composer@version"),
			CPEs:    singleCPE("cpe:2.3:a:getcomposer:composer:*:*:*:*:*:*:*:*"),
		},
		{
			Class:    "httpd-binary",
			FileGlob: "**/httpd",
			EvidenceMatcher: FileContentsVersionMatcher(
				`(?m)Apache\/(?P<version>[0-9]+\.[0-9]+\.[0-9]+)`),
			Package: "httpd",
			PURL:    mustPURL("pkg:generic/httpd@version"),
			CPEs:    singleCPE("cpe:2.3:a:apache:http_server:*:*:*:*:*:*:*:*"),
		},
		{
			Class:    "memcached-binary",
			FileGlob: "**/memcached",
			EvidenceMatcher: FileContentsVersionMatcher(
				`(?m)memcached\s(?P<version>[0-9]+\.[0-9]+\.[0-9]+)`),
			Package: "memcached",
			PURL:    mustPURL("pkg:generic/memcached@version"),
		},
		{
			Class:    "traefik-binary",
			FileGlob: "**/traefik",
			EvidenceMatcher: FileContentsVersionMatcher(
				// [NUL]v1.7.34[NUL]
				// [NUL]2.9.6[NUL]
				`(?m)\x00v?(?P<version>[0-9]+\.[0-9]+\.[0-9]+(-alpha[0-9]|-beta[0-9]|-rc[0-9])?)\x00`),
			Package: "traefik",
			PURL:    mustPURL("pkg:generic/traefik@version"),
		},
		{
			Class:    "postgresql-binary",
			FileGlob: "**/postgres",
			EvidenceMatcher: FileContentsVersionMatcher(
				// [NUL]PostgreSQL 15beta4
				// [NUL]PostgreSQL 15.1
				// [NUL]PostgreSQL 9.6.24
				// ?PostgreSQL 9.5alpha1
				`(?m)(\x00|\?)PostgreSQL (?P<version>[0-9]+(\.[0-9]+)?(\.[0-9]+)?(alpha[0-9]|beta[0-9]|rc[0-9])?)`),
			Package: "postgresql",
			PURL:    mustPURL("pkg:generic/postgresql@version"),
		},
		{
			Class:    "mysql-binary",
			FileGlob: "**/mysql",
			EvidenceMatcher: FileContentsVersionMatcher(
				// ../../mysql-8.0.34
				// /mysql-5.6.51/bld/client
				`(?m).*/mysql-(?P<version>[0-9]+(\.[0-9]+)?(\.[0-9]+)?(alpha[0-9]|beta[0-9]|rc[0-9])?)`),
			Package: "mysql",
			PURL:    mustPURL("pkg:generic/mysql@version"),
			CPEs:    singleCPE("cpe:2.3:a:oracle:mysql:*:*:*:*:*:*:*:*"),
		},
		{
			Class:    "mariadb-binary",
			FileGlob: "**/mariadb",
			EvidenceMatcher: FileContentsVersionMatcher(
				// 10.6.15-MariaDB
				`(?m)(?P<version>[0-9]+(\.[0-9]+)?(\.[0-9]+)?(alpha[0-9]|beta[0-9]|rc[0-9])?)-MariaDB`),
			Package: "mariadb",
			PURL:    mustPURL("pkg:generic/mariadb@version"),
		},
		{
			Class:    "rust-standard-library-linux",
			FileGlob: "**/libstd-????????????????.so",
			EvidenceMatcher: FileContentsVersionMatcher(
				// clang LLVM (rustc version 1.48.0 (7eac88abb 2020-11-16))
				`(?m)(\x00)clang LLVM \(rustc version (?P<version>[0-9]+(\.[0-9]+)?(\.[0-9]+)) \(\w+ \d{4}\-\d{2}\-\d{2}\)`),
			Package: "rust",
			PURL:    mustPURL("pkg:generic/rust@version"),
			CPEs:    singleCPE("cpe:2.3:a:rust-lang:rust:*:*:*:*:*:*:*:*"),
		},
		{
			Class:    "rust-standard-library-macos",
			FileGlob: "**/libstd-????????????????.dylib",
			EvidenceMatcher: FileContentsVersionMatcher(
				// c 1.48.0 (7eac88abb 2020-11-16)
				`(?m)c (?P<version>[0-9]+(\.[0-9]+)?(\.[0-9]+)) \(\w+ \d{4}\-\d{2}\-\d{2}\)`),
			Package: "rust",
			PURL:    mustPURL("pkg:generic/rust@version"),
			CPEs:    singleCPE("cpe:2.3:a:rust-lang:rust:*:*:*:*:*:*:*:*"),
		},
		{
			Class:    "ruby-binary",
			FileGlob: "**/ruby",
			EvidenceMatcher: evidenceMatchers(
				rubyMatcher,
				sharedLibraryLookup(
					// try to find version information from libruby shared libraries
					`^libruby\.so.*$`,
					rubyMatcher),
			),
			Package: "ruby",
			PURL:    mustPURL("pkg:generic/ruby@version"),
			CPEs:    singleCPE("cpe:2.3:a:ruby-lang:ruby:*:*:*:*:*:*:*:*"),
		},
		{
			Class:    "erlang-binary",
			FileGlob: "**/erlexec",
			EvidenceMatcher: FileContentsVersionMatcher(
				// <artificial>[NUL]/usr/local/src/otp-25.3.2.7/erts/
				`(?m)\<artificial\>\x00/usr/local/src/otp-(?P<version>[0-9]+\.[0-9]+\.[0-9]+\.[0-9]+?)/erts/`,
			),
			Package: "erlang",
			PURL:    mustPURL("pkg:generic/erlang@version"),
			CPEs:    singleCPE("cpe:2.3:a:erlang:erlang\\/otp:*:*:*:*:*:*:*:*"),
		},
		{
			Class:    "consul-binary",
			FileGlob: "**/consul",
			EvidenceMatcher: FileContentsVersionMatcher(
				// NOTE: This is brittle and may not work for past or future versions
				`CONSUL_VERSION: (?P<version>\d+\.\d+\.\d+)`,
			),
			Package: "consul",
			PURL:    mustPURL("pkg:golang/github.com/hashicorp/consul@version"),
			CPEs:    singleCPE("cpe:2.3:a:hashicorp:consul:*:*:*:*:*:*:*:*"),
		},
		{
			Class:    "nginx-binary",
			FileGlob: "**/nginx",
			EvidenceMatcher: FileContentsVersionMatcher(
				// [NUL]nginx version: nginx/1.25.1 - fetches '1.25.1'
				// [NUL]nginx version: openresty/1.21.4.1 - fetches '1.21.4' as this is the nginx version part
				`(?m)(\x00|\?)nginx version: [^\/]+\/(?P<version>[0-9]+\.[0-9]+\.[0-9]+(?:\+\d+)?(?:-\d+)?)`,
			),
			Package: "nginx",
			PURL:    mustPURL("pkg:generic/nginx@version"),
			CPEs: []cpe.CPE{
				cpe.Must("cpe:2.3:a:f5:nginx:*:*:*:*:*:*:*:*"),
				cpe.Must("cpe:2.3:a:nginx:nginx:*:*:*:*:*:*:*:*"),
			},
		},
		{
			Class:    "bash-binary",
			FileGlob: "**/bash",
			EvidenceMatcher: FileContentsVersionMatcher(
				// @(#)Bash version 5.2.15(1) release GNU
				// @(#)Bash version 5.2.0(1) alpha GNU
				// @(#)Bash version 5.2.0(1) beta GNU
				// @(#)Bash version 5.2.0(1) rc4 GNU
				`(?m)@\(#\)Bash version (?P<version>[0-9]+\.[0-9]+\.[0-9]+)\([0-9]\) [a-z0-9]+ GNU`,
			),
			Package: "bash",
			PURL:    mustPURL("pkg:generic/bash@version"),
			CPEs:    singleCPE("cpe:2.3:a:gnu:bash:*:*:*:*:*:*:*:*"),
		},
		{
			Class:    "openssl-binary",
			FileGlob: "**/openssl",
			EvidenceMatcher: FileContentsVersionMatcher(
				// [NUL]OpenSSL 3.1.4'
				`\x00OpenSSL (?P<version>[0-9]+\.[0-9]+\.[0-9]+(-alpha[0-9]|-beta[0-9]|-rc[0-9])?)`,
			),
			Package: "openssl",
			PURL:    mustPURL("pkg:generic/openssl@version"),
			CPEs:    singleCPE("cpe:2.3:a:openssl:openssl:*:*:*:*:*:*:*:*"),
		},
	}
>>>>>>> a16a4ad6
}

// in both binaries and shared libraries, the version pattern is [NUL]3.11.2[NUL]
var pythonVersionTemplate = `(?m)\x00(?P<version>{{ .version }}[-._a-zA-Z0-9]*)\x00`

var libpythonMatcher = fileNameTemplateVersionMatcher(
	`(?:.*/|^)libpython(?P<version>[0-9]+(?:\.[0-9]+)+)[a-z]?\.so.*$`,
	pythonVersionTemplate,
)

var rubyMatcher = FileContentsVersionMatcher(
	// ruby 3.2.1 (2023-02-08 revision 31819e82c8) [x86_64-linux]
	// ruby 2.7.7p221 (2022-11-24 revision 168ec2b1e5) [x86_64-linux]
	`(?m)ruby (?P<version>[0-9]+\.[0-9]+\.[0-9]+(p[0-9]+)?) `)<|MERGE_RESOLUTION|>--- conflicted
+++ resolved
@@ -4,353 +4,6 @@
 	"github.com/anchore/syft/syft/cpe"
 )
 
-<<<<<<< HEAD
-var defaultClassifiers = []classifier{
-	{
-		Class:    "python-binary",
-		FileGlob: "**/python*",
-		EvidenceMatcher: evidenceMatchers(
-			// try to find version information from libpython shared libraries
-			sharedLibraryLookup(
-				`^libpython[0-9]+(?:\.[0-9]+)+[a-z]?\.so.*$`,
-				libpythonMatcher),
-			// check for version information in the binary
-			fileNameTemplateVersionMatcher(
-				`(?:.*/|^)python(?P<version>[0-9]+(?:\.[0-9]+)+)$`,
-				pythonVersionTemplate),
-		),
-		Package: "python",
-		PURL:    mustPURL("pkg:generic/python@version"),
-		CPEs: []cpe.CPE{
-			cpe.Must("cpe:2.3:a:python_software_foundation:python:*:*:*:*:*:*:*:*"),
-			cpe.Must("cpe:2.3:a:python:python:*:*:*:*:*:*:*:*"),
-		},
-	},
-	{
-		Class:           "python-binary-lib",
-		FileGlob:        "**/libpython*.so*",
-		EvidenceMatcher: libpythonMatcher,
-		Package:         "python",
-		PURL:            mustPURL("pkg:generic/python@version"),
-		CPEs: []cpe.CPE{
-			cpe.Must("cpe:2.3:a:python_software_foundation:python:*:*:*:*:*:*:*:*"),
-			cpe.Must("cpe:2.3:a:python:python:*:*:*:*:*:*:*:*"),
-		},
-	},
-	{
-		Class:    "go-binary",
-		FileGlob: "**/go",
-		EvidenceMatcher: fileContentsVersionMatcher(
-			`(?m)go(?P<version>[0-9]+\.[0-9]+(\.[0-9]+|beta[0-9]+|alpha[0-9]+|rc[0-9]+)?)\x00`),
-		Package: "go",
-		PURL:    mustPURL("pkg:generic/go@version"),
-		CPEs:    singleCPE("cpe:2.3:a:golang:go:*:*:*:*:*:*:*:*"),
-	},
-	{
-		Class:    "julia-binary",
-		FileGlob: "**/libjulia-internal.so",
-		EvidenceMatcher: fileContentsVersionMatcher(
-			`(?m)__init__\x00(?P<version>[0-9]+\.[0-9]+\.[0-9]+)\x00verify`),
-		Package: "julia",
-		PURL:    mustPURL("pkg:generic/julia@version"),
-		CPEs:    singleCPE("cpe:2.3:a:julialang:julia:*:*:*:*:*:*:*:*"),
-	},
-	{
-		Class:    "helm",
-		FileGlob: "**/helm",
-		EvidenceMatcher: fileContentsVersionMatcher(
-			`(?m)\x00v(?P<version>[0-9]+\.[0-9]+\.[0-9]+)\x00`),
-		Package: "helm",
-		PURL:    mustPURL("pkg:golang/helm.sh/helm@version"),
-		CPEs:    singleCPE("cpe:2.3:a:helm:helm:*:*:*:*:*:*:*"),
-	},
-	{
-		Class:    "redis-binary",
-		FileGlob: "**/redis-server",
-		EvidenceMatcher: evidenceMatchers(
-			fileContentsVersionMatcher(`(?s)payload %5.*?(?P<version>\d.\d\.\d\d*)[a-z0-9]{12,15}-[0-9]{19}`),
-			fileContentsVersionMatcher(`(?s)\x00(?P<version>\d.\d\.\d\d*)[a-z0-9]{12}-[0-9]{19}\x00.*?payload %5`),
-		),
-		Package: "redis",
-		PURL:    mustPURL("pkg:generic/redis@version"),
-		CPEs:    singleCPE("cpe:2.3:a:redislabs:redis:*:*:*:*:*:*:*:*"),
-	},
-	{
-		Class:    "java-binary-openjdk",
-		FileGlob: "**/java",
-		EvidenceMatcher: fileContentsVersionMatcher(
-			// [NUL]openjdk[NUL]java[NUL]0.0[NUL]11.0.17+8-LTS[NUL]
-			// [NUL]openjdk[NUL]java[NUL]1.8[NUL]1.8.0_352-b08[NUL]
-			`(?m)\x00openjdk\x00java\x00(?P<release>[0-9]+[.0-9]*)\x00(?P<version>[0-9]+[^\x00]+)\x00`),
-		Package: "java",
-		PURL:    mustPURL("pkg:generic/java@version"),
-		// TODO the updates might need to be part of the CPE, like: 1.8.0:update152
-		CPEs: singleCPE("cpe:2.3:a:oracle:openjdk:*:*:*:*:*:*:*:*"),
-	},
-	{
-		Class:    "java-binary-ibm",
-		FileGlob: "**/java",
-		EvidenceMatcher: fileContentsVersionMatcher(
-			// [NUL]java[NUL]1.8[NUL][NUL][NUL][NUL]1.8.0-foreman_2022_09_22_15_30-b00[NUL]
-			`(?m)\x00java\x00(?P<release>[0-9]+[.0-9]+)\x00{4}(?P<version>[0-9]+[-._a-zA-Z0-9]+)\x00`),
-		Package: "java",
-		PURL:    mustPURL("pkg:generic/java@version"),
-		CPEs:    singleCPE("cpe:2.3:a:ibm:java:*:*:*:*:*:*:*:*"),
-	},
-	{
-		Class:    "java-binary-oracle",
-		FileGlob: "**/java",
-		EvidenceMatcher: fileContentsVersionMatcher(
-			// [NUL]19.0.1+10-21[NUL]
-			`(?m)\x00(?P<version>[0-9]+[.0-9]+[+][-0-9]+)\x00`),
-		Package: "java",
-		PURL:    mustPURL("pkg:generic/java@version"),
-		CPEs:    singleCPE("cpe:2.3:a:oracle:jre:*:*:*:*:*:*:*:*"),
-	},
-	{
-		Class:    "nodejs-binary",
-		FileGlob: "**/node",
-		EvidenceMatcher: fileContentsVersionMatcher(
-			`(?m)node\.js\/v(?P<version>[0-9]+\.[0-9]+\.[0-9]+)`),
-		Package:  "node",
-		Language: pkg.JavaScript,
-		PURL:     mustPURL("pkg:generic/node@version"),
-		CPEs:     singleCPE("cpe:2.3:a:nodejs:node.js:*:*:*:*:*:*:*:*"),
-	},
-	{
-		Class:    "go-binary-hint",
-		FileGlob: "**/VERSION",
-		EvidenceMatcher: fileContentsVersionMatcher(
-			`(?m)go(?P<version>[0-9]+\.[0-9]+(\.[0-9]+|beta[0-9]+|alpha[0-9]+|rc[0-9]+)?)`),
-		Package: "go",
-		PURL:    mustPURL("pkg:generic/go@version"),
-	},
-	{
-		Class:    "busybox-binary",
-		FileGlob: "**/busybox",
-		EvidenceMatcher: fileContentsVersionMatcher(
-			`(?m)BusyBox\s+v(?P<version>[0-9]+\.[0-9]+\.[0-9]+)`),
-		Package: "busybox",
-		PURL:    mustPURL("pkg:generic/busybox@version"),
-		CPEs:    singleCPE("cpe:2.3:a:busybox:busybox:*:*:*:*:*:*:*:*"),
-	},
-	{
-		Class:    "haproxy-binary",
-		FileGlob: "**/haproxy",
-		EvidenceMatcher: evidenceMatchers(
-			fileContentsVersionMatcher(`(?m)HA-Proxy version (?P<version>[0-9]+\.[0-9]+\.[0-9]+)`),
-			fileContentsVersionMatcher(`(?m)(?P<version>[0-9]+\.[0-9]+\.[0-9]+)-[0-9a-zA-Z]{7}.+HAProxy version`),
-		),
-		Package: "haproxy",
-		PURL:    mustPURL("pkg:generic/haproxy@version"),
-		CPEs:    singleCPE("cpe:2.3:a:haproxy:haproxy:*:*:*:*:*:*:*:*"),
-	},
-	{
-		Class:    "perl-binary",
-		FileGlob: "**/perl",
-		EvidenceMatcher: fileContentsVersionMatcher(
-			`(?m)\/usr\/local\/lib\/perl\d\/(?P<version>[0-9]+\.[0-9]+\.[0-9]+)`),
-		Package: "perl",
-		PURL:    mustPURL("pkg:generic/perl@version"),
-		CPEs:    singleCPE("cpe:2.3:a:perl:perl:*:*:*:*:*:*:*:*"),
-	},
-	{
-		Class:    "php-cli-binary",
-		FileGlob: "**/php*",
-		EvidenceMatcher: fileNameTemplateVersionMatcher(
-			`(.*/|^)php[0-9]*$`,
-			`(?m)X-Powered-By: PHP\/(?P<version>[0-9]+\.[0-9]+\.[0-9]+(beta[0-9]+|alpha[0-9]+|RC[0-9]+)?)`),
-		Package: "php-cli",
-		PURL:    mustPURL("pkg:generic/php-cli@version"),
-		CPEs:    singleCPE("cpe:2.3:a:php:php:*:*:*:*:*:*:*:*"),
-	},
-	{
-		Class:    "php-fpm-binary",
-		FileGlob: "**/php-fpm*",
-		EvidenceMatcher: fileContentsVersionMatcher(
-			`(?m)X-Powered-By: PHP\/(?P<version>[0-9]+\.[0-9]+\.[0-9]+(beta[0-9]+|alpha[0-9]+|RC[0-9]+)?)`),
-		Package: "php-fpm",
-		PURL:    mustPURL("pkg:generic/php-fpm@version"),
-		CPEs:    singleCPE("cpe:2.3:a:php:php:*:*:*:*:*:*:*:*"),
-	},
-	{
-		Class:    "php-apache-binary",
-		FileGlob: "**/libphp*.so",
-		EvidenceMatcher: fileContentsVersionMatcher(
-			`(?m)X-Powered-By: PHP\/(?P<version>[0-9]+\.[0-9]+\.[0-9]+(beta[0-9]+|alpha[0-9]+|RC[0-9]+)?)`),
-		Package: "libphp",
-		PURL:    mustPURL("pkg:generic/php@version"),
-		CPEs:    singleCPE("cpe:2.3:a:php:php:*:*:*:*:*:*:*:*"),
-	},
-	{
-		Class:    "php-composer-binary",
-		FileGlob: "**/composer*",
-		EvidenceMatcher: fileContentsVersionMatcher(
-			`(?m)'pretty_version'\s*=>\s*'(?P<version>[0-9]+\.[0-9]+\.[0-9]+(beta[0-9]+|alpha[0-9]+|RC[0-9]+)?)'`),
-		Package: "composer",
-		PURL:    mustPURL("pkg:generic/composer@version"),
-		CPEs:    singleCPE("cpe:2.3:a:getcomposer:composer:*:*:*:*:*:*:*:*"),
-	},
-	{
-		Class:    "httpd-binary",
-		FileGlob: "**/httpd",
-		EvidenceMatcher: fileContentsVersionMatcher(
-			`(?m)Apache\/(?P<version>[0-9]+\.[0-9]+\.[0-9]+)`),
-		Package: "httpd",
-		PURL:    mustPURL("pkg:generic/httpd@version"),
-		CPEs:    singleCPE("cpe:2.3:a:apache:http_server:*:*:*:*:*:*:*:*"),
-	},
-	{
-		Class:    "memcached-binary",
-		FileGlob: "**/memcached",
-		EvidenceMatcher: fileContentsVersionMatcher(
-			`(?m)memcached\s(?P<version>[0-9]+\.[0-9]+\.[0-9]+)`),
-		Package: "memcached",
-		PURL:    mustPURL("pkg:generic/memcached@version"),
-	},
-	{
-		Class:    "traefik-binary",
-		FileGlob: "**/traefik",
-		EvidenceMatcher: fileContentsVersionMatcher(
-			// [NUL]v1.7.34[NUL]
-			// [NUL]2.9.6[NUL]
-			`(?m)\x00v?(?P<version>[0-9]+\.[0-9]+\.[0-9]+(-alpha[0-9]|-beta[0-9]|-rc[0-9])?)\x00`),
-		Package: "traefik",
-		PURL:    mustPURL("pkg:generic/traefik@version"),
-	},
-	{
-		Class:    "postgresql-binary",
-		FileGlob: "**/postgres",
-		EvidenceMatcher: fileContentsVersionMatcher(
-			// [NUL]PostgreSQL 15beta4
-			// [NUL]PostgreSQL 15.1
-			// [NUL]PostgreSQL 9.6.24
-			// ?PostgreSQL 9.5alpha1
-			`(?m)(\x00|\?)PostgreSQL (?P<version>[0-9]+(\.[0-9]+)?(\.[0-9]+)?(alpha[0-9]|beta[0-9]|rc[0-9])?)`),
-		Package: "postgresql",
-		PURL:    mustPURL("pkg:generic/postgresql@version"),
-	},
-	{
-		Class:    "mysql-binary",
-		FileGlob: "**/mysql",
-		EvidenceMatcher: fileContentsVersionMatcher(
-			`(?m).*/mysql-(?P<version>[0-9]+(\.[0-9]+)?(\.[0-9]+)?(alpha[0-9]|beta[0-9]|rc[0-9])?)`),
-		Package: "mysql",
-		PURL:    mustPURL("pkg:generic/mysql@version"),
-		CPEs:    singleCPE("cpe:2.3:a:oracle:mysql:*:*:*:*:*:*:*:*"),
-	},
-	{
-		Class:    "mariadb-binary",
-		FileGlob: "**/mariadb",
-		EvidenceMatcher: fileContentsVersionMatcher(
-			// 10.6.15-MariaDB
-			`(?m)(?P<version>[0-9]+(\.[0-9]+)?(\.[0-9]+)?(alpha[0-9]|beta[0-9]|rc[0-9])?)-MariaDB`),
-		Package: "mariadb",
-		PURL:    mustPURL("pkg:generic/mariadb@version"),
-	},
-	{
-		Class:    "rust-standard-library-linux",
-		FileGlob: "**/libstd-????????????????.so",
-		EvidenceMatcher: fileContentsVersionMatcher(
-			// clang LLVM (rustc version 1.48.0 (7eac88abb 2020-11-16))
-			`(?m)(\x00)clang LLVM \(rustc version (?P<version>[0-9]+(\.[0-9]+)?(\.[0-9]+)) \(\w+ \d{4}\-\d{2}\-\d{2}\)`),
-		Package: "rust",
-		PURL:    mustPURL("pkg:generic/rust@version"),
-		CPEs:    singleCPE("cpe:2.3:a:rust-lang:rust:*:*:*:*:*:*:*:*"),
-	},
-	{
-		Class:    "rust-standard-library-macos",
-		FileGlob: "**/libstd-????????????????.dylib",
-		EvidenceMatcher: fileContentsVersionMatcher(
-			// c 1.48.0 (7eac88abb 2020-11-16)
-			`(?m)c (?P<version>[0-9]+(\.[0-9]+)?(\.[0-9]+)) \(\w+ \d{4}\-\d{2}\-\d{2}\)`),
-		Package: "rust",
-		PURL:    mustPURL("pkg:generic/rust@version"),
-		CPEs:    singleCPE("cpe:2.3:a:rust-lang:rust:*:*:*:*:*:*:*:*"),
-	},
-	{
-		Class:    "ruby-binary",
-		FileGlob: "**/ruby",
-		EvidenceMatcher: evidenceMatchers(
-			rubyMatcher,
-			sharedLibraryLookup(
-				// try to find version information from libruby shared libraries
-				`^libruby\.so.*$`,
-				rubyMatcher),
-		),
-		Package: "ruby",
-		PURL:    mustPURL("pkg:generic/ruby@version"),
-		CPEs:    singleCPE("cpe:2.3:a:ruby-lang:ruby:*:*:*:*:*:*:*:*"),
-	},
-	{
-		Class:    "erlang-binary",
-		FileGlob: "**/erlexec",
-		EvidenceMatcher: evidenceMatchers(
-			fileContentsVersionMatcher(
-				// <artificial>[NUL]/usr/src/otp_src_25.3.2.6/erts/
-				`(?m)/src/otp_src_(?P<version>[0-9]+\.[0-9]+(\.[0-9]+\.[0-9]+)?)/erts/`,
-			),
-			fileContentsVersionMatcher(
-				// <artificial>[NUL]/usr/local/src/otp-25.3.2.7/erts/
-				`(?m)/usr/local/src/otp-(?P<version>[0-9]+\.[0-9]+(\.[0-9]+\.[0-9]+)?)/erts/`,
-			),
-		),
-		Package: "erlang",
-		PURL:    mustPURL("pkg:generic/erlang@version"),
-		CPEs:    singleCPE("cpe:2.3:a:erlang:erlang\\/otp:*:*:*:*:*:*:*:*"),
-	},
-	{
-		Class:    "consul-binary",
-		FileGlob: "**/consul",
-		EvidenceMatcher: fileContentsVersionMatcher(
-			// NOTE: This is brittle and may not work for past or future versions
-			`CONSUL_VERSION: (?P<version>\d+\.\d+\.\d+)`,
-		),
-		Package: "consul",
-		PURL:    mustPURL("pkg:golang/github.com/hashicorp/consul@version"),
-		CPEs:    singleCPE("cpe:2.3:a:hashicorp:consul:*:*:*:*:*:*:*:*"),
-	},
-	{
-		Class:    "nginx-binary",
-		FileGlob: "**/nginx",
-		EvidenceMatcher: fileContentsVersionMatcher(
-			// [NUL]nginx version: nginx/1.25.1 - fetches '1.25.1'
-			// [NUL]nginx version: openresty/1.21.4.1 - fetches '1.21.4' as this is the nginx version part
-			`(?m)(\x00|\?)nginx version: [^\/]+\/(?P<version>[0-9]+\.[0-9]+\.[0-9]+(?:\+\d+)?(?:-\d+)?)`,
-		),
-		Package: "nginx",
-		PURL:    mustPURL("pkg:generic/nginx@version"),
-		CPEs: []cpe.CPE{
-			cpe.Must("cpe:2.3:a:f5:nginx:*:*:*:*:*:*:*:*"),
-			cpe.Must("cpe:2.3:a:nginx:nginx:*:*:*:*:*:*:*:*"),
-		},
-	},
-	{
-		Class:    "bash-binary",
-		FileGlob: "**/bash",
-		EvidenceMatcher: fileContentsVersionMatcher(
-			// @(#)Bash version 5.2.15(1) release GNU
-			// @(#)Bash version 5.2.0(1) alpha GNU
-			// @(#)Bash version 5.2.0(1) beta GNU
-			// @(#)Bash version 5.2.0(1) rc4 GNU
-			`(?m)@\(#\)Bash version (?P<version>[0-9]+\.[0-9]+\.[0-9]+)\([0-9]\) [a-z0-9]+ GNU`,
-		),
-		Package: "bash",
-		PURL:    mustPURL("pkg:generic/bash@version"),
-		CPEs:    singleCPE("cpe:2.3:a:gnu:bash:*:*:*:*:*:*:*:*"),
-	},
-	{
-		Class:    "openssl-binary",
-		FileGlob: "**/openssl",
-		EvidenceMatcher: fileContentsVersionMatcher(
-			// [NUL]OpenSSL 3.1.4'
-			`\x00OpenSSL (?P<version>[0-9]+\.[0-9]+\.[0-9]+(-alpha[0-9]|-beta[0-9]|-rc[0-9])?)`,
-		),
-		Package: "openssl",
-		PURL:    mustPURL("pkg:generic/openssl@version"),
-		CPEs:    singleCPE("cpe:2.3:a:openssl:openssl:*:*:*:*:*:*:*:*"),
-	},
-=======
 //nolint:funlen
 func DefaultClassifiers() []Classifier {
 	return []Classifier{
@@ -581,8 +234,6 @@
 			Class:    "mysql-binary",
 			FileGlob: "**/mysql",
 			EvidenceMatcher: FileContentsVersionMatcher(
-				// ../../mysql-8.0.34
-				// /mysql-5.6.51/bld/client
 				`(?m).*/mysql-(?P<version>[0-9]+(\.[0-9]+)?(\.[0-9]+)?(alpha[0-9]|beta[0-9]|rc[0-9])?)`),
 			Package: "mysql",
 			PURL:    mustPURL("pkg:generic/mysql@version"),
@@ -634,9 +285,15 @@
 		{
 			Class:    "erlang-binary",
 			FileGlob: "**/erlexec",
-			EvidenceMatcher: FileContentsVersionMatcher(
-				// <artificial>[NUL]/usr/local/src/otp-25.3.2.7/erts/
-				`(?m)\<artificial\>\x00/usr/local/src/otp-(?P<version>[0-9]+\.[0-9]+\.[0-9]+\.[0-9]+?)/erts/`,
+			EvidenceMatcher: evidenceMatchers(
+				FileContentsVersionMatcher(
+					// <artificial>[NUL]/usr/src/otp_src_25.3.2.6/erts/
+					`(?m)/src/otp_src_(?P<version>[0-9]+\.[0-9]+(\.[0-9]+\.[0-9]+)?)/erts/`,
+				),
+				FileContentsVersionMatcher(
+					// <artificial>[NUL]/usr/local/src/otp-25.3.2.7/erts/
+					`(?m)/usr/local/src/otp-(?P<version>[0-9]+\.[0-9]+(\.[0-9]+\.[0-9]+)?)/erts/`,
+				),
 			),
 			Package: "erlang",
 			PURL:    mustPURL("pkg:generic/erlang@version"),
@@ -694,7 +351,6 @@
 			CPEs:    singleCPE("cpe:2.3:a:openssl:openssl:*:*:*:*:*:*:*:*"),
 		},
 	}
->>>>>>> a16a4ad6
 }
 
 // in both binaries and shared libraries, the version pattern is [NUL]3.11.2[NUL]

package binary

import (
	"errors"
	"flag"
	"fmt"
	"io"
	"strings"
	"testing"

	"github.com/google/go-cmp/cmp"
	"github.com/google/go-cmp/cmp/cmpopts"
	"github.com/stretchr/testify/assert"
	"github.com/stretchr/testify/require"

	"github.com/anchore/stereoscope/pkg/imagetest"
	"github.com/anchore/syft/syft/file"
	"github.com/anchore/syft/syft/pkg"
	"github.com/anchore/syft/syft/pkg/cataloger/binary/test-fixtures/manager/testutil"
	"github.com/anchore/syft/syft/source"
)

var mustUseOriginalBinaries = flag.Bool("must-use-original-binaries", false, "force the use of binaries for testing (instead of snippets)")

func Test_Cataloger_PositiveCases(t *testing.T) {
	tests := []struct {
		name           string
		logicalFixture string
		expected       pkg.Package
	}{
		{
			logicalFixture: "postgres/15beta4/linux-amd64",
			expected: pkg.Package{
				Name:      "postgresql",
				Version:   "15beta4",
				Type:      "binary",
				PURL:      "pkg:generic/postgresql@15beta4",
				Locations: locations("postgres"),
				Metadata:  metadata("postgresql-binary"),
			},
		},
		{
			logicalFixture: "postgres/15.1/linux-amd64",
			expected: pkg.Package{
				Name:      "postgresql",
				Version:   "15.1",
				Type:      "binary",
				PURL:      "pkg:generic/postgresql@15.1",
				Locations: locations("postgres"),
				Metadata:  metadata("postgresql-binary"),
			},
		},
		{
			logicalFixture: "postgres/9.6.24/linux-amd64",
			expected: pkg.Package{
				Name:      "postgresql",
				Version:   "9.6.24",
				Type:      "binary",
				PURL:      "pkg:generic/postgresql@9.6.24",
				Locations: locations("postgres"),
				Metadata:  metadata("postgresql-binary"),
			},
		},
		{
			// TODO: find original binary...
			// note: cannot find the original binary, using a custom snippet based on the original snippet in the repo
			logicalFixture: "postgres/9.5alpha1/linux-amd64",
			expected: pkg.Package{
				Name:      "postgresql",
				Version:   "9.5alpha1",
				Type:      "binary",
				PURL:      "pkg:generic/postgresql@9.5alpha1",
				Locations: locations("postgres"),
				Metadata:  metadata("postgresql-binary"),
			},
		},
		{
			logicalFixture: "mysql/8.0.34/linux-amd64",
			expected: pkg.Package{
				Name:      "mysql",
				Version:   "8.0.34",
				Type:      "binary",
				PURL:      "pkg:generic/mysql@8.0.34",
				Locations: locations("mysql"),
				Metadata:  metadata("mysql-binary"),
			},
		},
		{
			logicalFixture: "mysql/5.6.51/linux-amd64",
			expected: pkg.Package{
				Name:      "mysql",
				Version:   "5.6.51",
				Type:      "binary",
				PURL:      "pkg:generic/mysql@5.6.51",
				Locations: locations("mysql"),
				Metadata:  metadata("mysql-binary"),
			},
		},
		{
			logicalFixture: "mariadb/10.6.15/linux-amd64",
			expected: pkg.Package{
				Name:      "mariadb",
				Version:   "10.6.15",
				Type:      "binary",
				PURL:      "pkg:generic/mariadb@10.6.15",
				Locations: locations("mariadb"),
				Metadata:  metadata("mariadb-binary"),
			},
		},
		{
			logicalFixture: "traefik/1.7.34/linux-amd64",
			expected: pkg.Package{
				Name:      "traefik",
				Version:   "1.7.34",
				Type:      "binary",
				PURL:      "pkg:generic/traefik@1.7.34",
				Locations: locations("traefik"),
				Metadata:  metadata("traefik-binary"),
			},
		},
		{
			logicalFixture: "traefik/2.9.6/linux-amd64",
			expected: pkg.Package{
				Name:      "traefik",
				Version:   "2.9.6",
				Type:      "binary",
				PURL:      "pkg:generic/traefik@2.9.6",
				Locations: locations("traefik"),
				Metadata:  metadata("traefik-binary"),
			},
		},
		{
			logicalFixture: "memcached/1.6.18/linux-amd64",
			expected: pkg.Package{
				Name:      "memcached",
				Version:   "1.6.18",
				Type:      "binary",
				PURL:      "pkg:generic/memcached@1.6.18",
				Locations: locations("memcached"),
				Metadata:  metadata("memcached-binary"),
			},
		},
		{
			logicalFixture: "httpd/2.4.54/linux-amd64",
			expected: pkg.Package{
				Name:      "httpd",
				Version:   "2.4.54",
				Type:      "binary",
				PURL:      "pkg:generic/httpd@2.4.54",
				Locations: locations("httpd"),
				Metadata:  metadata("httpd-binary"),
			},
		},
		{
			// TODO: find original binary...
			// note: cannot find the original binary, using a custom snippet based on the original snippet in the repo
			logicalFixture: "php-cli/8.2.1/linux-amd64",
			expected: pkg.Package{
				Name:      "php-cli",
				Version:   "8.2.1",
				Type:      "binary",
				PURL:      "pkg:generic/php-cli@8.2.1",
				Locations: locations("php"),
				Metadata:  metadata("php-cli-binary"),
			},
		},
		{
			// TODO: find original binary...
			// note: cannot find the original binary, using a custom snippet based on the original snippet in the repo
			logicalFixture: "php-fpm/8.2.1/linux-amd64",
			expected: pkg.Package{
				Name:      "php-fpm",
				Version:   "8.2.1",
				Type:      "binary",
				PURL:      "pkg:generic/php-fpm@8.2.1",
				Locations: locations("php-fpm"),
				Metadata:  metadata("php-fpm-binary"),
			},
		},
		{
			// TODO: find original binary...
			// note: cannot find the original binary, using a custom snippet based on the original snippet in the repo
			logicalFixture: "php-apache/8.2.1/linux-amd64",
			expected: pkg.Package{
				Name:      "libphp",
				Version:   "8.2.1",
				Type:      "binary",
				PURL:      "pkg:generic/php@8.2.1",
				Locations: locations("libphp.so"),
				Metadata:  metadata("php-apache-binary"),
			},
		},
		{
			// TODO: original binary is different than whats in config.yaml
			// note: cannot find the original binary, using a custom snippet based on the original snippet in the repo
			logicalFixture: "perl/5.12.5/linux-amd64",
			expected: pkg.Package{
				Name:      "perl",
				Version:   "5.12.5",
				Type:      "binary",
				PURL:      "pkg:generic/perl@5.12.5",
				Locations: locations("perl"),
				Metadata:  metadata("perl-binary"),
			},
		},
		{
			// TODO: original binary is different than whats in config.yaml
			// note: cannot find the original binary, using a custom snippet based on the original snippet in the repo
			logicalFixture: "perl/5.20.0/linux-amd64",
			expected: pkg.Package{
				Name:      "perl",
				Version:   "5.20.0",
				Type:      "binary",
				PURL:      "pkg:generic/perl@5.20.0",
				Locations: locations("perl"),
				Metadata:  metadata("perl-binary"),
			},
		},
		{
			// TODO: original binary is different than whats in config.yaml
			// note: cannot find the original binary, using a custom snippet based on the original snippet in the repo
			logicalFixture: "perl/5.37.8/linux-amd64",
			expected: pkg.Package{
				Name:      "perl",
				Version:   "5.37.8",
				Type:      "binary",
				PURL:      "pkg:generic/perl@5.37.8",
				Locations: locations("perl"),
				Metadata:  metadata("perl-binary"),
			},
		},
		{
			logicalFixture: "haproxy/1.5.14/linux-amd64",
			expected: pkg.Package{
				Name:      "haproxy",
				Version:   "1.5.14",
				Type:      "binary",
				PURL:      "pkg:generic/haproxy@1.5.14",
				Locations: locations("haproxy"),
				Metadata:  metadata("haproxy-binary"),
			},
		},
		{
			logicalFixture: "haproxy/1.8.22/linux-amd64",
			expected: pkg.Package{
				Name:      "haproxy",
				Version:   "1.8.22",
				Type:      "binary",
				PURL:      "pkg:generic/haproxy@1.8.22",
				Locations: locations("haproxy"),
				Metadata:  metadata("haproxy-binary"),
			},
		},
		{
			logicalFixture: "haproxy/2.7.3/linux-amd64",
			expected: pkg.Package{
				Name:      "haproxy",
				Version:   "2.7.3",
				Type:      "binary",
				PURL:      "pkg:generic/haproxy@2.7.3",
				Locations: locations("haproxy"),
				Metadata:  metadata("haproxy-binary"),
			},
		},

		{
			logicalFixture: "helm/3.11.1/linux-amd64",
			expected: pkg.Package{
				Name:      "helm",
				Version:   "3.11.1",
				Type:      "binary",
				PURL:      "pkg:golang/helm.sh/helm@3.11.1",
				Locations: locations("helm"),
				Metadata:  metadata("helm"),
			},
		},
		{
			logicalFixture: "helm/3.10.3/linux-amd64",
			expected: pkg.Package{
				Name:      "helm",
				Version:   "3.10.3",
				Type:      "binary",
				PURL:      "pkg:golang/helm.sh/helm@3.10.3",
				Locations: locations("helm"),
				Metadata:  metadata("helm"),
			},
		},

		{
			// note: dynamic (non-snippet) test case
			logicalFixture: "redis-server/2.8.23/linux-amd64",
			expected: pkg.Package{
				Name:      "redis",
				Version:   "2.8.23",
				Type:      "binary",
				PURL:      "pkg:generic/redis@2.8.23",
				Locations: locations("redis-server"),
				Metadata:  metadata("redis-binary"),
			},
		},
		{
			// note: dynamic (non-snippet) test case
			logicalFixture: "redis-server/4.0.11/linux-amd64",
			expected: pkg.Package{
				Name:      "redis",
				Version:   "4.0.11",
				Type:      "binary",
				PURL:      "pkg:generic/redis@4.0.11",
				Locations: locations("redis-server"),
				Metadata:  metadata("redis-binary"),
			},
		},
		{
			// note: dynamic (non-snippet) test case
			logicalFixture: "redis-server/5.0.0/linux-amd64",
			expected: pkg.Package{
				Name:      "redis",
				Version:   "5.0.0",
				Type:      "binary",
				PURL:      "pkg:generic/redis@5.0.0",
				Locations: locations("redis-server"),
				Metadata:  metadata("redis-binary"),
			},
		},
		{
			// note: dynamic (non-snippet) test case
			logicalFixture: "redis-server/6.0.16/linux-amd64",
			expected: pkg.Package{
				Name:      "redis",
				Version:   "6.0.16",
				Type:      "binary",
				PURL:      "pkg:generic/redis@6.0.16",
				Locations: locations("redis-server"),
				Metadata:  metadata("redis-binary"),
			},
		},
		{
			// note: dynamic (non-snippet) test case
			logicalFixture: "redis-server/7.0.0/linux-amd64",
			expected: pkg.Package{
				Name:      "redis",
				Version:   "7.0.0",
				Type:      "binary",
				PURL:      "pkg:generic/redis@7.0.0",
				Locations: locations("redis-server"),
				Metadata:  metadata("redis-binary"),
			},
		},
		{
			// note: dynamic (non-snippet) test case
			logicalFixture: "redis-server/7.0.14/linux-amd64",
			expected: pkg.Package{
				Name:      "redis",
				Version:   "7.0.14",
				Type:      "binary",
				PURL:      "pkg:generic/redis@7.0.14",
				Locations: locations("redis-server"),
				Metadata:  metadata("redis-binary"),
			},
		},
		{
			// note: dynamic (non-snippet) test case
			logicalFixture: "redis-server/7.2.3/linux-amd64",
			expected: pkg.Package{
				Name:      "redis",
				Version:   "7.2.3",
				Type:      "binary",
				PURL:      "pkg:generic/redis@7.2.3",
				Locations: locations("redis-server"),
				Metadata:  metadata("redis-binary"),
			},
		},
		{
			// note: dynamic (non-snippet) test case
			logicalFixture: "redis-server/7.2.3/linux-arm64",
			expected: pkg.Package{
				Name:      "redis",
				Version:   "7.2.3",
				Type:      "binary",
				PURL:      "pkg:generic/redis@7.2.3",
				Locations: locations("redis-server"),
				Metadata:  metadata("redis-binary"),
			},
		},
		{
			logicalFixture: "python-shared-lib/3.7.4/linux-amd64",
			expected: pkg.Package{
				Name:      "python",
				Version:   "3.7.4",
				PURL:      "pkg:generic/python@3.7.4",
				Locations: locations("libpython3.7m.so.1.0"),
				Metadata:  metadata("python-binary-lib"),
			},
		},

		{
			// note: dynamic (non-snippet) test case
			logicalFixture: "python-slim-shared-libs/3.11/linux-amd64",
			expected: pkg.Package{
				Name:      "python",
				Version:   "3.11.2",
				PURL:      "pkg:generic/python@3.11.2",
				Locations: locations("python3.11", "libpython3.11.so.1.0"),
				Metadata: pkg.BinarySignature{
					Matches: []pkg.ClassifierMatch{
						match("python-binary", "python3.11"),
						match("python-binary", "libpython3.11.so.1.0"),
						match("python-binary-lib", "libpython3.11.so.1.0"),
					},
				},
			},
		},
		{
			// note: dynamic (non-snippet) test case
			logicalFixture: "python-rhel-shared-libs/3.9/linux-amd64",
			expected: pkg.Package{
				Name:      "python",
				Version:   "3.9.13",
				PURL:      "pkg:generic/python@3.9.13",
				Locations: locations("python3.9", "libpython3.9.so.1.0"),
				Metadata: pkg.BinarySignature{
					Matches: []pkg.ClassifierMatch{
						match("python-binary", "python3.9"),
						match("python-binary", "libpython3.9.so.1.0"),
						match("python-binary-lib", "libpython3.9.so.1.0"),
					},
				},
			},
		},
		{
			// note: dynamic (non-snippet) test case
			logicalFixture: "python3.9/3.9.16/linux-amd64",
			expected: pkg.Package{
				Name:      "python",
				Version:   "3.9.2",
				PURL:      "pkg:generic/python@3.9.2",
				Locations: locations("python3.9"),
				Metadata: pkg.BinarySignature{
					Matches: []pkg.ClassifierMatch{
						match("python-binary", "python3.9"),
					},
				},
			},
		},
		{
			// note: dynamic (non-snippet) test case
			logicalFixture: "python-alpine-shared-libs/3.4/linux-amd64",
			expected: pkg.Package{
				Name:      "python",
				Version:   "3.4.10",
				PURL:      "pkg:generic/python@3.4.10",
				Locations: locations("python3.4", "libpython3.4m.so.1.0"),
				Metadata: pkg.BinarySignature{
					Matches: []pkg.ClassifierMatch{
						match("python-binary", "python3.4"),
						match("python-binary", "libpython3.4m.so.1.0"),
						match("python-binary-lib", "libpython3.4m.so.1.0"),
					},
				},
			},
		},
		{
			// TODO: find original binary...
			// note: cannot find the original binary, using a custom snippet based on the original snippet in the repo
			logicalFixture: "python-with-incorrect-match/3.5.3/linux-amd64",
			expected: pkg.Package{
				Name:      "python",
				Version:   "3.5.3",
				PURL:      "pkg:generic/python@3.5.3",
				Locations: locations("python3.5"),
				Metadata:  metadata("python-binary"),
			},
		},
		{
			// TODO: find original binary...
			// note: cannot find the original binary, using a custom snippet based on the original snippet in the repo
			logicalFixture: "python/3.6.3/linux-amd64",
			expected: pkg.Package{
				Name:      "python",
				Version:   "3.6.3",
				PURL:      "pkg:generic/python@3.6.3",
				Locations: locations("python3.6"),
				Metadata:  metadata("python-binary"),
			},
		},
		{
			// TODO: find original binary...
			// note: cannot find the original binary, using a custom snippet based on the original snippet in the repo
			logicalFixture: "python-duplicates/3.8.16/linux-amd64",
			expected: pkg.Package{
				Name:      "python",
				Version:   "3.8.16",
				Type:      "binary",
				PURL:      "pkg:generic/python@3.8.16",
				Locations: locations("dir/python3.8", "python3.8", "libpython3.8.so"),
				Metadata: pkg.BinarySignature{
					Matches: []pkg.ClassifierMatch{
						match("python-binary", "dir/python3.8"),
						match("python-binary", "python3.8"),
						match("python-binary-lib", "libpython3.8.so"),
					},
				},
			},
		},
		{
			logicalFixture: "go/1.21.3/linux-amd64",
			expected: pkg.Package{
				Name:      "go",
				Version:   "1.21.3",
				PURL:      "pkg:generic/go@1.21.3",
				Locations: locations("go"),
				Metadata:  metadata("go-binary"),
			},
		},
		{
			logicalFixture: "node/19.2.0/linux-amd64",
			expected: pkg.Package{
				Name:      "node",
				Version:   "19.2.0",
				PURL:      "pkg:generic/node@19.2.0",
				Locations: locations("node"),
				Metadata:  metadata("nodejs-binary"),
			},
		},
		{
			// TODO: find original binary...
			// note: cannot find the original binary, using a custom snippet based on the original snippet in the repo
			logicalFixture: "go-version-hint/1.15/any",
			expected: pkg.Package{
				Name:      "go",
				Version:   "1.15",
				PURL:      "pkg:generic/go@1.15",
				Locations: locations("VERSION"),
				Metadata:  metadata("go-binary-hint"),
			},
		},
		{
			// note: this is testing BUSYBOX which is typically through a link to "[" (in this case a symlink but in
			// practice this is often a hard link).
			logicalFixture: `busybox/1.36.1/linux-amd64`,
			expected: pkg.Package{
				Name:      "busybox",
<<<<<<< HEAD
				Version:   "1.36.1",
=======
				Version:   "3.33.3",
				PURL:      "pkg:generic/busybox@3.33.3",
>>>>>>> bf39456f
				Locations: locations("["), // note: busybox is a link to [
				Metadata:  metadata("busybox-binary", "[", "busybox"),
			},
		},
		{
			logicalFixture: "java-jre-openjdk/1.8.0_352-b08/linux-amd64",
			expected: pkg.Package{
				Name:      "java",
				Version:   "1.8.0_352-b08",
				Type:      "binary",
				PURL:      "pkg:generic/java@1.8.0_352-b08",
				Locations: locations("java"),
				Metadata:  metadata("java-binary-openjdk", "java"),
			},
		},
		{
			logicalFixture: "java-jre-openjdk/11.0.17/linux-amd64",
			expected: pkg.Package{
				Name:      "java",
				Version:   "11.0.17+8-LTS",
				Type:      "binary",
				PURL:      "pkg:generic/java@11.0.17+8-LTS",
				Locations: locations("java"),
				Metadata:  metadata("java-binary-openjdk", "java"),
			},
		},
		{
			// TODO: find original binary...
			// note: cannot find the original binary, using a custom snippet based on the original snippet in the repo
			logicalFixture: "java-jre-oracle/19.0.1/linux-amd64",
			expected: pkg.Package{
				Name:      "java",
				Version:   "19.0.1+10-21",
				Type:      "binary",
				PURL:      "pkg:generic/java@19.0.1+10-21",
				Locations: locations("java"),
				Metadata:  metadata("java-binary-oracle", "java"),
			},
		},
		{
			// TODO: find original binary...
			// note: cannot find the original binary, using a custom snippet based on the original snippet in the repo
			logicalFixture: "java-jre-oracle/19.0.1/darwin",
			expected: pkg.Package{
				Name:      "java",
				Version:   "19.0.1+10-21",
				Type:      "binary",
				PURL:      "pkg:generic/java@19.0.1+10-21",
				Locations: locations("java"),
				Metadata:  metadata("java-binary-oracle", "java"),
			},
		},
		{
			logicalFixture: "java-jre-ibm/1.8.0_391/linux-amd64",
			expected: pkg.Package{
				Name:      "java",
				Version:   "1.8.0-foreman_2023_10_12_13_27-b00",
				Type:      "binary",
				PURL:      "pkg:generic/java@1.8.0-foreman_2023_10_12_13_27-b00",
				Locations: locations("java"),
				Metadata:  metadata("java-binary-ibm", "java"),
			},
		},
		{
			logicalFixture: "rust-libstd/1.50.0/linux-amd64",
			expected: pkg.Package{
				Name:      "rust",
				Version:   "1.50.0",
				Type:      "binary",
				PURL:      "pkg:generic/rust@1.50.0",
				Locations: locations("libstd-6f77337c1826707d.so"),
				Metadata:  metadata("rust-standard-library-linux"),
			},
		},
		{
			// TODO: find original binary...
			// note: cannot find the original binary, using a custom snippet based on the original snippet in the repo
			logicalFixture: "rust-libstd/1.50.0/darwin",
			expected: pkg.Package{
				Name:      "rust",
				Version:   "1.50.0",
				Type:      "binary",
				PURL:      "pkg:generic/rust@1.50.0",
				Locations: locations("libstd-f6f9eec1635e636a.dylib"),
				Metadata:  metadata("rust-standard-library-macos"),
			},
		},
		{
			// TODO: find original binary...
			// note: cannot find the original binary, using a custom snippet based on the original snippet in the repo
			logicalFixture: "rust-libstd/1.67.1/darwin",
			expected: pkg.Package{
				Name:      "rust",
				Version:   "1.67.1",
				Type:      "binary",
				PURL:      "pkg:generic/rust@1.67.1",
				Locations: locations("libstd-16f2b65e77054c42.dylib"),
				Metadata:  metadata("rust-standard-library-macos"),
			},
		},
		{
			logicalFixture: "rust-libstd-musl/1.67.1/linux-amd64",
			expected: pkg.Package{
				Name:      "rust",
				Version:   "1.67.1",
				Type:      "binary",
				PURL:      "pkg:generic/rust@1.67.1",
				Locations: locations("libstd-86aefecbddda356d.so"),
				Metadata:  metadata("rust-standard-library-linux"),
			},
		},
		{
			logicalFixture: "rust-libstd/1.67.1/linux-amd64",
			expected: pkg.Package{
				Name:      "rust",
				Version:   "1.67.1",
				Type:      "binary",
				PURL:      "pkg:generic/rust@1.67.1",
				Locations: locations("libstd-c6192dd4c4d410ac.so"),
				Metadata:  metadata("rust-standard-library-linux"),
			},
		},
		{
			// note: dynamic (non-snippet) test case

			name:           "positive-ruby-3.2.1",
			logicalFixture: "ruby-bullseye-shared-libs/3.2.1/linux-amd64",
			expected: pkg.Package{
				Name:      "ruby",
				Version:   "3.2.1",
				Type:      "binary",
				PURL:      "pkg:generic/ruby@3.2.1",
				Locations: locations("ruby", "libruby.so.3.2.1"),
				Metadata: pkg.BinarySignature{
					Matches: []pkg.ClassifierMatch{
						match("ruby-binary", "ruby"),
						match("ruby-binary", "libruby.so.3.2.1"),
					},
				},
			},
		},
		{
			// note: dynamic (non-snippet) test case
			logicalFixture: "ruby-bullseye-shared-libs/2.7.7/linux-amd64",
			expected: pkg.Package{
				Name:      "ruby",
				Version:   "2.7.7p221",
				Type:      "binary",
				PURL:      "pkg:generic/ruby@2.7.7p221",
				Locations: locations("ruby", "libruby.so.2.7.7"),
				Metadata: pkg.BinarySignature{
					Matches: []pkg.ClassifierMatch{
						match("ruby-binary", "ruby"),
						match("ruby-binary", "libruby.so.2.7.7"),
					},
				},
			},
		},
		{
			// note: dynamic (non-snippet) test case
			logicalFixture: "ruby-shared-libs/2.6.10/linux-amd64",
			expected: pkg.Package{
				Name:      "ruby",
				Version:   "2.6.10p210",
				Type:      "binary",
				PURL:      "pkg:generic/ruby@2.6.10p210",
				Locations: locations("ruby", "libruby.so.2.6.10"),
				Metadata: pkg.BinarySignature{
					Matches: []pkg.ClassifierMatch{
						match("ruby-binary", "ruby"),
						match("ruby-binary", "libruby.so.2.6.10"),
					},
				},
			},
		},
		{
			logicalFixture: "ruby/1.9.3p551/linux-amd64",
			expected: pkg.Package{
				Name:      "ruby",
				Version:   "1.9.3p551",
				Type:      "binary",
				PURL:      "pkg:generic/ruby@1.9.3p551",
				Locations: locations("ruby"),
				Metadata:  metadata("ruby-binary"),
			},
		},
		{
			logicalFixture: "consul/1.15.2/linux-amd64",
			expected: pkg.Package{
				Name:      "consul",
				Version:   "1.15.2",
				Type:      "binary",
				PURL:      "pkg:golang/github.com/hashicorp/consul@1.15.2",
				Locations: locations("consul"),
				Metadata:  metadata("consul-binary"),
			},
		},
		{
			logicalFixture: "erlexec/25.3.2.6/linux-amd64",
			expected: pkg.Package{
				Name:      "erlang",
				Version:   "25.3.2.6",
				Type:      "binary",
				PURL:      "pkg:generic/erlang@25.3.2.6",
				Locations: locations("erlexec"),
				Metadata:  metadata("erlang-binary"),
			},
		},
		{
			logicalFixture: "erlexec/26.2.0.0/linux-amd64",
			expected: pkg.Package{
				Name:      "erlang",
				Version:   "26.2",
				Type:      "binary",
				PURL:      "pkg:generic/erlang@26.2",
				Locations: locations("erlexec"),
				Metadata:  metadata("erlang-binary"),
			},
		},
		{
			logicalFixture: "nginx/1.25.1/linux-amd64",
			expected: pkg.Package{
				Name:      "nginx",
				Version:   "1.25.1",
				Type:      "binary",
				PURL:      "pkg:generic/nginx@1.25.1",
				Locations: locations("nginx"),
				Metadata:  metadata("nginx-binary"),
			},
		},
		{
			logicalFixture: "nginx-openresty/1.21.4.3/linux-amd64",
			expected: pkg.Package{
				Name:      "nginx",
				Version:   "1.21.4",
				Type:      "binary",
				PURL:      "pkg:generic/nginx@1.21.4",
				Locations: locations("nginx"),
				Metadata:  metadata("nginx-binary"),
			},
		},
		{
			logicalFixture: "bash/5.1.16/linux-amd64",
			expected: pkg.Package{
				Name:      "bash",
				Version:   "5.1.16",
				Type:      "binary",
				PURL:      "pkg:generic/bash@5.1.16",
				Locations: locations("bash"),
				Metadata:  metadata("bash-binary"),
			},
		},
		{
			logicalFixture: "openssl/3.1.4/linux-amd64",
			expected: pkg.Package{
				Name:      "openssl",
				Version:   "3.1.4",
				Type:      "binary",
				PURL:      "pkg:generic/openssl@3.1.4",
				Locations: locations("openssl"),
				Metadata:  metadata("openssl-binary"),
			},
		},
	}

	for _, test := range tests {
		t.Run(test.logicalFixture, func(t *testing.T) {
			c := NewCataloger()

			path := testutil.SnippetOrBinary(t, test.logicalFixture, *mustUseOriginalBinaries)

			src, err := source.NewFromDirectoryPath(path)
			require.NoError(t, err)

			resolver, err := src.FileResolver(source.SquashedScope)
			require.NoError(t, err)

			packages, _, err := c.Catalog(resolver)
			require.NoError(t, err)

			require.Len(t, packages, 1, "mismatched package count")

			assertPackagesAreEqual(t, test.expected, packages[0])
		})
	}
}

func Test_Cataloger_DefaultClassifiers_PositiveCases_Image(t *testing.T) {
	tests := []struct {
		name         string
		fixtureImage string
		expected     pkg.Package
	}{
		{
			name:         "busybox-regression",
			fixtureImage: "image-busybox",
			expected: pkg.Package{
				Name:      "busybox",
				Version:   "1.35.0",
				PURL:      "pkg:generic/busybox@1.35.0",
				Locations: locations("/bin/["),
				Metadata:  metadata("busybox-binary", "/bin/[", "/bin/busybox"),
			},
		},
	}

	for _, test := range tests {
		t.Run(test.name, func(t *testing.T) {
			c := NewCataloger()

			img := imagetest.GetFixtureImage(t, "docker-archive", test.fixtureImage)
			src, err := source.NewFromStereoscopeImageObject(img, test.fixtureImage, nil)
			require.NoError(t, err)

			resolver, err := src.FileResolver(source.SquashedScope)
			require.NoError(t, err)

			packages, _, err := c.Catalog(resolver)
			require.NoError(t, err)

			for _, p := range packages {
				expectedLocations := test.expected.Locations.ToSlice()
				gotLocations := p.Locations.ToSlice()
				require.Len(t, gotLocations, len(expectedLocations))

				for i, expectedLocation := range expectedLocations {
					gotLocation := gotLocations[i]
					if expectedLocation.RealPath != gotLocation.RealPath {
						t.Fatalf("locations do not match; expected: %v got: %v", expectedLocations, gotLocations)
					}
				}

				assertPackagesAreEqual(t, test.expected, p)
			}
		})
	}
}

func TestClassifierCataloger_DefaultClassifiers_NegativeCases(t *testing.T) {
	c := NewCataloger()

	src, err := source.NewFromDirectoryPath("test-fixtures/classifiers/negative")
	assert.NoError(t, err)

	resolver, err := src.FileResolver(source.SquashedScope)
	assert.NoError(t, err)

	actualResults, _, err := c.Catalog(resolver)
	assert.NoError(t, err)
	assert.Equal(t, 0, len(actualResults))
}

func locations(locations ...string) file.LocationSet {
	var locs []file.Location
	for _, s := range locations {
		locs = append(locs, file.NewLocation(s))
	}
	return file.NewLocationSet(locs...)
}

// metadata paths are: realPath, virtualPath
func metadata(classifier string, paths ...string) pkg.BinarySignature {
	return pkg.BinarySignature{
		Matches: []pkg.ClassifierMatch{
			match(classifier, paths...),
		},
	}
}

// match paths are: realPath, virtualPath
func match(classifier string, paths ...string) pkg.ClassifierMatch {
	realPath := ""
	if len(paths) > 0 {
		realPath = paths[0]
	}
	virtualPath := ""
	if len(paths) > 1 {
		virtualPath = paths[1]
	}
	return pkg.ClassifierMatch{
		Classifier: classifier,
		Location: file.NewVirtualLocationFromCoordinates(
			file.Coordinates{
				RealPath: realPath,
			},
			virtualPath,
		),
	}
}

func assertPackagesAreEqual(t *testing.T, expected pkg.Package, p pkg.Package) {
	var failMessages []string
	expectedLocations := expected.Locations.ToSlice()
	gotLocations := p.Locations.ToSlice()

	if len(expectedLocations) != len(gotLocations) {
		failMessages = append(failMessages, "locations are not equal length")
	} else {
		for i, expectedLocation := range expectedLocations {
			gotLocation := gotLocations[i]
			if expectedLocation.RealPath != gotLocation.RealPath {
				failMessages = append(failMessages, fmt.Sprintf("locations do not match; expected: %v got: %v", expectedLocation.RealPath, gotLocation.RealPath))
			}
		}
	}

	m1 := expected.Metadata.(pkg.BinarySignature).Matches
	m2 := p.Metadata.(pkg.BinarySignature).Matches
	matches := true
	if len(m1) == len(m2) {
		for i, m1 := range m1 {
			m2 := m2[i]
			if m1.Classifier != m2.Classifier {
				matches = false
				break
			}
		}
	} else {
		matches = false
	}

	if !matches {
		failMessages = append(failMessages, "classifier matches not equal")
	}
	if expected.Name != p.Name ||
		expected.Version != p.Version ||
		expected.PURL != p.PURL {
		failMessages = append(failMessages, "packages do not match")
	}

	if len(failMessages) > 0 {
		assert.Failf(t, strings.Join(failMessages, "; "), "diff: %s",
			cmp.Diff(expected, p,
				cmp.Transformer("Locations", func(l file.LocationSet) []file.Location {
					return l.ToSlice()
				}),
<<<<<<< HEAD
				cmpopts.IgnoreUnexported(pkg.Package{}, file.Location{}, file.LocationData{}, pkg.LicenseSet{}),
				cmpopts.IgnoreFields(pkg.Package{}, "CPEs", "FoundBy", "Type", "Locations"),
=======
				cmpopts.IgnoreUnexported(pkg.Package{}, file.LocationData{}),
				cmpopts.IgnoreFields(pkg.Package{}, "CPEs", "FoundBy", "Type", "Locations", "Licenses"),
>>>>>>> bf39456f
			))
	}
}

type panicyResolver struct {
	searchCalled bool
}

func (p *panicyResolver) FilesByExtension(_ ...string) ([]file.Location, error) {
	p.searchCalled = true
	return nil, errors.New("not implemented")
}

func (p *panicyResolver) FilesByBasename(_ ...string) ([]file.Location, error) {
	p.searchCalled = true
	return nil, errors.New("not implemented")
}

func (p *panicyResolver) FilesByBasenameGlob(_ ...string) ([]file.Location, error) {
	p.searchCalled = true
	return nil, errors.New("not implemented")
}

func (p *panicyResolver) FileContentsByLocation(_ file.Location) (io.ReadCloser, error) {
	p.searchCalled = true
	return nil, errors.New("not implemented")
}

func (p *panicyResolver) HasPath(_ string) bool {
	return true
}

func (p *panicyResolver) FilesByPath(_ ...string) ([]file.Location, error) {
	p.searchCalled = true
	return nil, errors.New("not implemented")
}

func (p *panicyResolver) FilesByGlob(_ ...string) ([]file.Location, error) {
	p.searchCalled = true
	return nil, errors.New("not implemented")
}

func (p *panicyResolver) FilesByMIMEType(_ ...string) ([]file.Location, error) {
	p.searchCalled = true
	return nil, errors.New("not implemented")
}

func (p *panicyResolver) RelativeFileByPath(_ file.Location, _ string) *file.Location {
	return nil
}

func (p *panicyResolver) AllLocations() <-chan file.Location {
	return nil
}

func (p *panicyResolver) FileMetadataByLocation(_ file.Location) (file.Metadata, error) {
	return file.Metadata{}, errors.New("not implemented")
}

var _ file.Resolver = (*panicyResolver)(nil)

func Test_Cataloger_ResilientToErrors(t *testing.T) {
	c := NewCataloger()

	resolver := &panicyResolver{}
	_, _, err := c.Catalog(resolver)
	assert.NoError(t, err)
	assert.True(t, resolver.searchCalled)
}<|MERGE_RESOLUTION|>--- conflicted
+++ resolved
@@ -540,12 +540,8 @@
 			logicalFixture: `busybox/1.36.1/linux-amd64`,
 			expected: pkg.Package{
 				Name:      "busybox",
-<<<<<<< HEAD
 				Version:   "1.36.1",
-=======
-				Version:   "3.33.3",
-				PURL:      "pkg:generic/busybox@3.33.3",
->>>>>>> bf39456f
+				PURL:      "pkg:generic/busybox@1.36.1",
 				Locations: locations("["), // note: busybox is a link to [
 				Metadata:  metadata("busybox-binary", "[", "busybox"),
 			},
@@ -982,14 +978,10 @@
 				cmp.Transformer("Locations", func(l file.LocationSet) []file.Location {
 					return l.ToSlice()
 				}),
-<<<<<<< HEAD
-				cmpopts.IgnoreUnexported(pkg.Package{}, file.Location{}, file.LocationData{}, pkg.LicenseSet{}),
-				cmpopts.IgnoreFields(pkg.Package{}, "CPEs", "FoundBy", "Type", "Locations"),
-=======
 				cmpopts.IgnoreUnexported(pkg.Package{}, file.LocationData{}),
 				cmpopts.IgnoreFields(pkg.Package{}, "CPEs", "FoundBy", "Type", "Locations", "Licenses"),
->>>>>>> bf39456f
-			))
+			),
+		)
 	}
 }
 

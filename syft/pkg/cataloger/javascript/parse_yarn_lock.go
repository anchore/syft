--- conflicted
+++ resolved
@@ -24,35 +24,33 @@
 }
 
 func parseYarnLock(resolver file.Resolver, _ *generic.Environment, reader file.LocationReadCloser) ([]pkg.Package, []artifact.Relationship, error) {
-<<<<<<< HEAD
-	yarnMap := parseYarnLockFile(resolver, reader)
-	pkgs, _ := finalizeYarnLockWithoutPackageJSON(resolver, yarnMap, reader.Location)
-	return pkgs, nil, nil
-}
-
-func newYarnLockPackage(resolver file.Resolver, location file.Location, p *yarnLockPackage) pkg.Package {
-	if p == nil {
-		return pkg.Package{}
-=======
 	// in the case we find yarn.lock files in the node_modules directories, skip those
 	// as the whole purpose of the lock file is for the specific dependencies of the project
 	if pathContainsNodeModulesDirectory(reader.Path()) {
 		return nil, nil, nil
->>>>>>> 8ee209a5
+	}
+
+	yarnMap := parseYarnLockFile(resolver, reader)
+	pkgs, _ := finalizeYarnLockWithoutPackageJSON(resolver, yarnMap, reader.Location)
+	return pkgs, nil, nil
+}
+
+func newYarnLockPackage(resolver file.Resolver, location file.Location, p *yarnLockPackage) pkg.Package {
+	if p == nil {
+		return pkg.Package{}
 	}
 
 	return finalizeLockPkg(
 		resolver,
 		location,
 		pkg.Package{
-			Name:         p.Name,
-			Version:      p.Version,
-			Locations:    file.NewLocationSet(location.WithAnnotation(pkg.EvidenceAnnotationKey, pkg.PrimaryEvidenceAnnotation)),
-			PURL:         packageURL(p.Name, p.Version),
-			MetadataType: pkg.NpmPackageLockJSONMetadataType,
-			Language:     pkg.JavaScript,
-			Type:         pkg.NpmPkg,
-			Metadata: pkg.NpmPackageLockJSONMetadata{
+			Name:      p.Name,
+			Version:   p.Version,
+			Locations: file.NewLocationSet(location.WithAnnotation(pkg.EvidenceAnnotationKey, pkg.PrimaryEvidenceAnnotation)),
+			PURL:      packageURL(p.Name, p.Version),
+			Language:  pkg.JavaScript,
+			Type:      pkg.NpmPkg,
+			Metadata: pkg.NpmPackageLockEntry{
 				Resolved:  p.Resolved,
 				Integrity: p.Integrity,
 			},

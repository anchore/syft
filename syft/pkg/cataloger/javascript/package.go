package javascript

import (
	"encoding/json"
	"io"
	"path"
	"strings"

	"github.com/anchore/packageurl-go"
	"github.com/anchore/syft/internal/log"
	"github.com/anchore/syft/syft/file"
	"github.com/anchore/syft/syft/pkg"
)

<<<<<<< HEAD
func newPackageJSONPackage(u packageJSON, locations ...file.Location) pkg.Package {
	licenses, err := u.licensesFromJSON()
=======
func newPackageJSONPackage(u packageJSON, indexLocation source.Location) pkg.Package {
	licenseCandidates, err := u.licensesFromJSON()
>>>>>>> f6f8332b
	if err != nil {
		log.Warnf("unable to extract licenses from javascript package.json: %+v", err)
	}

	license := pkg.NewLicensesFromLocation(indexLocation, licenseCandidates...)
	p := pkg.Package{
		Name:         u.Name,
		Version:      u.Version,
		PURL:         packageURL(u.Name, u.Version),
<<<<<<< HEAD
		Locations:    file.NewLocationSet(locations...),
=======
		Locations:    source.NewLocationSet(indexLocation),
>>>>>>> f6f8332b
		Language:     pkg.JavaScript,
		Licenses:     pkg.NewLicenseSet(license...),
		Type:         pkg.NpmPkg,
		MetadataType: pkg.NpmPackageJSONMetadataType,
		Metadata: pkg.NpmPackageJSONMetadata{
			Name:        u.Name,
			Version:     u.Version,
			Description: u.Description,
			Author:      u.Author.AuthorString(),
			Homepage:    u.Homepage,
			URL:         u.Repository.URL,
			Private:     u.Private,
		},
	}

	p.SetID()

	return p
}

func newPackageLockV1Package(resolver file.Resolver, location file.Location, name string, u lockDependency) pkg.Package {
	version := u.Version

	const aliasPrefixPackageLockV1 = "npm:"

	// Handles type aliases https://github.com/npm/rfcs/blob/main/implemented/0001-package-aliases.md
	if strings.HasPrefix(version, aliasPrefixPackageLockV1) {
		// this is an alias.
		// `"version": "npm:canonical-name@X.Y.Z"`
		canonicalPackageAndVersion := version[len(aliasPrefixPackageLockV1):]
		versionSeparator := strings.LastIndex(canonicalPackageAndVersion, "@")

		name = canonicalPackageAndVersion[:versionSeparator]
		version = canonicalPackageAndVersion[versionSeparator+1:]
	}

	return finalizeLockPkg(
		resolver,
		location,
		pkg.Package{
			Name:         name,
			Version:      version,
			Locations:    file.NewLocationSet(location.WithAnnotation(pkg.EvidenceAnnotationKey, pkg.PrimaryEvidenceAnnotation)),
			PURL:         packageURL(name, version),
			Language:     pkg.JavaScript,
			Type:         pkg.NpmPkg,
			MetadataType: pkg.NpmPackageLockJSONMetadataType,
			Metadata:     pkg.NpmPackageLockJSONMetadata{Resolved: u.Resolved, Integrity: u.Integrity},
		},
	)
}

<<<<<<< HEAD
func newPackageLockV2Package(resolver file.Resolver, location file.Location, name string, u lockPackage) pkg.Package {
	var licenses []string

	if u.License != nil {
		licenses = u.License
	}

=======
func newPackageLockV2Package(resolver source.FileResolver, location source.Location, name string, u lockPackage) pkg.Package {
>>>>>>> f6f8332b
	return finalizeLockPkg(
		resolver,
		location,
		pkg.Package{
			Name:         name,
			Version:      u.Version,
<<<<<<< HEAD
			Locations:    file.NewLocationSet(location.WithAnnotation(pkg.EvidenceAnnotationKey, pkg.PrimaryEvidenceAnnotation)),
=======
			Locations:    source.NewLocationSet(location.WithAnnotation(pkg.EvidenceAnnotationKey, pkg.PrimaryEvidenceAnnotation)),
			Licenses:     pkg.NewLicenseSet(pkg.NewLicensesFromLocation(location, u.License...)...),
>>>>>>> f6f8332b
			PURL:         packageURL(name, u.Version),
			Language:     pkg.JavaScript,
			Type:         pkg.NpmPkg,
			MetadataType: pkg.NpmPackageLockJSONMetadataType,
			Metadata:     pkg.NpmPackageLockJSONMetadata{Resolved: u.Resolved, Integrity: u.Integrity},
		},
	)
}

func newPnpmPackage(resolver file.Resolver, location file.Location, name, version string) pkg.Package {
	return finalizeLockPkg(
		resolver,
		location,
		pkg.Package{
			Name:      name,
			Version:   version,
			Locations: file.NewLocationSet(location.WithAnnotation(pkg.EvidenceAnnotationKey, pkg.PrimaryEvidenceAnnotation)),
			PURL:      packageURL(name, version),
			Language:  pkg.JavaScript,
			Type:      pkg.NpmPkg,
		},
	)
}

func newYarnLockPackage(resolver file.Resolver, location file.Location, name, version string) pkg.Package {
	return finalizeLockPkg(
		resolver,
		location,
		pkg.Package{
			Name:      name,
			Version:   version,
			Locations: file.NewLocationSet(location.WithAnnotation(pkg.EvidenceAnnotationKey, pkg.PrimaryEvidenceAnnotation)),
			PURL:      packageURL(name, version),
			Language:  pkg.JavaScript,
			Type:      pkg.NpmPkg,
		},
	)
}

<<<<<<< HEAD
func finalizeLockPkg(resolver file.Resolver, location file.Location, p pkg.Package) pkg.Package {
	p.Licenses = append(p.Licenses, addLicenses(p.Name, resolver, location)...)
=======
func finalizeLockPkg(resolver source.FileResolver, location source.Location, p pkg.Package) pkg.Package {
	licenseCandidate := addLicenses(p.Name, resolver, location)
	p.Licenses.Add(pkg.NewLicensesFromLocation(location, licenseCandidate...)...)
>>>>>>> f6f8332b
	p.SetID()
	return p
}

func addLicenses(name string, resolver file.Resolver, location file.Location) (allLicenses []string) {
	if resolver == nil {
		return allLicenses
	}

	dir := path.Dir(location.RealPath)
	pkgPath := []string{dir, "node_modules"}
	pkgPath = append(pkgPath, strings.Split(name, "/")...)
	pkgPath = append(pkgPath, "package.json")
	pkgFile := path.Join(pkgPath...)
	locations, err := resolver.FilesByPath(pkgFile)
	if err != nil {
		log.Debugf("an error occurred attempting to read: %s - %+v", pkgFile, err)
		return allLicenses
	}

	if len(locations) == 0 {
		return allLicenses
	}

	for _, l := range locations {
		contentReader, err := resolver.FileContentsByLocation(l)
		if err != nil {
			log.Debugf("error getting file content reader for %s: %v", pkgFile, err)
			return allLicenses
		}

		contents, err := io.ReadAll(contentReader)
		if err != nil {
			log.Debugf("error reading file contents for %s: %v", pkgFile, err)
			return allLicenses
		}

		var pkgJSON packageJSON
		err = json.Unmarshal(contents, &pkgJSON)
		if err != nil {
			log.Debugf("error parsing %s: %v", pkgFile, err)
			return allLicenses
		}

		licenses, err := pkgJSON.licensesFromJSON()
		if err != nil {
			log.Debugf("error getting licenses from %s: %v", pkgFile, err)
			return allLicenses
		}

		allLicenses = append(allLicenses, licenses...)
	}

	return allLicenses
}

// packageURL returns the PURL for the specific NPM package (see https://github.com/package-url/purl-spec)
func packageURL(name, version string) string {
	var namespace string

	fields := strings.SplitN(name, "/", 2)
	if len(fields) > 1 {
		namespace = fields[0]
		name = fields[1]
	}

	return packageurl.NewPackageURL(
		packageurl.TypeNPM,
		namespace,
		name,
		version,
		nil,
		"",
	).ToString()
}<|MERGE_RESOLUTION|>--- conflicted
+++ resolved
@@ -12,13 +12,8 @@
 	"github.com/anchore/syft/syft/pkg"
 )
 
-<<<<<<< HEAD
-func newPackageJSONPackage(u packageJSON, locations ...file.Location) pkg.Package {
-	licenses, err := u.licensesFromJSON()
-=======
-func newPackageJSONPackage(u packageJSON, indexLocation source.Location) pkg.Package {
+func newPackageJSONPackage(u packageJSON, indexLocation file.Location) pkg.Package {
 	licenseCandidates, err := u.licensesFromJSON()
->>>>>>> f6f8332b
 	if err != nil {
 		log.Warnf("unable to extract licenses from javascript package.json: %+v", err)
 	}
@@ -28,11 +23,7 @@
 		Name:         u.Name,
 		Version:      u.Version,
 		PURL:         packageURL(u.Name, u.Version),
-<<<<<<< HEAD
-		Locations:    file.NewLocationSet(locations...),
-=======
-		Locations:    source.NewLocationSet(indexLocation),
->>>>>>> f6f8332b
+		Locations:    file.NewLocationSet(indexLocation),
 		Language:     pkg.JavaScript,
 		Licenses:     pkg.NewLicenseSet(license...),
 		Type:         pkg.NpmPkg,
@@ -85,29 +76,15 @@
 	)
 }
 
-<<<<<<< HEAD
 func newPackageLockV2Package(resolver file.Resolver, location file.Location, name string, u lockPackage) pkg.Package {
-	var licenses []string
-
-	if u.License != nil {
-		licenses = u.License
-	}
-
-=======
-func newPackageLockV2Package(resolver source.FileResolver, location source.Location, name string, u lockPackage) pkg.Package {
->>>>>>> f6f8332b
 	return finalizeLockPkg(
 		resolver,
 		location,
 		pkg.Package{
 			Name:         name,
 			Version:      u.Version,
-<<<<<<< HEAD
 			Locations:    file.NewLocationSet(location.WithAnnotation(pkg.EvidenceAnnotationKey, pkg.PrimaryEvidenceAnnotation)),
-=======
-			Locations:    source.NewLocationSet(location.WithAnnotation(pkg.EvidenceAnnotationKey, pkg.PrimaryEvidenceAnnotation)),
 			Licenses:     pkg.NewLicenseSet(pkg.NewLicensesFromLocation(location, u.License...)...),
->>>>>>> f6f8332b
 			PURL:         packageURL(name, u.Version),
 			Language:     pkg.JavaScript,
 			Type:         pkg.NpmPkg,
@@ -147,14 +124,9 @@
 	)
 }
 
-<<<<<<< HEAD
 func finalizeLockPkg(resolver file.Resolver, location file.Location, p pkg.Package) pkg.Package {
-	p.Licenses = append(p.Licenses, addLicenses(p.Name, resolver, location)...)
-=======
-func finalizeLockPkg(resolver source.FileResolver, location source.Location, p pkg.Package) pkg.Package {
 	licenseCandidate := addLicenses(p.Name, resolver, location)
 	p.Licenses.Add(pkg.NewLicensesFromLocation(location, licenseCandidate...)...)
->>>>>>> f6f8332b
 	p.SetID()
 	return p
 }

package javascript

import (
	"encoding/json"
	"errors"
	"fmt"
	"regexp"

	"github.com/mitchellh/mapstructure"

	"github.com/anchore/syft/internal"
	"github.com/anchore/syft/internal/log"
	"github.com/anchore/syft/syft/artifact"
	"github.com/anchore/syft/syft/file"
	"github.com/anchore/syft/syft/pkg"
	"github.com/anchore/syft/syft/pkg/cataloger/generic"
)

// integrity check
var _ generic.Parser = parsePackageJSON

type packageJSON struct {
	Name                 string            `json:"name"`
	Version              string            `json:"version"`
	Author               author            `json:"author"`
	License              json.RawMessage   `json:"license"`
	Licenses             json.RawMessage   `json:"licenses"`
	Homepage             string            `json:"homepage"`
	Private              bool              `json:"private"`
	Description          string            `json:"description"`
	Develop              bool              `json:"dev"` // lock v3
	Repository           repository        `json:"repository"`
	Dependencies         map[string]string `json:"dependencies"`
	DevDependencies      map[string]string `json:"devDependencies"`
	PeerDependencies     map[string]string `json:"peerDependencies"`
	PeerDependenciesMeta map[string]struct {
		Optional bool `json:"optional"`
	} `json:"peerDependenciesMeta"`
	File string `json:"-"`
}

type author struct {
	Name  string `json:"name" mapstruct:"name"`
	Email string `json:"email" mapstruct:"email"`
	URL   string `json:"url" mapstruct:"url"`
}

type repository struct {
	Type string `json:"type" mapstructure:"type"`
	URL  string `json:"url" mapstructure:"url"`
}

// match example: "author": "Isaac Z. Schlueter <i@izs.me> (http://blog.izs.me)"
// ---> name: "Isaac Z. Schlueter" email: "i@izs.me" url: "http://blog.izs.me"
var authorPattern = regexp.MustCompile(`^\s*(?P<name>[^<(]*)(\s+<(?P<email>.*)>)?(\s\((?P<url>.*)\))?\s*$`)

<<<<<<< HEAD
func parsePackageJSON(resolver file.Resolver, e *generic.Environment, reader file.LocationReadCloser) ([]pkg.Package, []artifact.Relationship, error) {
	pkgjson, err := parsePackageJSONFile(resolver, e, reader)
	if err != nil {
		return nil, nil, err
	}
=======
// parsePackageJSON parses a package.json and returns the discovered JavaScript packages.
func parsePackageJSON(_ file.Resolver, _ *generic.Environment, reader file.LocationReadCloser) ([]pkg.Package, []artifact.Relationship, error) {
	var pkgs []pkg.Package
	dec := json.NewDecoder(reader)

	for {
		var p packageJSON
		if err := dec.Decode(&p); errors.Is(err, io.EOF) {
			break
		} else if err != nil {
			return nil, nil, fmt.Errorf("failed to parse package.json file: %w", err)
		}

		if !p.hasNameAndVersionValues() {
			log.Debugf("encountered package.json file without a name and/or version field, ignoring (path=%q)", reader.Path())
			return nil, nil, nil
		}
>>>>>>> 8ee209a5

	if !pkgjson.hasNameAndVersionValues() {
		log.Debugf("encountered package.json file without a name and/or version field, ignoring (path=%q)", reader.Location.AccessPath())
		return nil, nil, nil
	}

	rootPkg := newPackageJSONRootPackage(*pkgjson, reader.Location)
	return []pkg.Package{rootPkg}, nil, nil
}

// parsePackageJSON parses a package.json and returns the discovered JavaScript packages.
func parsePackageJSONFile(_ file.Resolver, _ *generic.Environment, reader file.LocationReadCloser) (*packageJSON, error) {
	var js *packageJSON
	decoder := json.NewDecoder(reader)
	err := decoder.Decode(&js)
	if err != nil {
		return nil, err
	}

	return js, nil
}

func (a *author) UnmarshalJSON(b []byte) error {
	var authorStr string
	var fields map[string]string
	var auth author

	if err := json.Unmarshal(b, &authorStr); err != nil {
		// string parsing did not work, assume a map was given
		// for more information: https://docs.npmjs.com/files/package.json#people-fields-author-contributors
		if err := json.Unmarshal(b, &fields); err != nil {
			return fmt.Errorf("unable to parse package.json author: %w", err)
		}
	} else {
		// parse out "name <email> (url)" into an author struct
		fields = internal.MatchNamedCaptureGroups(authorPattern, authorStr)
	}

	// translate the map into a structure
	if err := mapstructure.Decode(fields, &auth); err != nil {
		return fmt.Errorf("unable to decode package.json author: %w", err)
	}

	*a = auth

	return nil
}

func (a *author) AuthorString() string {
	result := a.Name
	if a.Email != "" {
		result += fmt.Sprintf(" <%s>", a.Email)
	}
	if a.URL != "" {
		result += fmt.Sprintf(" (%s)", a.URL)
	}
	return result
}

func (r *repository) UnmarshalJSON(b []byte) error {
	var repositoryStr string
	var fields map[string]string
	var repo repository

	if err := json.Unmarshal(b, &repositoryStr); err != nil {
		// string parsing did not work, assume a map was given
		// for more information: https://docs.npmjs.com/files/package.json#people-fields-author-contributors
		if err := json.Unmarshal(b, &fields); err != nil {
			return fmt.Errorf("unable to parse package.json author: %w", err)
		}
		// translate the map into a structure
		if err := mapstructure.Decode(fields, &repo); err != nil {
			return fmt.Errorf("unable to decode package.json author: %w", err)
		}

		*r = repo
	} else {
		r.URL = repositoryStr
	}

	return nil
}

type npmPackageLicense struct {
	Type string `json:"type"`
	URL  string `json:"url"`
}

func licenseFromJSON(b []byte) (string, error) {
	// first try as string
	var licenseString string
	err := json.Unmarshal(b, &licenseString)
	if err == nil {
		return licenseString, nil
	}

	// then try as object (this format is deprecated)
	var licenseObject npmPackageLicense
	err = json.Unmarshal(b, &licenseObject)
	if err == nil {
		return licenseObject.Type, nil
	}

	return "", errors.New("unable to unmarshal license field as either string or object")
}

func (p packageJSON) licensesFromJSON() ([]string, error) {
	if p.License == nil && p.Licenses == nil {
		// This package.json doesn't specify any licenses whatsoever
		return []string{}, nil
	}

	singleLicense, err := licenseFromJSON(p.License)
	if err == nil {
		return []string{singleLicense}, nil
	}

	multiLicense, err := licensesFromJSON(p.Licenses)

	// The "licenses" field is deprecated. It should be inspected as a last resort.
	if multiLicense != nil && err == nil {
		mapLicenses := func(licenses []npmPackageLicense) []string {
			mappedLicenses := make([]string, len(licenses))
			for i, l := range licenses {
				mappedLicenses[i] = l.Type
			}
			return mappedLicenses
		}

		return mapLicenses(multiLicense), nil
	}

	return nil, err
}

func licensesFromJSON(b []byte) ([]npmPackageLicense, error) {
	var licenseObject []npmPackageLicense
	err := json.Unmarshal(b, &licenseObject)
	if err == nil {
		return licenseObject, nil
	}

	return nil, errors.New("unmarshal failed")
}

func (p packageJSON) hasNameAndVersionValues() bool {
	return p.Name != "" && p.Version != ""
}

// this supports both windows and unix paths
var filepathSeparator = regexp.MustCompile(`[\\/]`)

func pathContainsNodeModulesDirectory(p string) bool {
	for _, subPath := range filepathSeparator.Split(p, -1) {
		if subPath == "node_modules" {
			return true
		}
	}
	return false
}<|MERGE_RESOLUTION|>--- conflicted
+++ resolved
@@ -54,34 +54,14 @@
 // ---> name: "Isaac Z. Schlueter" email: "i@izs.me" url: "http://blog.izs.me"
 var authorPattern = regexp.MustCompile(`^\s*(?P<name>[^<(]*)(\s+<(?P<email>.*)>)?(\s\((?P<url>.*)\))?\s*$`)
 
-<<<<<<< HEAD
 func parsePackageJSON(resolver file.Resolver, e *generic.Environment, reader file.LocationReadCloser) ([]pkg.Package, []artifact.Relationship, error) {
 	pkgjson, err := parsePackageJSONFile(resolver, e, reader)
 	if err != nil {
 		return nil, nil, err
 	}
-=======
-// parsePackageJSON parses a package.json and returns the discovered JavaScript packages.
-func parsePackageJSON(_ file.Resolver, _ *generic.Environment, reader file.LocationReadCloser) ([]pkg.Package, []artifact.Relationship, error) {
-	var pkgs []pkg.Package
-	dec := json.NewDecoder(reader)
-
-	for {
-		var p packageJSON
-		if err := dec.Decode(&p); errors.Is(err, io.EOF) {
-			break
-		} else if err != nil {
-			return nil, nil, fmt.Errorf("failed to parse package.json file: %w", err)
-		}
-
-		if !p.hasNameAndVersionValues() {
-			log.Debugf("encountered package.json file without a name and/or version field, ignoring (path=%q)", reader.Path())
-			return nil, nil, nil
-		}
->>>>>>> 8ee209a5
 
 	if !pkgjson.hasNameAndVersionValues() {
-		log.Debugf("encountered package.json file without a name and/or version field, ignoring (path=%q)", reader.Location.AccessPath())
+		log.Debugf("encountered package.json file without a name and/or version field, ignoring (path=%q)", reader.Path())
 		return nil, nil, nil
 	}
 

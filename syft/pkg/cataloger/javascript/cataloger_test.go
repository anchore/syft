--- conflicted
+++ resolved
@@ -9,9 +9,8 @@
 	"github.com/anchore/syft/syft/pkg/cataloger/internal/pkgtest"
 )
 
-<<<<<<< HEAD
 func expectedPackagesAndRelationshipsLockV1(locationSet file.LocationSet, metadata bool) ([]pkg.Package, []artifact.Relationship) {
-	metadataMap := map[string]pkg.NpmPackageLockJSONMetadata{
+	metadataMap := map[string]pkg.NpmPackageLockEntry{
 		"rxjs": {
 			Resolved:  "https://registry.npmjs.org/rxjs/-/rxjs-7.5.7.tgz",
 			Integrity: "sha512-z9MzKh/UcOqB3i20H6rtrlaE/CgjLOvheWK/9ILrbhROGTweAi1BaFsTT9FbwZi5Trr1qNRs+MXkhmR06awzQA==",
@@ -23,126 +22,6 @@
 		"typescript": {
 			Resolved:  "https://registry.npmjs.org/typescript/-/typescript-4.7.4.tgz",
 			Integrity: "sha512-C0WQT0gezHuw6AdY1M2jxUO83Rjf0HP7Sk1DtXj6j1EwkQNZrHAg2XPWlq62oqEhYvONq5pkC2Y9oPljWToLmQ==",
-=======
-func Test_JavascriptCataloger(t *testing.T) {
-	locationSet := file.NewLocationSet(file.NewLocation("package-lock.json"))
-	expectedPkgs := []pkg.Package{
-		{
-			Name:      "@actions/core",
-			Version:   "1.6.0",
-			FoundBy:   "javascript-lock-cataloger",
-			PURL:      "pkg:npm/%40actions/core@1.6.0",
-			Locations: locationSet,
-			Language:  pkg.JavaScript,
-			Type:      pkg.NpmPkg,
-			Licenses: pkg.NewLicenseSet(
-				pkg.NewLicenseFromLocations("MIT", file.NewLocation("package-lock.json")),
-			),
-			Metadata: pkg.NpmPackageLockEntry{Resolved: "https://registry.npmjs.org/@actions/core/-/core-1.6.0.tgz", Integrity: "sha512-NB1UAZomZlCV/LmJqkLhNTqtKfFXJZAUPcfl/zqG7EfsQdeUJtaWO98SGbuQ3pydJ3fHl2CvI/51OKYlCYYcaw=="},
-		},
-		{
-			Name:      "ansi-regex",
-			Version:   "3.0.0",
-			FoundBy:   "javascript-lock-cataloger",
-			PURL:      "pkg:npm/ansi-regex@3.0.0",
-			Locations: locationSet,
-			Language:  pkg.JavaScript,
-			Type:      pkg.NpmPkg,
-			Metadata:  pkg.NpmPackageLockEntry{Resolved: "https://registry.npmjs.org/ansi-regex/-/ansi-regex-3.0.0.tgz", Integrity: "sha1-7QMXwyIGT3lGbAKWa922Bas32Zg="},
-		},
-		{
-			Name:      "cowsay",
-			Version:   "1.4.0",
-			FoundBy:   "javascript-lock-cataloger",
-			PURL:      "pkg:npm/cowsay@1.4.0",
-			Locations: locationSet,
-			Language:  pkg.JavaScript,
-			Type:      pkg.NpmPkg,
-			Licenses: pkg.NewLicenseSet(
-				pkg.NewLicenseFromLocations("MIT", file.NewLocation("package-lock.json")),
-			),
-			Metadata: pkg.NpmPackageLockEntry{Resolved: "https://registry.npmjs.org/cowsay/-/cowsay-1.4.0.tgz", Integrity: "sha512-rdg5k5PsHFVJheO/pmE3aDg2rUDDTfPJau6yYkZYlHFktUz+UxbE+IgnUAEyyCyv4noL5ltxXD0gZzmHPCy/9g=="},
-		},
-		{
-			Name:      "get-stdin",
-			Version:   "5.0.1",
-			FoundBy:   "javascript-lock-cataloger",
-			PURL:      "pkg:npm/get-stdin@5.0.1",
-			Locations: locationSet,
-			Language:  pkg.JavaScript,
-			Type:      pkg.NpmPkg,
-			Metadata:  pkg.NpmPackageLockEntry{Resolved: "https://registry.npmjs.org/get-stdin/-/get-stdin-5.0.1.tgz", Integrity: "sha1-Ei4WFZHiH/TFJTAwVpPyDmOTo5g="},
-		},
-		{
-			Name:      "is-fullwidth-code-point",
-			Version:   "2.0.0",
-			FoundBy:   "javascript-lock-cataloger",
-			PURL:      "pkg:npm/is-fullwidth-code-point@2.0.0",
-			Locations: locationSet,
-			Language:  pkg.JavaScript,
-			Type:      pkg.NpmPkg,
-			Metadata:  pkg.NpmPackageLockEntry{Resolved: "https://registry.npmjs.org/is-fullwidth-code-point/-/is-fullwidth-code-point-2.0.0.tgz", Integrity: "sha1-o7MKXE8ZkYMWeqq5O+764937ZU8="},
-		},
-		{
-			Name:      "minimist",
-			Version:   "0.0.10",
-			FoundBy:   "javascript-lock-cataloger",
-			PURL:      "pkg:npm/minimist@0.0.10",
-			Locations: locationSet,
-			Language:  pkg.JavaScript,
-			Type:      pkg.NpmPkg,
-			Metadata:  pkg.NpmPackageLockEntry{Resolved: "https://registry.npmjs.org/minimist/-/minimist-0.0.10.tgz", Integrity: "sha1-3j+YVD2/lggr5IrRoMfNqDYwHc8="},
-		},
-		{
-			Name:      "optimist",
-			Version:   "0.6.1",
-			FoundBy:   "javascript-lock-cataloger",
-			PURL:      "pkg:npm/optimist@0.6.1",
-			Locations: locationSet,
-			Language:  pkg.JavaScript,
-			Type:      pkg.NpmPkg,
-			Metadata:  pkg.NpmPackageLockEntry{Resolved: "https://registry.npmjs.org/optimist/-/optimist-0.6.1.tgz", Integrity: "sha1-2j6nRob6IaGaERwybpDrFaAZZoY="},
-		},
-		{
-			Name:      "string-width",
-			Version:   "2.1.1",
-			FoundBy:   "javascript-lock-cataloger",
-			PURL:      "pkg:npm/string-width@2.1.1",
-			Locations: locationSet,
-			Language:  pkg.JavaScript,
-			Type:      pkg.NpmPkg,
-			Metadata:  pkg.NpmPackageLockEntry{Resolved: "https://registry.npmjs.org/string-width/-/string-width-2.1.1.tgz", Integrity: "sha512-nOqH59deCq9SRHlxq1Aw85Jnt4w6KvLKqWVik6oA9ZklXLNIOlqg4F2yrT1MVaTjAqvVwdfeZ7w7aCvJD7ugkw=="},
-		},
-		{
-			Name:      "strip-ansi",
-			Version:   "4.0.0",
-			FoundBy:   "javascript-lock-cataloger",
-			PURL:      "pkg:npm/strip-ansi@4.0.0",
-			Locations: locationSet,
-			Language:  pkg.JavaScript,
-			Type:      pkg.NpmPkg,
-			Metadata:  pkg.NpmPackageLockEntry{Resolved: "https://registry.npmjs.org/strip-ansi/-/strip-ansi-4.0.0.tgz", Integrity: "sha1-qEeQIusaw2iocTibY1JixQXuNo8="},
-		},
-		{
-			Name:      "strip-eof",
-			Version:   "1.0.0",
-			FoundBy:   "javascript-lock-cataloger",
-			PURL:      "pkg:npm/strip-eof@1.0.0",
-			Locations: locationSet,
-			Language:  pkg.JavaScript,
-			Type:      pkg.NpmPkg,
-			Metadata:  pkg.NpmPackageLockEntry{Resolved: "https://registry.npmjs.org/strip-eof/-/strip-eof-1.0.0.tgz", Integrity: "sha1-u0P/VZim6wXYm1n80SnJgzE2Br8="},
-		},
-		{
-			Name:      "wordwrap",
-			Version:   "0.0.3",
-			FoundBy:   "javascript-lock-cataloger",
-			PURL:      "pkg:npm/wordwrap@0.0.3",
-			Locations: locationSet,
-			Language:  pkg.JavaScript,
-			Type:      pkg.NpmPkg,
-			Metadata:  pkg.NpmPackageLockEntry{Resolved: "https://registry.npmjs.org/wordwrap/-/wordwrap-0.0.3.tgz", Integrity: "sha1-o9XabNXAvAAI03I0u68b7WMFkQc="},
->>>>>>> 8ee209a5
 		},
 		"tslib": {
 			Resolved:  "https://registry.npmjs.org/tslib/-/tslib-2.6.2.tgz",
@@ -154,59 +33,54 @@
 		},
 	}
 	rxjs := pkg.Package{
-		Name:         "rxjs",
-		Version:      "7.5.7",
-		FoundBy:      "javascript-cataloger",
-		PURL:         "pkg:npm/rxjs@7.5.7",
-		Locations:    locationSet,
-		Language:     pkg.JavaScript,
-		Type:         pkg.NpmPkg,
-		MetadataType: pkg.NpmPackageLockJSONMetadataType,
-		Metadata:     pkg.NpmPackageLockJSONMetadata{},
+		Name:      "rxjs",
+		Version:   "7.5.7",
+		FoundBy:   "javascript-cataloger",
+		PURL:      "pkg:npm/rxjs@7.5.7",
+		Locations: locationSet,
+		Language:  pkg.JavaScript,
+		Type:      pkg.NpmPkg,
+		Metadata:  pkg.NpmPackageLockEntry{},
 	}
 	testApp := pkg.Package{
-		Name:         "test-app",
-		Version:      "0.0.0",
-		FoundBy:      "javascript-cataloger",
-		PURL:         "pkg:npm/test-app@0.0.0",
-		Locations:    locationSet,
-		Language:     pkg.JavaScript,
-		Type:         pkg.NpmPkg,
-		MetadataType: pkg.NpmPackageLockJSONMetadataType,
-		Metadata:     pkg.NpmPackageLockJSONMetadata{},
+		Name:      "test-app",
+		Version:   "0.0.0",
+		FoundBy:   "javascript-cataloger",
+		PURL:      "pkg:npm/test-app@0.0.0",
+		Locations: locationSet,
+		Language:  pkg.JavaScript,
+		Type:      pkg.NpmPkg,
+		Metadata:  pkg.NpmPackageLockEntry{},
 	}
 	tslib := pkg.Package{
-		Name:         "tslib",
-		Version:      "2.6.2",
-		FoundBy:      "javascript-cataloger",
-		PURL:         "pkg:npm/tslib@2.6.2",
-		Locations:    locationSet,
-		Language:     pkg.JavaScript,
-		Type:         pkg.NpmPkg,
-		MetadataType: pkg.NpmPackageLockJSONMetadataType,
-		Metadata:     pkg.NpmPackageLockJSONMetadata{},
+		Name:      "tslib",
+		Version:   "2.6.2",
+		FoundBy:   "javascript-cataloger",
+		PURL:      "pkg:npm/tslib@2.6.2",
+		Locations: locationSet,
+		Language:  pkg.JavaScript,
+		Type:      pkg.NpmPkg,
+		Metadata:  pkg.NpmPackageLockEntry{},
 	}
 	typescript := pkg.Package{
-		Name:         "typescript",
-		Version:      "4.7.4",
-		FoundBy:      "javascript-cataloger",
-		PURL:         "pkg:npm/typescript@4.7.4",
-		Locations:    locationSet,
-		Language:     pkg.JavaScript,
-		Type:         pkg.NpmPkg,
-		MetadataType: pkg.NpmPackageLockJSONMetadataType,
-		Metadata:     pkg.NpmPackageLockJSONMetadata{},
+		Name:      "typescript",
+		Version:   "4.7.4",
+		FoundBy:   "javascript-cataloger",
+		PURL:      "pkg:npm/typescript@4.7.4",
+		Locations: locationSet,
+		Language:  pkg.JavaScript,
+		Type:      pkg.NpmPkg,
+		Metadata:  pkg.NpmPackageLockEntry{},
 	}
 	zonejs := pkg.Package{
-		Name:         "zone.js",
-		Version:      "0.11.8",
-		FoundBy:      "javascript-cataloger",
-		PURL:         "pkg:npm/zone.js@0.11.8",
-		Locations:    locationSet,
-		Language:     pkg.JavaScript,
-		Type:         pkg.NpmPkg,
-		MetadataType: pkg.NpmPackageLockJSONMetadataType,
-		Metadata:     pkg.NpmPackageLockJSONMetadata{},
+		Name:      "zone.js",
+		Version:   "0.11.8",
+		FoundBy:   "javascript-cataloger",
+		PURL:      "pkg:npm/zone.js@0.11.8",
+		Locations: locationSet,
+		Language:  pkg.JavaScript,
+		Type:      pkg.NpmPkg,
+		Metadata:  pkg.NpmPackageLockEntry{},
 	}
 
 	l := []*pkg.Package{
@@ -258,7 +132,7 @@
 }
 
 func expectedPackagesAndRelationshipsLockV2(locationSet file.LocationSet, metadata bool) ([]pkg.Package, []artifact.Relationship) {
-	metadataMap := map[string]pkg.NpmPackageLockJSONMetadata{
+	metadataMap := map[string]pkg.NpmPackageLockEntry{
 		"rxjs": {
 			Resolved:  "https://registry.npmjs.org/rxjs/-/rxjs-7.5.7.tgz",
 			Integrity: "sha512-z9MzKh/UcOqB3i20H6rtrlaE/CgjLOvheWK/9ILrbhROGTweAi1BaFsTT9FbwZi5Trr1qNRs+MXkhmR06awzQA==",
@@ -281,59 +155,54 @@
 		},
 	}
 	rxjs := pkg.Package{
-		Name:         "rxjs",
-		Version:      "7.5.7",
-		PURL:         "pkg:npm/rxjs@7.5.7",
-		Locations:    locationSet,
-		Licenses:     pkg.NewLicenseSet(),
-		Language:     pkg.JavaScript,
-		Type:         pkg.NpmPkg,
-		MetadataType: pkg.NpmPackageLockJSONMetadataType,
-		Metadata:     pkg.NpmPackageLockJSONMetadata{},
+		Name:      "rxjs",
+		Version:   "7.5.7",
+		PURL:      "pkg:npm/rxjs@7.5.7",
+		Locations: locationSet,
+		Licenses:  pkg.NewLicenseSet(),
+		Language:  pkg.JavaScript,
+		Type:      pkg.NpmPkg,
+		Metadata:  pkg.NpmPackageLockEntry{},
 	}
 	testApp := pkg.Package{
-		Name:         "test-app",
-		Version:      "0.0.0",
-		PURL:         "pkg:npm/test-app@0.0.0",
-		Locations:    locationSet,
-		Licenses:     pkg.NewLicenseSet(),
-		Language:     pkg.JavaScript,
-		Type:         pkg.NpmPkg,
-		MetadataType: pkg.NpmPackageLockJSONMetadataType,
-		Metadata:     pkg.NpmPackageLockJSONMetadata{},
+		Name:      "test-app",
+		Version:   "0.0.0",
+		PURL:      "pkg:npm/test-app@0.0.0",
+		Locations: locationSet,
+		Licenses:  pkg.NewLicenseSet(),
+		Language:  pkg.JavaScript,
+		Type:      pkg.NpmPkg,
+		Metadata:  pkg.NpmPackageLockEntry{},
 	}
 	tslib := pkg.Package{
-		Name:         "tslib",
-		Version:      "2.4.1",
-		PURL:         "pkg:npm/tslib@2.4.1",
-		Locations:    locationSet,
-		Licenses:     pkg.NewLicenseSet(),
-		Language:     pkg.JavaScript,
-		Type:         pkg.NpmPkg,
-		MetadataType: pkg.NpmPackageLockJSONMetadataType,
-		Metadata:     pkg.NpmPackageLockJSONMetadata{},
+		Name:      "tslib",
+		Version:   "2.4.1",
+		PURL:      "pkg:npm/tslib@2.4.1",
+		Locations: locationSet,
+		Licenses:  pkg.NewLicenseSet(),
+		Language:  pkg.JavaScript,
+		Type:      pkg.NpmPkg,
+		Metadata:  pkg.NpmPackageLockEntry{},
 	}
 	typescript := pkg.Package{
-		Name:         "typescript",
-		Version:      "4.7.4",
-		FoundBy:      "javascript-cataloger",
-		PURL:         "pkg:npm/typescript@4.7.4",
-		Locations:    locationSet,
-		Language:     pkg.JavaScript,
-		Type:         pkg.NpmPkg,
-		MetadataType: pkg.NpmPackageLockJSONMetadataType,
-		Metadata:     pkg.NpmPackageLockJSONMetadata{},
+		Name:      "typescript",
+		Version:   "4.7.4",
+		FoundBy:   "javascript-cataloger",
+		PURL:      "pkg:npm/typescript@4.7.4",
+		Locations: locationSet,
+		Language:  pkg.JavaScript,
+		Type:      pkg.NpmPkg,
+		Metadata:  pkg.NpmPackageLockEntry{},
 	}
 	zonejs := pkg.Package{
-		Name:         "zone.js",
-		Version:      "0.11.8",
-		PURL:         "pkg:npm/zone.js@0.11.8",
-		Locations:    locationSet,
-		Licenses:     pkg.NewLicenseSet(),
-		Language:     pkg.JavaScript,
-		Type:         pkg.NpmPkg,
-		MetadataType: pkg.NpmPackageLockJSONMetadataType,
-		Metadata:     pkg.NpmPackageLockJSONMetadata{},
+		Name:      "zone.js",
+		Version:   "0.11.8",
+		PURL:      "pkg:npm/zone.js@0.11.8",
+		Locations: locationSet,
+		Licenses:  pkg.NewLicenseSet(),
+		Language:  pkg.JavaScript,
+		Type:      pkg.NpmPkg,
+		Metadata:  pkg.NpmPackageLockEntry{},
 	}
 
 	l := []*pkg.Package{
@@ -397,7 +266,7 @@
 }
 
 func expectedPackagesAndRelationshipsYarnLock(locationSet file.LocationSet, metadata bool) ([]pkg.Package, []artifact.Relationship) {
-	metadataMap := map[string]pkg.NpmPackageLockJSONMetadata{
+	metadataMap := map[string]pkg.NpmPackageLockEntry{
 		"rxjs": {
 			Resolved:  "https://registry.npmjs.org/rxjs/-/rxjs-7.5.7.tgz",
 			Integrity: "sha512-z9MzKh/UcOqB3i20H6rtrlaE/CgjLOvheWK/9ILrbhROGTweAi1BaFsTT9FbwZi5Trr1qNRs+MXkhmR06awzQA==",
@@ -428,9 +297,7 @@
 		Licenses:  pkg.NewLicenseSet(),
 		Language:  pkg.JavaScript,
 		Type:      pkg.NpmPkg,
-
-		MetadataType: pkg.NpmPackageLockJSONMetadataType,
-		Metadata:     pkg.NpmPackageLockJSONMetadata{},
+		Metadata:  pkg.NpmPackageLockEntry{},
 	}
 	testApp := pkg.Package{
 		Name:      "test-app",
@@ -441,9 +308,7 @@
 		Licenses:  pkg.NewLicenseSet(),
 		Language:  pkg.JavaScript,
 		Type:      pkg.NpmPkg,
-
-		MetadataType: pkg.NpmPackageLockJSONMetadataType,
-		Metadata:     pkg.NpmPackageLockJSONMetadata{},
+		Metadata:  pkg.NpmPackageLockEntry{},
 	}
 	tslib := pkg.Package{
 		Name:      "tslib",
@@ -454,9 +319,7 @@
 		Licenses:  pkg.NewLicenseSet(),
 		Language:  pkg.JavaScript,
 		Type:      pkg.NpmPkg,
-
-		MetadataType: pkg.NpmPackageLockJSONMetadataType,
-		Metadata:     pkg.NpmPackageLockJSONMetadata{},
+		Metadata:  pkg.NpmPackageLockEntry{},
 	}
 	typescript := pkg.Package{
 		Name:      "typescript",
@@ -467,8 +330,6 @@
 		Licenses:  pkg.NewLicenseSet(),
 		Language:  pkg.JavaScript,
 		Type:      pkg.NpmPkg,
-
-		MetadataType: pkg.NpmPackageLockJSONMetadataType,
 	}
 	zonejs := pkg.Package{
 		Name:      "zone.js",
@@ -480,8 +341,7 @@
 		Language:  pkg.JavaScript,
 		Type:      pkg.NpmPkg,
 
-		MetadataType: pkg.NpmPackageLockJSONMetadataType,
-		Metadata:     pkg.NpmPackageLockJSONMetadata{},
+		Metadata: pkg.NpmPackageLockEntry{},
 	}
 
 	l := []*pkg.Package{
@@ -545,7 +405,7 @@
 }
 
 func expectedPackagesAndRelationshipsLockV3(locationSet file.LocationSet, metadata bool) ([]pkg.Package, []artifact.Relationship) {
-	metadataMap := map[string]pkg.NpmPackageLockJSONMetadata{
+	metadataMap := map[string]pkg.NpmPackageLockEntry{
 		"rxjs": {
 			Resolved:  "https://registry.npmjs.org/rxjs/-/rxjs-7.5.0.tgz",
 			Integrity: "sha512-fuCKAfFawVYX0pyFlETtYnXI+5iiY9Dftgk+VdgeOq+Qyi9ZDWckHZRDaXRt5WCNbbLkmAheoSGDiceyCIKNZA==",
@@ -568,54 +428,49 @@
 		},
 	}
 	rxjs := pkg.Package{
-		Name:         "rxjs",
-		Version:      "7.5.0",
-		FoundBy:      "javascript-cataloger",
-		PURL:         "pkg:npm/rxjs@7.5.0",
-		Locations:    locationSet,
-		Language:     pkg.JavaScript,
-		Type:         pkg.NpmPkg,
-		MetadataType: pkg.NpmPackageLockJSONMetadataType,
+		Name:      "rxjs",
+		Version:   "7.5.0",
+		FoundBy:   "javascript-cataloger",
+		PURL:      "pkg:npm/rxjs@7.5.0",
+		Locations: locationSet,
+		Language:  pkg.JavaScript,
+		Type:      pkg.NpmPkg,
 	}
 	testApp := pkg.Package{
-		Name:         "test-app",
-		Version:      "0.0.0",
-		FoundBy:      "javascript-cataloger",
-		PURL:         "pkg:npm/test-app@0.0.0",
-		Locations:    locationSet,
-		Language:     pkg.JavaScript,
-		Type:         pkg.NpmPkg,
-		MetadataType: pkg.NpmPackageLockJSONMetadataType,
+		Name:      "test-app",
+		Version:   "0.0.0",
+		FoundBy:   "javascript-cataloger",
+		PURL:      "pkg:npm/test-app@0.0.0",
+		Locations: locationSet,
+		Language:  pkg.JavaScript,
+		Type:      pkg.NpmPkg,
 	}
 	tslib := pkg.Package{
-		Name:         "tslib",
-		Version:      "2.6.2",
-		FoundBy:      "javascript-cataloger",
-		PURL:         "pkg:npm/tslib@2.6.2",
-		Locations:    locationSet,
-		Language:     pkg.JavaScript,
-		Type:         pkg.NpmPkg,
-		MetadataType: pkg.NpmPackageLockJSONMetadataType,
+		Name:      "tslib",
+		Version:   "2.6.2",
+		FoundBy:   "javascript-cataloger",
+		PURL:      "pkg:npm/tslib@2.6.2",
+		Locations: locationSet,
+		Language:  pkg.JavaScript,
+		Type:      pkg.NpmPkg,
 	}
 	typescript := pkg.Package{
-		Name:         "typescript",
-		Version:      "4.7.4",
-		FoundBy:      "javascript-cataloger",
-		PURL:         "pkg:npm/typescript@4.7.4",
-		Locations:    locationSet,
-		Language:     pkg.JavaScript,
-		Type:         pkg.NpmPkg,
-		MetadataType: pkg.NpmPackageLockJSONMetadataType,
+		Name:      "typescript",
+		Version:   "4.7.4",
+		FoundBy:   "javascript-cataloger",
+		PURL:      "pkg:npm/typescript@4.7.4",
+		Locations: locationSet,
+		Language:  pkg.JavaScript,
+		Type:      pkg.NpmPkg,
 	}
 	zonejs := pkg.Package{
-		Name:         "zone.js",
-		Version:      "0.11.8",
-		FoundBy:      "javascript-cataloger",
-		PURL:         "pkg:npm/zone.js@0.11.8",
-		Locations:    locationSet,
-		Language:     pkg.JavaScript,
-		Type:         pkg.NpmPkg,
-		MetadataType: pkg.NpmPackageLockJSONMetadataType,
+		Name:      "zone.js",
+		Version:   "0.11.8",
+		FoundBy:   "javascript-cataloger",
+		PURL:      "pkg:npm/zone.js@0.11.8",
+		Locations: locationSet,
+		Language:  pkg.JavaScript,
+		Type:      pkg.NpmPkg,
 	}
 
 	l := []*pkg.Package{
@@ -679,7 +534,7 @@
 }
 
 func expectedPackagesAndRelationshipsPnpmLock(locationSet file.LocationSet, metadata bool) ([]pkg.Package, []artifact.Relationship) {
-	metadataMap := map[string]pkg.NpmPackageLockJSONMetadata{
+	metadataMap := map[string]pkg.NpmPackageLockEntry{
 		"rxjs": {
 			Resolved:  "https://registry.npmjs.org/rxjs/-/rxjs-7.5.7.tgz",
 			Integrity: "sha512-z9MzKh/UcOqB3i20H6rtrlaE/CgjLOvheWK/9ILrbhROGTweAi1BaFsTT9FbwZi5Trr1qNRs+MXkhmR06awzQA==",
@@ -702,59 +557,56 @@
 		},
 	}
 	rxjs := pkg.Package{
-		Name:         "rxjs",
-		Version:      "7.5.7",
-		FoundBy:      "javascript-cataloger",
-		PURL:         "pkg:npm/rxjs@7.5.7",
-		Locations:    locationSet,
-		Language:     pkg.JavaScript,
-		Type:         pkg.NpmPkg,
-		MetadataType: pkg.NpmPackageLockJSONMetadataType,
-		Metadata:     pkg.NpmPackageLockJSONMetadata{},
+		Name:      "rxjs",
+		Version:   "7.5.7",
+		FoundBy:   "javascript-cataloger",
+		PURL:      "pkg:npm/rxjs@7.5.7",
+		Locations: locationSet,
+		Language:  pkg.JavaScript,
+		Type:      pkg.NpmPkg,
+
+		Metadata: pkg.NpmPackageLockEntry{},
 	}
 	testApp := pkg.Package{
-		Name:         "test-app",
-		Version:      "0.0.0",
-		FoundBy:      "javascript-cataloger",
-		PURL:         "pkg:npm/test-app@0.0.0",
-		Locations:    locationSet,
-		Language:     pkg.JavaScript,
-		Type:         pkg.NpmPkg,
-		MetadataType: pkg.NpmPackageLockJSONMetadataType,
-		Metadata:     pkg.NpmPackageLockJSONMetadata{},
+		Name:      "test-app",
+		Version:   "0.0.0",
+		FoundBy:   "javascript-cataloger",
+		PURL:      "pkg:npm/test-app@0.0.0",
+		Locations: locationSet,
+		Language:  pkg.JavaScript,
+		Type:      pkg.NpmPkg,
+
+		Metadata: pkg.NpmPackageLockEntry{},
 	}
 	tslib := pkg.Package{
-		Name:         "tslib",
-		Version:      "2.6.2",
-		FoundBy:      "javascript-cataloger",
-		PURL:         "pkg:npm/tslib@2.6.2",
-		Locations:    locationSet,
-		Language:     pkg.JavaScript,
-		Type:         pkg.NpmPkg,
-		MetadataType: pkg.NpmPackageLockJSONMetadataType,
-		Metadata:     pkg.NpmPackageLockJSONMetadata{},
+		Name:      "tslib",
+		Version:   "2.6.2",
+		FoundBy:   "javascript-cataloger",
+		PURL:      "pkg:npm/tslib@2.6.2",
+		Locations: locationSet,
+		Language:  pkg.JavaScript,
+		Type:      pkg.NpmPkg,
+		Metadata:  pkg.NpmPackageLockEntry{},
 	}
 	typescript := pkg.Package{
-		Name:         "typescript",
-		Version:      "4.7.4",
-		FoundBy:      "javascript-cataloger",
-		PURL:         "pkg:npm/typescript@4.7.4",
-		Locations:    locationSet,
-		Language:     pkg.JavaScript,
-		Type:         pkg.NpmPkg,
-		MetadataType: pkg.NpmPackageLockJSONMetadataType,
-		Metadata:     pkg.NpmPackageLockJSONMetadata{},
+		Name:      "typescript",
+		Version:   "4.7.4",
+		FoundBy:   "javascript-cataloger",
+		PURL:      "pkg:npm/typescript@4.7.4",
+		Locations: locationSet,
+		Language:  pkg.JavaScript,
+		Type:      pkg.NpmPkg,
+		Metadata:  pkg.NpmPackageLockEntry{},
 	}
 	zonejs := pkg.Package{
-		Name:         "zone.js",
-		Version:      "0.11.8",
-		FoundBy:      "javascript-cataloger",
-		PURL:         "pkg:npm/zone.js@0.11.8",
-		Locations:    locationSet,
-		Language:     pkg.JavaScript,
-		Type:         pkg.NpmPkg,
-		MetadataType: pkg.NpmPackageLockJSONMetadataType,
-		Metadata:     pkg.NpmPackageLockJSONMetadata{},
+		Name:      "zone.js",
+		Version:   "0.11.8",
+		FoundBy:   "javascript-cataloger",
+		PURL:      "pkg:npm/zone.js@0.11.8",
+		Locations: locationSet,
+		Language:  pkg.JavaScript,
+		Type:      pkg.NpmPkg,
+		Metadata:  pkg.NpmPackageLockEntry{},
 	}
 
 	l := []*pkg.Package{
@@ -856,45 +708,69 @@
 		TestGroupedCataloger(t, NewJavaScriptCataloger())
 }
 
-// TODO(noqcks): make this test work
-// func Test_JavaScriptCataloger_Globs(t *testing.T) {
-// 	tests := []struct {
-// 		name     string
-// 		fixture  string
-// 		expected []string
-// 	}{
-// 		{
-// 			name:    "obtain package lock files",pcomponent_test.go
-// 			fixture: "test-fixtures/pkg-json-and-lock/v1",
-// 			expected: []string{
-// 				"package-lock.json",
-// 				"package.json",
-// 			},
-// 		},
-// 		{
-// 			name:    "obtain yarn lock files",
-// 			fixture: "test-fixtures/pkg-json-and-yarn-lock",
-// 			expected: []string{
-// 				"yarn.lock",
-// 				"package.json",
-// 			},
-// 		},
-// 		{
-// 			name:    "obtain yarn lock files",
-// 			fixture: "test-fixtures/pkg-json-and-pnpm-lock",
-// 			expected: []string{
-// 				"pnpm-lock.yaml",
-// 				"package.json",
-// 			},
-// 		},
-// 	}
-
-// 	for _, test := range tests {
-// 		t.Run(test.name, func(t *testing.T) {
-// 			pkgtest.NewCatalogTester().
-// 				FromDirectory(t, test.fixture).
-// 				ExpectsResolverContentQueries(test.expected).
-// 				TestGroupedCataloger(t, NewJavaScriptCataloger())
-// 		})
-// 	}
-// }+func Test_PackageCataloger_Globs(t *testing.T) {
+	tests := []struct {
+		name     string
+		fixture  string
+		expected []string
+	}{
+		{
+			name:    "obtain package files",
+			fixture: "test-fixtures/glob-paths",
+			expected: []string{
+				"src/package.json",
+			},
+		},
+	}
+
+	for _, test := range tests {
+		t.Run(test.name, func(t *testing.T) {
+			pkgtest.NewCatalogTester().
+				FromDirectory(t, test.fixture).
+				ExpectsResolverContentQueries(test.expected).
+				TestCataloger(t, NewPackageCataloger())
+		})
+	}
+}
+
+func Test_JavaScriptCataloger_Globs(t *testing.T) {
+	tests := []struct {
+		name     string
+		fixture  string
+		expected []string
+	}{
+		{
+			name:    "obtain package lock files",
+			fixture: "test-fixtures/pkg-json-and-lock/v1",
+			expected: []string{
+				"package-lock.json",
+				"package.json",
+			},
+		},
+		{
+			name:    "obtain yarn lock files",
+			fixture: "test-fixtures/pkg-json-and-yarn-lock",
+			expected: []string{
+				"yarn.lock",
+				"package.json",
+			},
+		},
+		{
+			name:    "obtain yarn lock files",
+			fixture: "test-fixtures/pkg-json-and-pnpm-lock",
+			expected: []string{
+				"pnpm-lock.yaml",
+				"package.json",
+			},
+		},
+	}
+
+	for _, test := range tests {
+		t.Run(test.name, func(t *testing.T) {
+			pkgtest.NewCatalogTester().
+				FromDirectory(t, test.fixture).
+				ExpectsResolverContentQueries(test.expected).
+				TestGroupedCataloger(t, NewJavaScriptCataloger())
+		})
+	}
+}
--- conflicted
+++ resolved
@@ -15,17 +15,9 @@
 }
 
 // NewLockCataloger returns a new cataloger object for NPM (and NPM-adjacent, such as yarn) lock files.
-<<<<<<< HEAD
-func NewLockCataloger(opts CatalogerOpts) *generic.Cataloger {
-	c := yarnCataloger{
-		opts: opts,
-	}
-
-=======
-func NewLockCataloger() pkg.Cataloger {
->>>>>>> 23778de1
+func NewLockCataloger(_ CatalogerConfig) pkg.Cataloger {
 	return generic.NewCataloger("javascript-lock-cataloger").
 		WithParserByGlobs(parsePackageLock, "**/package-lock.json").
-		WithParserByGlobs(c.parseYarnLock, "**/yarn.lock").
+		WithParserByGlobs(parseYarnLock, "**/yarn.lock").
 		WithParserByGlobs(parsePnpmLock, "**/pnpm-lock.yaml")
 }
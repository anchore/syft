package pkgtest

import (
	"fmt"
	"io"
	"os"
	"strings"
	"testing"

	"github.com/google/go-cmp/cmp"
	"github.com/google/go-cmp/cmp/cmpopts"
	"github.com/sanity-io/litter"
	"github.com/stretchr/testify/assert"
	"github.com/stretchr/testify/require"

	"github.com/anchore/stereoscope/pkg/imagetest"
	"github.com/anchore/syft/syft/artifact"
	"github.com/anchore/syft/syft/file"
	"github.com/anchore/syft/syft/linux"
	"github.com/anchore/syft/syft/pkg"
	"github.com/anchore/syft/syft/pkg/cataloger/generic"
	"github.com/anchore/syft/syft/source"
)

type locationComparer func(x, y file.Location) bool
type licenseComparer func(x, y pkg.License) bool

type CatalogTester struct {
	expectedPkgs                   []pkg.Package
	expectedRelationships          []artifact.Relationship
	assertResultExpectations       bool
	expectedPathResponses          []string // this is a minimum set, the resolver may return more that just this list
	expectedContentQueries         []string // this is a full set, any other queries are unexpected (and will fail the test)
	ignoreUnfulfilledPathResponses map[string][]string
	ignoreAnyUnfulfilledPaths      []string
	env                            *generic.Environment
	reader                         file.LocationReadCloser
	resolver                       file.Resolver
	wantErr                        require.ErrorAssertionFunc
	compareOptions                 []cmp.Option
	locationComparer               locationComparer
	licenseComparer                licenseComparer
}

func NewCatalogTester() *CatalogTester {
	return &CatalogTester{
		wantErr:          require.NoError,
		locationComparer: DefaultLocationComparer,
		licenseComparer:  DefaultLicenseComparer,
		ignoreUnfulfilledPathResponses: map[string][]string{
			"FilesByPath": {
				// most catalogers search for a linux release, which will not be fulfilled in testing
				"/etc/os-release",
				"/usr/lib/os-release",
				"/etc/system-release-cpe",
				"/etc/redhat-release",
				"/bin/busybox",
			},
		},
	}
}

func DefaultLocationComparer(x, y file.Location) bool {
	return cmp.Equal(x.Coordinates, y.Coordinates) && cmp.Equal(x.VirtualPath, y.VirtualPath)
}

func DefaultLicenseComparer(x, y pkg.License) bool {
	return cmp.Equal(x, y, cmp.Comparer(DefaultLocationComparer), cmp.Comparer(
		func(x, y file.LocationSet) bool {
			xs := x.ToSlice()
			ys := y.ToSlice()
			if len(xs) != len(ys) {
				return false
			}
			for i, xe := range xs {
				ye := ys[i]
				if !DefaultLocationComparer(xe, ye) {
					return false
				}
			}
			return true
		},
	))
}

func (p *CatalogTester) FromDirectory(t *testing.T, path string) *CatalogTester {
	t.Helper()

	s, err := source.NewFromDirectoryPath(path)
	require.NoError(t, err)

	resolver, err := s.FileResolver(source.AllLayersScope)
	require.NoError(t, err)

	p.resolver = resolver
	return p
}

func (p *CatalogTester) FromFile(t *testing.T, path string) *CatalogTester {
	t.Helper()

	fixture, err := os.Open(path)
	require.NoError(t, err)

	p.reader = file.LocationReadCloser{
		Location:   file.NewLocation(fixture.Name()),
		ReadCloser: fixture,
	}
	return p
}

func (p *CatalogTester) FromString(location, data string) *CatalogTester {
	p.reader = file.LocationReadCloser{
		Location:   file.NewLocation(location),
		ReadCloser: io.NopCloser(strings.NewReader(data)),
	}
	return p
}

func (p *CatalogTester) WithLinuxRelease(r linux.Release) *CatalogTester {
	if p.env == nil {
		p.env = &generic.Environment{}
	}
	p.env.LinuxRelease = &r
	return p
}

func (p *CatalogTester) WithEnv(env *generic.Environment) *CatalogTester {
	p.env = env
	return p
}

func (p *CatalogTester) WithError() *CatalogTester {
	p.assertResultExpectations = true
	p.wantErr = require.Error
	return p
}

func (p *CatalogTester) WithErrorAssertion(a require.ErrorAssertionFunc) *CatalogTester {
	p.wantErr = a
	return p
}

func (p *CatalogTester) WithResolver(r file.Resolver) *CatalogTester {
	p.resolver = r
	return p
}

func (p *CatalogTester) WithImageResolver(t *testing.T, fixtureName string) *CatalogTester {
	t.Helper()
	img := imagetest.GetFixtureImage(t, "docker-archive", fixtureName)

	s, err := source.NewFromStereoscopeImageObject(img, fixtureName, nil)
	require.NoError(t, err)

	r, err := s.FileResolver(source.SquashedScope)
	require.NoError(t, err)
	p.resolver = r
	return p
}

func (p *CatalogTester) IgnoreLocationLayer() *CatalogTester {
	p.locationComparer = func(x, y file.Location) bool {
		return cmp.Equal(x.Coordinates.RealPath, y.Coordinates.RealPath) && cmp.Equal(x.VirtualPath, y.VirtualPath)
	}

	// we need to update the license comparer to use the ignored location layer
	p.licenseComparer = func(x, y pkg.License) bool {
		return cmp.Equal(x, y, cmp.Comparer(p.locationComparer), cmp.Comparer(
			func(x, y file.LocationSet) bool {
				xs := x.ToSlice()
				ys := y.ToSlice()
				if len(xs) != len(ys) {
					return false
				}
				for i, xe := range xs {
					ye := ys[i]
					if !p.locationComparer(xe, ye) {
						return false
					}
				}

				return true
			}))
	}
	return p
}

func (p *CatalogTester) IgnorePackageFields(fields ...string) *CatalogTester {
	p.compareOptions = append(p.compareOptions, cmpopts.IgnoreFields(pkg.Package{}, fields...))
	return p
}

func (p *CatalogTester) WithCompareOptions(opts ...cmp.Option) *CatalogTester {
	p.compareOptions = append(p.compareOptions, opts...)
	return p
}

func (p *CatalogTester) Expects(pkgs []pkg.Package, relationships []artifact.Relationship) *CatalogTester {
	p.assertResultExpectations = true
	p.expectedPkgs = pkgs
	p.expectedRelationships = relationships
	return p
}

func (p *CatalogTester) ExpectsResolverPathResponses(locations []string) *CatalogTester {
	p.expectedPathResponses = locations
	return p
}

func (p *CatalogTester) ExpectsResolverContentQueries(locations []string) *CatalogTester {
	p.expectedContentQueries = locations
	return p
}

func (p *CatalogTester) IgnoreUnfulfilledPathResponses(paths ...string) *CatalogTester {
	p.ignoreAnyUnfulfilledPaths = append(p.ignoreAnyUnfulfilledPaths, paths...)
	return p
}

func (p *CatalogTester) TestParser(t *testing.T, parser generic.Parser) {
	t.Helper()
	pkgs, relationships, err := parser(p.resolver, p.env, p.reader)
	p.wantErr(t, err)
	p.assertPkgs(t, pkgs, relationships)
}

func (p *CatalogTester) TestGroupedCataloger(t *testing.T, cataloger pkg.Cataloger) {
	t.Helper()

	resolver := NewObservingResolver(p.resolver)

	pkgs, relationships, err := cataloger.Catalog(resolver)

	// this is a minimum set, the resolver may return more than just this list
	for _, path := range p.expectedPathResponses {
		assert.Truef(t, resolver.ObservedPathResponses(path), "expected path query for %q was not observed", path)
	}

	// this is a full set, any other queries are unexpected (and will fail the test)
	if len(p.expectedContentQueries) > 0 {
		assert.ElementsMatchf(t, p.expectedContentQueries, resolver.AllContentQueries(), "unexpected content queries observed: diff %s", cmp.Diff(p.expectedContentQueries, resolver.AllContentQueries()))
	}

	if p.assertResultExpectations {
		p.wantErr(t, err)
		p.assertPkgs(t, pkgs, relationships)
	} else {
		resolver.PruneUnfulfilledPathResponses(p.ignoreUnfulfilledPathResponses, p.ignoreAnyUnfulfilledPaths...)

		// if we aren't testing the results, we should focus on what was searched for (for glob-centric tests)
		assert.Falsef(t, resolver.HasUnfulfilledPathRequests(), "unfulfilled path requests: \n%v", resolver.PrettyUnfulfilledPathRequests())
	}
}

func (p *CatalogTester) TestCataloger(t *testing.T, cataloger pkg.Cataloger) {
	t.Helper()

	resolver := NewObservingResolver(p.resolver)

	pkgs, relationships, err := cataloger.Catalog(resolver)

	// this is a minimum set, the resolver may return more that just this list
	for _, path := range p.expectedPathResponses {
		assert.Truef(t, resolver.ObservedPathResponses(path), "expected path query for %q was not observed", path)
	}

	// this is a full set, any other queries are unexpected (and will fail the test)
	if len(p.expectedContentQueries) > 0 {
		assert.ElementsMatchf(t, p.expectedContentQueries, resolver.AllContentQueries(), "unexpected content queries observed: diff %s", cmp.Diff(p.expectedContentQueries, resolver.AllContentQueries()))
	}

	if p.assertResultExpectations {
		p.wantErr(t, err)
		p.assertPkgs(t, pkgs, relationships)
	} else {
		resolver.PruneUnfulfilledPathResponses(p.ignoreUnfulfilledPathResponses, p.ignoreAnyUnfulfilledPaths...)

		// if we aren't testing the results, we should focus on what was searched for (for glob-centric tests)
		assert.Falsef(t, resolver.HasUnfulfilledPathRequests(), "unfulfilled path requests: \n%v", resolver.PrettyUnfulfilledPathRequests())
	}
}

var relationshipStringer = litter.Options{
	Compact:           true,
	StripPackageNames: false,
	HidePrivateFields: true, // we want to ignore package IDs
	HideZeroValues:    true,
	StrictGo:          true,
	//FieldExclusions: ...  // these can be added for future values that need to be ignored
	//FieldFilter: ...
}

func relationshipLess(x, y artifact.Relationship) bool {
	// we just need a stable sort, the ordering does not need to be sensible
	xStr := relationshipStringer.Sdump(x)
	yStr := relationshipStringer.Sdump(y)
	return xStr < yStr
}

// nolint:funlen
func (p *CatalogTester) assertPkgs(t *testing.T, pkgs []pkg.Package, relationships []artifact.Relationship) {
	t.Helper()

	p.compareOptions = append(p.compareOptions,
		cmpopts.IgnoreFields(pkg.Package{}, "id"), // note: ID is not deterministic for test purposes
		cmpopts.IgnoreFields(pkg.Package{}, "FoundBy"),
		cmpopts.SortSlices(pkg.Less),
		cmpopts.SortSlices(relationshipLess),
		cmp.Comparer(
			func(x, y file.LocationSet) bool {
				xs := x.ToSlice()
				ys := y.ToSlice()

				if len(xs) != len(ys) {
					return false
				}
				for i, xe := range xs {
					ye := ys[i]
					if !p.locationComparer(xe, ye) {
						return false
					}
				}

				return true
			},
		),
		cmp.Comparer(
			func(x, y pkg.LicenseSet) bool {
				xs := x.ToSlice()
				ys := y.ToSlice()

				if len(xs) != len(ys) {
					return false
				}
				for i, xe := range xs {
					ye := ys[i]
					if !p.licenseComparer(xe, ye) {
						return false
					}
				}

				return true
			},
		),
		cmp.Comparer(
			p.locationComparer,
		),
		cmp.Comparer(
			p.licenseComparer,
		),
	)

	{
		var r diffReporter
		var opts []cmp.Option

		opts = append(opts, p.compareOptions...)
		opts = append(opts, cmp.Reporter(&r))

<<<<<<< HEAD
		for _, pkg := range pkgs {
			t.Logf("pkg: %+v", pkg)
		}
		for _, expectedPkg := range p.expectedPkgs {
			t.Logf("expectedPkg: %+v", expectedPkg)
		}
=======
		// order should not matter
		pkg.Sort(p.expectedPkgs)
		pkg.Sort(pkgs)
>>>>>>> fe7a417f

		if diff := cmp.Diff(p.expectedPkgs, pkgs, opts...); diff != "" {
			t.Log("Specific Differences:\n" + r.String())
			t.Errorf("unexpected packages from parsing (-expected +actual)\n%s", diff)
		}
	}
	{
		var r diffReporter
		var opts []cmp.Option

		opts = append(opts, p.compareOptions...)
		opts = append(opts, cmp.Reporter(&r))

		// order should not matter
		pkg.SortRelationships(p.expectedRelationships)
		pkg.SortRelationships(relationships)

		if diff := cmp.Diff(p.expectedRelationships, relationships, opts...); diff != "" {
			t.Log("Specific Differences:\n" + r.String())

			t.Errorf("unexpected relationships from parsing (-expected +actual)\n%s", diff)
		}
	}
}

func TestFileParser(t *testing.T, fixturePath string, parser generic.Parser, expectedPkgs []pkg.Package, expectedRelationships []artifact.Relationship) {
	t.Helper()
	NewCatalogTester().FromFile(t, fixturePath).Expects(expectedPkgs, expectedRelationships).TestParser(t, parser)
}

func TestFileParserWithEnv(t *testing.T, fixturePath string, parser generic.Parser, env *generic.Environment, expectedPkgs []pkg.Package, expectedRelationships []artifact.Relationship) {
	t.Helper()

	NewCatalogTester().FromFile(t, fixturePath).WithEnv(env).Expects(expectedPkgs, expectedRelationships).TestParser(t, parser)
}

func AssertPackagesEqual(t *testing.T, a, b pkg.Package) {
	t.Helper()
	opts := []cmp.Option{
		cmpopts.IgnoreFields(pkg.Package{}, "id"), // note: ID is not deterministic for test purposes
		cmp.Comparer(
			func(x, y file.LocationSet) bool {
				xs := x.ToSlice()
				ys := y.ToSlice()

				if len(xs) != len(ys) {
					return false
				}
				for i, xe := range xs {
					ye := ys[i]
					if !DefaultLocationComparer(xe, ye) {
						return false
					}
				}

				return true
			},
		),
		cmp.Comparer(
			func(x, y pkg.LicenseSet) bool {
				xs := x.ToSlice()
				ys := y.ToSlice()

				if len(xs) != len(ys) {
					return false
				}
				for i, xe := range xs {
					ye := ys[i]
					if !DefaultLicenseComparer(xe, ye) {
						return false
					}
				}

				return true
			},
		),
		cmp.Comparer(
			DefaultLocationComparer,
		),
		cmp.Comparer(
			DefaultLicenseComparer,
		),
	}

	if diff := cmp.Diff(a, b, opts...); diff != "" {
		t.Errorf("unexpected packages from parsing (-expected +actual)\n%s", diff)
	}
}

// diffReporter is a simple custom reporter that only records differences detected during comparison.
type diffReporter struct {
	path  cmp.Path
	diffs []string
}

func (r *diffReporter) PushStep(ps cmp.PathStep) {
	r.path = append(r.path, ps)
}

func (r *diffReporter) Report(rs cmp.Result) {
	if !rs.Equal() {
		vx, vy := r.path.Last().Values()
		r.diffs = append(r.diffs, fmt.Sprintf("%#v:\n\t-: %+v\n\t+: %+v\n", r.path, vx, vy))
	}
}

func (r *diffReporter) PopStep() {
	r.path = r.path[:len(r.path)-1]
}

func (r *diffReporter) String() string {
	return strings.Join(r.diffs, "\n")
}<|MERGE_RESOLUTION|>--- conflicted
+++ resolved
@@ -358,18 +358,9 @@
 		opts = append(opts, p.compareOptions...)
 		opts = append(opts, cmp.Reporter(&r))
 
-<<<<<<< HEAD
-		for _, pkg := range pkgs {
-			t.Logf("pkg: %+v", pkg)
-		}
-		for _, expectedPkg := range p.expectedPkgs {
-			t.Logf("expectedPkg: %+v", expectedPkg)
-		}
-=======
 		// order should not matter
 		pkg.Sort(p.expectedPkgs)
 		pkg.Sort(pkgs)
->>>>>>> fe7a417f
 
 		if diff := cmp.Diff(p.expectedPkgs, pkgs, opts...); diff != "" {
 			t.Log("Specific Differences:\n" + r.String())

package cataloger

import (
	"github.com/anchore/syft/syft/pkg/cataloger/golang"
	"github.com/anchore/syft/syft/pkg/cataloger/java"
	"github.com/anchore/syft/syft/pkg/cataloger/kernel"
	"github.com/anchore/syft/syft/pkg/cataloger/python"
)

// TODO: these field naming vs helper function naming schemes are inconsistent.

type Config struct {
<<<<<<< HEAD
	Search            SearchConfig
	Golang            golang.GoCatalogerOpts
	LinuxKernel       kernel.LinuxCatalogerConfig
	Catalogers        []string
	Parallelism       int
=======
	Search      SearchConfig
	Golang      golang.GoCatalogerOpts
	LinuxKernel kernel.LinuxCatalogerConfig
	Python      python.CatalogerConfig
	Catalogers  []string
	Parallelism int
>>>>>>> 2fc65094
}

// TODO: this is a helper function that is only used in test code. It should be migrated to test code.
func DefaultConfig() Config {
	return Config{
<<<<<<< HEAD
		Search:            DefaultSearchConfig(),
		Parallelism:       1,
		LinuxKernel:       kernel.DefaultLinuxCatalogerConfig(),
=======
		Search:      DefaultSearchConfig(),
		Parallelism: 1,
		LinuxKernel: kernel.DefaultLinuxCatalogerConfig(),
		Python:      python.DefaultCatalogerConfig(),
>>>>>>> 2fc65094
	}
}

func (c Config) Java() java.Config {
	return java.Config{
		SearchUnindexedArchives: c.Search.IncludeUnindexedArchives,
		SearchIndexedArchives:   c.Search.IncludeIndexedArchives,
	}
}<|MERGE_RESOLUTION|>--- conflicted
+++ resolved
@@ -10,35 +10,21 @@
 // TODO: these field naming vs helper function naming schemes are inconsistent.
 
 type Config struct {
-<<<<<<< HEAD
-	Search            SearchConfig
-	Golang            golang.GoCatalogerOpts
-	LinuxKernel       kernel.LinuxCatalogerConfig
-	Catalogers        []string
-	Parallelism       int
-=======
 	Search      SearchConfig
 	Golang      golang.GoCatalogerOpts
 	LinuxKernel kernel.LinuxCatalogerConfig
 	Python      python.CatalogerConfig
 	Catalogers  []string
 	Parallelism int
->>>>>>> 2fc65094
 }
 
 // TODO: this is a helper function that is only used in test code. It should be migrated to test code.
 func DefaultConfig() Config {
 	return Config{
-<<<<<<< HEAD
-		Search:            DefaultSearchConfig(),
-		Parallelism:       1,
-		LinuxKernel:       kernel.DefaultLinuxCatalogerConfig(),
-=======
 		Search:      DefaultSearchConfig(),
 		Parallelism: 1,
 		LinuxKernel: kernel.DefaultLinuxCatalogerConfig(),
 		Python:      python.DefaultCatalogerConfig(),
->>>>>>> 2fc65094
 	}
 }
 

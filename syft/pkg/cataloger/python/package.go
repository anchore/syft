package python

import (
	"fmt"

	"github.com/anchore/packageurl-go"
	"github.com/anchore/syft/syft/file"
	"github.com/anchore/syft/syft/pkg"
)

func newPackageForIndex(name, version string, locations ...file.Location) pkg.Package {
	p := pkg.Package{
		Name:      name,
		Version:   version,
		Locations: file.NewLocationSet(locations...),
		PURL:      packageURL(name, version, nil),
		Language:  pkg.Python,
		Type:      pkg.PythonPkg,
	}

	p.SetID()

	return p
}

func newPackageForIndexWithMetadata(name, version string, metadata pkg.PythonPipfileLockMetadata, locations ...file.Location) pkg.Package {
	p := pkg.Package{
		Name:         name,
		Version:      version,
		Locations:    file.NewLocationSet(locations...),
		PURL:         packageURL(name, version, nil),
		Language:     pkg.Python,
		Type:         pkg.PythonPkg,
		MetadataType: pkg.PythonPipfileLockMetadataType,
		Metadata:     metadata,
	}

	p.SetID()

	return p
}

<<<<<<< HEAD
func newPackageForPackage(m pkg.PythonPackageMetadata, sources ...file.Location) pkg.Package {
=======
func newPackageForRequirementsWithMetadata(name, version string, metadata pkg.PythonRequirementsMetadata, locations ...source.Location) pkg.Package {
	p := pkg.Package{
		Name:         name,
		Version:      version,
		Locations:    source.NewLocationSet(locations...),
		PURL:         packageURL(name, version, nil),
		Language:     pkg.Python,
		Type:         pkg.PythonPkg,
		MetadataType: pkg.PythonRequirementsMetadataType,
		Metadata:     metadata,
	}

	p.SetID()

	return p
}

func newPackageForPackage(m pkg.PythonPackageMetadata, sources ...source.Location) pkg.Package {
>>>>>>> 10c3cc27
	var licenses []string
	if m.License != "" {
		licenses = []string{m.License}
	}

	p := pkg.Package{
		Name:         m.Name,
		Version:      m.Version,
		PURL:         packageURL(m.Name, m.Version, &m),
		Locations:    file.NewLocationSet(sources...),
		Licenses:     licenses,
		Language:     pkg.Python,
		Type:         pkg.PythonPkg,
		MetadataType: pkg.PythonPackageMetadataType,
		Metadata:     m,
	}

	p.SetID()
	return p
}

func packageURL(name, version string, m *pkg.PythonPackageMetadata) string {
	// generate a purl from the package data
	pURL := packageurl.NewPackageURL(
		packageurl.TypePyPi,
		"",
		name,
		version,
		purlQualifiersForPackage(m),
		"")

	return pURL.ToString()
}

func purlQualifiersForPackage(m *pkg.PythonPackageMetadata) packageurl.Qualifiers {
	q := packageurl.Qualifiers{}
	if m == nil {
		return q
	}
	if m.DirectURLOrigin != nil {
		q = append(q, vcsURLQualifierForPackage(m.DirectURLOrigin)...)
	}
	return q
}

func vcsURLQualifierForPackage(p *pkg.PythonDirectURLOriginInfo) packageurl.Qualifiers {
	if p == nil || p.VCS == "" {
		return nil
	}
	// Taken from https://github.com/package-url/purl-spec/blob/master/PURL-SPECIFICATION.rst#known-qualifiers-keyvalue-pairs
	// packageurl-go still doesn't support all qualifier names
	return packageurl.Qualifiers{
		{Key: pkg.PURLQualifierVCSURL, Value: fmt.Sprintf("%s+%s@%s", p.VCS, p.URL, p.CommitID)},
	}
}<|MERGE_RESOLUTION|>--- conflicted
+++ resolved
@@ -40,14 +40,11 @@
 	return p
 }
 
-<<<<<<< HEAD
-func newPackageForPackage(m pkg.PythonPackageMetadata, sources ...file.Location) pkg.Package {
-=======
-func newPackageForRequirementsWithMetadata(name, version string, metadata pkg.PythonRequirementsMetadata, locations ...source.Location) pkg.Package {
+func newPackageForRequirementsWithMetadata(name, version string, metadata pkg.PythonRequirementsMetadata, locations ...file.Location) pkg.Package {
 	p := pkg.Package{
 		Name:         name,
 		Version:      version,
-		Locations:    source.NewLocationSet(locations...),
+		Locations:    file.NewLocationSet(locations...),
 		PURL:         packageURL(name, version, nil),
 		Language:     pkg.Python,
 		Type:         pkg.PythonPkg,
@@ -60,8 +57,7 @@
 	return p
 }
 
-func newPackageForPackage(m pkg.PythonPackageMetadata, sources ...source.Location) pkg.Package {
->>>>>>> 10c3cc27
+func newPackageForPackage(m pkg.PythonPackageMetadata, sources ...file.Location) pkg.Package {
 	var licenses []string
 	if m.License != "" {
 		licenses = []string{m.License}

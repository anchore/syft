--- conflicted
+++ resolved
@@ -30,7 +30,6 @@
 			},
 		},
 		{
-<<<<<<< HEAD
 			Name:      "Mopidy-Dirble",
 			Version:   "1.1",
 			PURL:      "pkg:pypi/Mopidy-Dirble@1.1",
@@ -55,13 +54,6 @@
 			Type:      pkg.PythonPkg,
 		},
 		{
-			Name:      "foo",
-			Version:   "1.0.0",
-			PURL:      "pkg:pypi/foo@1.0.0",
-			Locations: locations,
-			Language:  pkg.Python,
-			Type:      pkg.PythonPkg,
-=======
 			Name:         "foo",
 			Version:      "1.0.0",
 			PURL:         "pkg:pypi/foo@1.0.0",
@@ -76,7 +68,6 @@
 				URL:               "",
 				Markers:           map[string]string{},
 			},
->>>>>>> 9480f10c
 		},
 		{
 			Name:         "SomeProject",

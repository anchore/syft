package gentoo

import (
	"context"
	"testing"

	"github.com/anchore/syft/syft/artifact"
	"github.com/anchore/syft/syft/file"
	"github.com/anchore/syft/syft/pkg"
	"github.com/anchore/syft/syft/pkg/cataloger/internal/pkgtest"
)

func TestPortageCataloger(t *testing.T) {
<<<<<<< HEAD
	ctx := context.TODO()
	expectedLicenseLocation := file.NewLocation("var/db/pkg/app-containers/skopeo-1.5.1/LICENSE")
	expectedPkgs := []pkg.Package{
		{
			Name:    "app-containers/skopeo",
			Version: "1.5.1",
			FoundBy: "portage-cataloger",
			PURL:    "pkg:ebuild/app-containers%2Fskopeo@1.5.1",
			Locations: file.NewLocationSet(
				file.NewLocation("var/db/pkg/app-containers/skopeo-1.5.1/CONTENTS"),
				file.NewLocation("var/db/pkg/app-containers/skopeo-1.5.1/SIZE"),
				expectedLicenseLocation,
			),
			Licenses: pkg.NewLicenseSet(pkg.NewLicensesFromLocationWithContext(ctx, expectedLicenseLocation, "Apache-2.0", "BSD", "BSD-2", "CC-BY-SA-4.0", "ISC", "MIT")...),
			Type:     pkg.PortagePkg,
			Metadata: pkg.PortageEntry{
				InstalledSize: 27937835,
				Files: []pkg.PortageFileRecord{
					{
						Path: "/usr/bin/skopeo",
						Digest: &file.Digest{
							Algorithm: "md5",
							Value:     "376c02bd3b22804df8fdfdc895e7dbfb",
						},
					},
					{
						Path: "/etc/containers/policy.json",
						Digest: &file.Digest{
							Algorithm: "md5",
							Value:     "c01eb6950f03419e09d4fc88cb42ff6f",
						},
					},
					{
						Path: "/etc/containers/registries.d/default.yaml",
						Digest: &file.Digest{
							Algorithm: "md5",
							Value:     "e6e66cd3c24623e0667f26542e0e08f6",
=======
	tests := []struct {
		name                  string
		fixture               string
		expectedPackages      []pkg.Package
		expectedRelationships []artifact.Relationship
	}{
		{
			name:    "standard skopeo package",
			fixture: "test-fixtures/layout",
			expectedPackages: []pkg.Package{
				{
					Name:    "app-containers/skopeo",
					Version: "1.5.1",
					FoundBy: "portage-cataloger",
					PURL:    "pkg:ebuild/app-containers%2Fskopeo@1.5.1",
					Locations: file.NewLocationSet(
						file.NewLocation("var/db/pkg/app-containers/skopeo-1.5.1/CONTENTS"),
						file.NewLocation("var/db/pkg/app-containers/skopeo-1.5.1/SIZE"),
						file.NewLocation("var/db/pkg/app-containers/skopeo-1.5.1/LICENSE"),
					),
					Licenses: pkg.NewLicenseSet(
						pkg.NewLicensesFromLocation(
							file.NewLocation("var/db/pkg/app-containers/skopeo-1.5.1/LICENSE"),
							"Apache-2.0 AND BSD AND BSD-2 AND CC-BY-SA-4.0 AND ISC AND MIT")...,
					),
					Type: pkg.PortagePkg,
					Metadata: pkg.PortageEntry{
						InstalledSize: 27937835,
						Licenses:      "Apache-2.0 BSD BSD-2 CC-BY-SA-4.0 ISC MIT",
						Files: []pkg.PortageFileRecord{
							{
								Path: "/usr/bin/skopeo",
								Digest: &file.Digest{
									Algorithm: "md5",
									Value:     "376c02bd3b22804df8fdfdc895e7dbfb",
								},
							},
							{
								Path: "/etc/containers/policy.json",
								Digest: &file.Digest{
									Algorithm: "md5",
									Value:     "c01eb6950f03419e09d4fc88cb42ff6f",
								},
							},
							{
								Path: "/etc/containers/registries.d/default.yaml",
								Digest: &file.Digest{
									Algorithm: "md5",
									Value:     "e6e66cd3c24623e0667f26542e0e08f6",
								},
							},
							{
								Path: "/var/lib/atomic/sigstore/.keep_app-containers_skopeo-0",
								Digest: &file.Digest{
									Algorithm: "md5",
									Value:     "d41d8cd98f00b204e9800998ecf8427e",
								},
							},
>>>>>>> e3e69596
						},
					},
				},
			},
			// not supported at this time
			expectedRelationships: nil,
		},
		{
			name:    "standard skopeo package with license groups",
			fixture: "test-fixtures/layout-license-groups",
			expectedPackages: []pkg.Package{
				{
					Name:    "app-containers/skopeo",
					Version: "1.5.1",
					FoundBy: "portage-cataloger",
					PURL:    "pkg:ebuild/app-containers%2Fskopeo@1.5.1",
					Locations: file.NewLocationSet(
						file.NewLocation("var/db/pkg/app-containers/skopeo-1.5.1/CONTENTS"),
						file.NewLocation("var/db/pkg/app-containers/skopeo-1.5.1/SIZE"),
						file.NewLocation("var/db/pkg/app-containers/skopeo-1.5.1/LICENSE"),
					),
					Licenses: pkg.NewLicenseSet(
						pkg.NewLicensesFromLocation(
							file.NewLocation("var/db/pkg/app-containers/skopeo-1.5.1/LICENSE"),
							"Apache-2.0 AND BSD AND BSD-2 AND CC-BY-SA-4.0 AND ISC AND MIT")...,
					),
					Type: pkg.PortagePkg,
					Metadata: pkg.PortageEntry{
						InstalledSize: 27937835,
						Licenses:      "@GROUP1 @MIT-LIKE",
						Files: []pkg.PortageFileRecord{
							{
								Path: "/usr/bin/skopeo",
								Digest: &file.Digest{
									Algorithm: "md5",
									Value:     "376c02bd3b22804df8fdfdc895e7dbfb",
								},
							},
							{
								Path: "/etc/containers/policy.json",
								Digest: &file.Digest{
									Algorithm: "md5",
									Value:     "c01eb6950f03419e09d4fc88cb42ff6f",
								},
							},
							{
								Path: "/etc/containers/registries.d/default.yaml",
								Digest: &file.Digest{
									Algorithm: "md5",
									Value:     "e6e66cd3c24623e0667f26542e0e08f6",
								},
							},
							{
								Path: "/var/lib/atomic/sigstore/.keep_app-containers_skopeo-0",
								Digest: &file.Digest{
									Algorithm: "md5",
									Value:     "d41d8cd98f00b204e9800998ecf8427e",
								},
							},
						},
					},
				},
			},
			// not supported at this time
			expectedRelationships: nil,
		},
	}

	for _, test := range tests {
		t.Run(test.name, func(t *testing.T) {
			pkgtest.NewCatalogTester().
				FromDirectory(t, test.fixture).
				Expects(test.expectedPackages, test.expectedRelationships).
				TestCataloger(t, NewPortageCataloger())
		})
	}
}

func TestCataloger_Globs(t *testing.T) {
	tests := []struct {
		name     string
		fixture  string
		expected []string
	}{
		{
			name:    "obtain portage contents file",
			fixture: "test-fixtures/glob-paths",
			expected: []string{
				"var/db/pkg/x/y/CONTENTS",
			},
		},
	}

	for _, test := range tests {
		t.Run(test.name, func(t *testing.T) {
			pkgtest.NewCatalogTester().
				FromDirectory(t, test.fixture).
				ExpectsResolverContentQueries(test.expected).
				TestCataloger(t, NewPortageCataloger())
		})
	}
}<|MERGE_RESOLUTION|>--- conflicted
+++ resolved
@@ -1,7 +1,6 @@
 package gentoo
 
 import (
-	"context"
 	"testing"
 
 	"github.com/anchore/syft/syft/artifact"
@@ -11,45 +10,6 @@
 )
 
 func TestPortageCataloger(t *testing.T) {
-<<<<<<< HEAD
-	ctx := context.TODO()
-	expectedLicenseLocation := file.NewLocation("var/db/pkg/app-containers/skopeo-1.5.1/LICENSE")
-	expectedPkgs := []pkg.Package{
-		{
-			Name:    "app-containers/skopeo",
-			Version: "1.5.1",
-			FoundBy: "portage-cataloger",
-			PURL:    "pkg:ebuild/app-containers%2Fskopeo@1.5.1",
-			Locations: file.NewLocationSet(
-				file.NewLocation("var/db/pkg/app-containers/skopeo-1.5.1/CONTENTS"),
-				file.NewLocation("var/db/pkg/app-containers/skopeo-1.5.1/SIZE"),
-				expectedLicenseLocation,
-			),
-			Licenses: pkg.NewLicenseSet(pkg.NewLicensesFromLocationWithContext(ctx, expectedLicenseLocation, "Apache-2.0", "BSD", "BSD-2", "CC-BY-SA-4.0", "ISC", "MIT")...),
-			Type:     pkg.PortagePkg,
-			Metadata: pkg.PortageEntry{
-				InstalledSize: 27937835,
-				Files: []pkg.PortageFileRecord{
-					{
-						Path: "/usr/bin/skopeo",
-						Digest: &file.Digest{
-							Algorithm: "md5",
-							Value:     "376c02bd3b22804df8fdfdc895e7dbfb",
-						},
-					},
-					{
-						Path: "/etc/containers/policy.json",
-						Digest: &file.Digest{
-							Algorithm: "md5",
-							Value:     "c01eb6950f03419e09d4fc88cb42ff6f",
-						},
-					},
-					{
-						Path: "/etc/containers/registries.d/default.yaml",
-						Digest: &file.Digest{
-							Algorithm: "md5",
-							Value:     "e6e66cd3c24623e0667f26542e0e08f6",
-=======
 	tests := []struct {
 		name                  string
 		fixture               string
@@ -108,7 +68,6 @@
 									Value:     "d41d8cd98f00b204e9800998ecf8427e",
 								},
 							},
->>>>>>> e3e69596
 						},
 					},
 				},

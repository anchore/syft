--- conflicted
+++ resolved
@@ -79,12 +79,9 @@
 		rust.NewCargoLockCataloger(),
 		dart.NewPubspecLockCataloger(),
 		dotnet.NewDotnetDepsCataloger(),
-<<<<<<< HEAD
 		swift.NewCocoapodsCataloger(),
-=======
 		cpp.NewConanfileCataloger(),
 		portage.NewPortageCataloger(),
->>>>>>> 5206193b
 	}, cfg.Catalogers)
 }
 
@@ -110,12 +107,9 @@
 		dotnet.NewDotnetDepsCataloger(),
 		php.NewPHPComposerInstalledCataloger(),
 		php.NewPHPComposerLockCataloger(),
-<<<<<<< HEAD
 		swift.NewCocoapodsCataloger(),
-=======
 		cpp.NewConanfileCataloger(),
 		portage.NewPortageCataloger(),
->>>>>>> 5206193b
 	}, cfg.Catalogers)
 }
 

--- conflicted
+++ resolved
@@ -49,11 +49,8 @@
 		golang.NewGoModuleBinaryCataloger(),
 		dotnet.NewDotnetDepsCataloger(),
 		portage.NewPortageCataloger(),
-<<<<<<< HEAD
+		sbom.NewSBOMCataloger(),
 		file.NewFileCataloger(),
-=======
-		sbom.NewSBOMCataloger(),
->>>>>>> 42cb0a47
 	}, cfg.Catalogers)
 }
 
@@ -82,11 +79,8 @@
 		cpp.NewConanCataloger(),
 		portage.NewPortageCataloger(),
 		haskell.NewHackageCataloger(),
-<<<<<<< HEAD
+		sbom.NewSBOMCataloger(),
 		file.NewFileCataloger(),
-=======
-		sbom.NewSBOMCataloger(),
->>>>>>> 42cb0a47
 	}, cfg.Catalogers)
 }
 
@@ -119,11 +113,8 @@
 		cpp.NewConanCataloger(),
 		portage.NewPortageCataloger(),
 		haskell.NewHackageCataloger(),
-<<<<<<< HEAD
+		sbom.NewSBOMCataloger(),
 		file.NewFileCataloger(),
-=======
-		sbom.NewSBOMCataloger(),
->>>>>>> 42cb0a47
 	}, cfg.Catalogers)
 }
 

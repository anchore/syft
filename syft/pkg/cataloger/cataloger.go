--- conflicted
+++ resolved
@@ -117,12 +117,7 @@
 		cpp.NewConanfileCataloger(),
 		portage.NewPortageCataloger(),
 		haskell.NewHackageCataloger(),
-<<<<<<< HEAD
-		rekor.NewRekorCataloger(),
-	}, cfg.Catalogers)
-=======
 	}, cfg)
->>>>>>> 6949a250
 }
 
 // RequestedAllCatalogers returns true if all Catalogers have been requested. Takes into account cfg.ExternalSourcesEnabled

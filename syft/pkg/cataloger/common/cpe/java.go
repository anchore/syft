--- conflicted
+++ resolved
@@ -215,7 +215,6 @@
 	}
 
 	return GroupIDsFromJavaMetadata(p.Name, metadata)
-<<<<<<< HEAD
 }
 
 // GroupIDFromJavaPackage returns the authoritative group ID for a Java package.
@@ -325,10 +324,6 @@
 // GroupIDsFromJavaMetadata returns the possible group IDs for a Java package
 // This function is similar to GroupIDFromJavaPackage, but returns all possible group IDs and is less strict
 // It is used as a way to generate possible candidates for CPE matching.
-=======
-}
-
->>>>>>> 4762ba09
 func GroupIDsFromJavaMetadata(pkgName string, metadata pkg.JavaMetadata) (groupIDs []string) {
 	groupIDs = append(groupIDs, groupIDsFromPomProperties(metadata.PomProperties)...)
 	groupIDs = append(groupIDs, groupIDsFromPomProject(metadata.PomProject)...)

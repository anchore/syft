--- conflicted
+++ resolved
@@ -9,15 +9,10 @@
 // PackageURL returns the PURL for the specific java package (see https://github.com/package-url/purl-spec)
 func packageURL(name, version string, metadata pkg.JavaMetadata) string {
 	var groupID = name
-<<<<<<< HEAD
+
 	if gID := cpe.GroupIDFromJavaMetadata(name, metadata); gID != "" {
 		groupID = gID
-=======
-	groupIDs := cpe.GroupIDsFromJavaMetadata(name, metadata)
-	if len(groupIDs) > 0 {
-		groupID = groupIDs[0]
->>>>>>> 4762ba09
-	}
+  }
 
 	pURL := packageurl.NewPackageURL(
 		packageurl.TypeMaven, // TODO: should we filter down by package types here?

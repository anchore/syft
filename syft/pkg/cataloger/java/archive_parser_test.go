--- conflicted
+++ resolved
@@ -1152,13 +1152,8 @@
 			pkgtest.NewCatalogTester().
 				FromFile(t, generateJavaMetadataJarFixture(t, tt.fixtureName)).
 				Expects(tt.expectedPkgs, tt.expectedRelationships).
-<<<<<<< HEAD
 				WithCompareOptions(cmpopts.IgnoreFields(pkg.JavaMetadata{}, "ArchiveDigests")).
 				TestParser(t, gap.parseJavaArchive)
-=======
-				WithCompareOptions(cmpopts.IgnoreFields(pkg.JavaArchive{}, "ArchiveDigests")).
-				TestParser(t, parseJavaArchive)
->>>>>>> 1aaa6440
 		})
 	}
 }

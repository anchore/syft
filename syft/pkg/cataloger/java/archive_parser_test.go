--- conflicted
+++ resolved
@@ -114,19 +114,11 @@
 			fixture: "test-fixtures/java-builds/packages/example-java-app-gradle-0.1.0.jar",
 			expected: map[string]pkg.Package{
 				"example-java-app-gradle": {
-<<<<<<< HEAD
 					Name:     "example-java-app-gradle",
 					Version:  "0.1.0",
 					PURL:     "pkg:maven/example-java-app-gradle/example-java-app-gradle@0.1.0",
 					Language: pkg.Java,
 					Type:     pkg.JavaPkg,
-=======
-					Name:         "example-java-app-gradle",
-					Version:      "0.1.0",
-					PURL:         "pkg:maven/example-java-app-gradle/example-java-app-gradle@0.1.0",
-					Language:     pkg.Java,
-					Type:         pkg.JavaPkg,
-					MetadataType: pkg.JavaMetadataType,
 					Licenses: pkg.NewLicenseSet(
 						pkg.License{
 							Value:          "Apache-2.0",
@@ -135,7 +127,6 @@
 							Locations:      file.NewLocationSet(file.NewLocation("test-fixtures/java-builds/packages/example-java-app-gradle-0.1.0.jar")),
 						},
 					),
->>>>>>> 7392d607
 					Metadata: pkg.JavaMetadata{
 						VirtualPath: "test-fixtures/java-builds/packages/example-java-app-gradle-0.1.0.jar",
 						Manifest: &pkg.JavaManifest{
@@ -147,19 +138,11 @@
 					},
 				},
 				"joda-time": {
-<<<<<<< HEAD
 					Name:     "joda-time",
 					Version:  "2.2",
 					PURL:     "pkg:maven/joda-time/joda-time@2.2",
 					Language: pkg.Java,
 					Type:     pkg.JavaPkg,
-=======
-					Name:         "joda-time",
-					Version:      "2.2",
-					PURL:         "pkg:maven/joda-time/joda-time@2.2",
-					Language:     pkg.Java,
-					Type:         pkg.JavaPkg,
-					MetadataType: pkg.JavaMetadataType,
 					Licenses: pkg.NewLicenseSet(
 						pkg.NewLicenseFromFields(
 							"Apache 2",
@@ -170,7 +153,6 @@
 							}(),
 						),
 					),
->>>>>>> 7392d607
 					Metadata: pkg.JavaMetadata{
 						// ensure that nested packages with different names than that of the parent are appended as
 						// a suffix on the virtual path with a colon separator between group name and artifact name
@@ -203,19 +185,11 @@
 			},
 			expected: map[string]pkg.Package{
 				"example-java-app-maven": {
-<<<<<<< HEAD
 					Name:     "example-java-app-maven",
 					Version:  "0.1.0",
 					PURL:     "pkg:maven/org.anchore/example-java-app-maven@0.1.0",
 					Language: pkg.Java,
 					Type:     pkg.JavaPkg,
-=======
-					Name:         "example-java-app-maven",
-					Version:      "0.1.0",
-					PURL:         "pkg:maven/org.anchore/example-java-app-maven@0.1.0",
-					Language:     pkg.Java,
-					Type:         pkg.JavaPkg,
-					MetadataType: pkg.JavaMetadataType,
 					Licenses: pkg.NewLicenseSet(
 						pkg.License{
 							Value:          "Apache-2.0",
@@ -224,7 +198,6 @@
 							Locations:      file.NewLocationSet(file.NewLocation("test-fixtures/java-builds/packages/example-java-app-maven-0.1.0.jar")),
 						},
 					),
->>>>>>> 7392d607
 					Metadata: pkg.JavaMetadata{
 						VirtualPath: "test-fixtures/java-builds/packages/example-java-app-maven-0.1.0.jar",
 						Manifest: &pkg.JavaManifest{
@@ -247,13 +220,6 @@
 					},
 				},
 				"joda-time": {
-<<<<<<< HEAD
-					Name:     "joda-time",
-					Version:  "2.9.2",
-					PURL:     "pkg:maven/joda-time/joda-time@2.9.2",
-					Language: pkg.Java,
-					Type:     pkg.JavaPkg,
-=======
 					Name:    "joda-time",
 					Version: "2.9.2",
 					PURL:    "pkg:maven/joda-time/joda-time@2.9.2",
@@ -266,11 +232,8 @@
 								return &l
 							}(),
 						),
-					),
-					Language:     pkg.Java,
-					Type:         pkg.JavaPkg,
-					MetadataType: pkg.JavaMetadataType,
->>>>>>> 7392d607
+					), Language: pkg.Java,
+					Type: pkg.JavaPkg,
 					Metadata: pkg.JavaMetadata{
 						// ensure that nested packages with different names than that of the parent are appended as
 						// a suffix on the virtual path
@@ -766,17 +729,10 @@
 				},
 			},
 			expectedPackage: &pkg.Package{
-<<<<<<< HEAD
 				Name:     "some-artifact-id",
 				Version:  "1.0",
 				Language: pkg.Java,
 				Type:     pkg.JavaPkg,
-=======
-				Name:         "some-artifact-id",
-				Version:      "1.0",
-				Language:     pkg.Java,
-				Type:         pkg.JavaPkg,
-				MetadataType: pkg.JavaMetadataType,
 				Licenses: pkg.NewLicenseSet(
 					pkg.License{
 						Value:          "MIT",
@@ -786,7 +742,6 @@
 						Locations:      file.NewLocationSet(file.NewLocation("some-license-path")),
 					},
 				),
->>>>>>> 7392d607
 				Metadata: pkg.JavaMetadata{
 					VirtualPath: virtualPath + ":" + "some-group-id" + ":" + "some-artifact-id",
 					PomProperties: &pkg.PomProperties{
@@ -1060,13 +1015,12 @@
 			fixtureName: "jackson-core-2.15.2",
 			expectedPkgs: []pkg.Package{
 				{
-					Name:         "jackson-core",
-					Version:      "2.15.2",
-					Type:         pkg.JavaPkg,
-					Language:     pkg.Java,
-					MetadataType: pkg.JavaMetadataType,
-					PURL:         "pkg:maven/com.fasterxml.jackson.core/jackson-core@2.15.2",
-					Locations:    file.NewLocationSet(file.NewLocation("test-fixtures/jar-metadata/cache/jackson-core-2.15.2.jar")),
+					Name:      "jackson-core",
+					Version:   "2.15.2",
+					Type:      pkg.JavaPkg,
+					Language:  pkg.Java,
+					PURL:      "pkg:maven/com.fasterxml.jackson.core/jackson-core@2.15.2",
+					Locations: file.NewLocationSet(file.NewLocation("test-fixtures/jar-metadata/cache/jackson-core-2.15.2.jar")),
 					Licenses: pkg.NewLicenseSet(
 						pkg.NewLicensesFromLocation(
 							file.NewLocation("test-fixtures/jar-metadata/cache/jackson-core-2.15.2.jar"),
@@ -1115,13 +1069,12 @@
 			fixtureName: "com.fasterxml.jackson.core.jackson-core-2.15.2",
 			expectedPkgs: []pkg.Package{
 				{
-					Name:         "jackson-core",
-					Version:      "2.15.2",
-					Type:         pkg.JavaPkg,
-					Language:     pkg.Java,
-					MetadataType: pkg.JavaMetadataType,
-					PURL:         "pkg:maven/com.fasterxml.jackson.core/jackson-core@2.15.2",
-					Locations:    file.NewLocationSet(file.NewLocation("test-fixtures/jar-metadata/cache/com.fasterxml.jackson.core.jackson-core-2.15.2.jar")),
+					Name:      "jackson-core",
+					Version:   "2.15.2",
+					Type:      pkg.JavaPkg,
+					Language:  pkg.Java,
+					PURL:      "pkg:maven/com.fasterxml.jackson.core/jackson-core@2.15.2",
+					Locations: file.NewLocationSet(file.NewLocation("test-fixtures/jar-metadata/cache/com.fasterxml.jackson.core.jackson-core-2.15.2.jar")),
 					Licenses: pkg.NewLicenseSet(
 						pkg.NewLicensesFromLocation(
 							file.NewLocation("test-fixtures/jar-metadata/cache/com.fasterxml.jackson.core.jackson-core-2.15.2.jar"),

package java

import (
	"bytes"
	"context"
	"encoding/xml"
	"fmt"
	"io"
	"reflect"
	"regexp"
	"strings"

	"github.com/saintfish/chardet"
	"github.com/vifraa/gopom"
	"golang.org/x/net/html/charset"

	"github.com/anchore/syft/internal/log"
	"github.com/anchore/syft/syft/artifact"
	"github.com/anchore/syft/syft/file"
	"github.com/anchore/syft/syft/pkg"
	"github.com/anchore/syft/syft/pkg/cataloger/generic"
)

const pomXMLGlob = "*pom.xml"

var propertyMatcher = regexp.MustCompile("[$][{][^}]+[}]")

func (gap genericArchiveParserAdapter) parserPomXML(ctx context.Context, _ file.Resolver, _ *generic.Environment, reader file.LocationReadCloser) ([]pkg.Package, []artifact.Relationship, error) {
	pom, err := decodePomXML(reader)
	if err != nil {
		return nil, nil, err
	}

	var pkgs []pkg.Package

	// Add all properties defined in parent poms to this project for resolving properties later on.
	if pom.Parent != nil {
		var allProperties = make(map[string]string)
		getPropertiesFromParentPoms(
			ctx, allProperties, *pom.Parent.GroupID, *pom.Parent.ArtifactID, *pom.Parent.Version, gap.cfg, nil)
		addPropertiesToProject(&pom, allProperties)
	}

	for _, dep := range *getPomDependencies(&pom) {
		log.Debugf("add dependency to SBOM : [%s, %s, %s]", *dep.GroupID, *dep.ArtifactID, safeString(dep.Version))
		p := newPackageFromPom(
			ctx,
			pom,
			dep,
			gap.cfg,
			reader.Location.WithAnnotation(pkg.EvidenceAnnotationKey, pkg.PrimaryEvidenceAnnotation),
		)
		if p.Name == "" {
			continue
		}

		pkgs = append(pkgs, p)

		if len(p.Version) == 0 || strings.HasPrefix(p.Version, "${") {
			log.Infof("found artifact without version: %s:%s, version: %q", *dep.GroupID, *dep.ArtifactID, p.Version)
		}
	}

	return pkgs, nil, nil
}

func parsePomXMLProject(ctx context.Context, path string, reader io.Reader, location file.Location, cfg ArchiveCatalogerConfig) (*parsedPomProject, error) {
	pom, err := decodePomXML(reader)
	if err != nil {
		return nil, err
	}

	// Add all properties defined in parent poms to this project for resolving properties later on.
	if pom.Parent != nil {
		var allProperties = make(map[string]string)
		getPropertiesFromParentPoms(
			ctx, allProperties, *pom.Parent.GroupID, *pom.Parent.ArtifactID, *pom.Parent.Version, cfg, nil)
		addPropertiesToProject(&pom, allProperties)
	}

	return newPomProject(path, pom, location), nil
}

func newPomProject(path string, p gopom.Project, location file.Location) *parsedPomProject {
	artifactID := safeString(p.ArtifactID)
	name := safeString(p.Name)
	projectURL := safeString(p.URL)

	var licenses []pkg.License
	if p.Licenses != nil {
		for _, license := range *p.Licenses {
			var licenseName, licenseURL string
			if license.Name != nil {
				licenseName = *license.Name
			}
			if license.URL != nil {
				licenseURL = *license.URL
			}

			if licenseName == "" && licenseURL == "" {
				continue
			}

			licenses = append(licenses, pkg.NewLicenseFromFields(licenseName, licenseURL, &location))
		}
	}

	log.WithFields("path", path, "artifactID", artifactID, "name", name, "projectURL", projectURL).Trace("parsing pom.xml")
	return &parsedPomProject{
		JavaPomProject: &pkg.JavaPomProject{
			Path:        path,
			Parent:      pomParent(p, p.Parent),
			GroupID:     resolveProperty(p, p.GroupID, "groupId"),
			ArtifactID:  artifactID,
			Version:     resolveProperty(p, p.Version, "version"),
			Name:        name,
			Description: cleanDescription(p.Description),
			URL:         projectURL,
		},
		Licenses: licenses,
	}
}

func newPackageFromPom(ctx context.Context, pom gopom.Project, dep gopom.Dependency, cfg ArchiveCatalogerConfig, locations ...file.Location) pkg.Package {
	groupID := resolveProperty(pom, dep.GroupID, "groupId")
	artifactID := resolveProperty(pom, dep.ArtifactID, "artifactId")

	m := pkg.JavaArchive{
		PomProperties: &pkg.JavaPomProperties{
			GroupID:    groupID,
			ArtifactID: artifactID,
			Scope:      resolveProperty(pom, dep.Scope, "scope"),
		},
	}

	name := safeString(dep.ArtifactID)
	version := resolveProperty(pom, dep.Version, "version")
	var allProperties = make(map[string]string)
	addMissingPropertiesFromProject(allProperties, &pom)

	licenses := make([]pkg.License, 0)
	if version == "" {
		// If we have no version then let's try to get it from a parent pom DependencyManagement section
		version = recursivelyFindVersionFromManagedOrInherited(ctx, *dep.GroupID, *dep.ArtifactID, &pom, cfg, allProperties, nil)
		version = resolveProperty(pom, &version, "version")
	} else if strings.HasPrefix(version, "${") {
		// If we are missing the property for this version, search the pom hierarchy for it.
		if pom.Parent != nil {
			getPropertiesFromParentPoms(ctx, allProperties, *pom.Parent.GroupID, *pom.Parent.ArtifactID, *pom.Parent.Version,
				cfg, nil)
			addPropertiesToProject(&pom, allProperties)
		}
		version = resolveProperty(pom, &version, getPropertyName(version))
	}
	if isPropertyResolved(version) {
		parentLicenses, _ := recursivelyFindLicensesFromParentPom(
			ctx,
			m.PomProperties.GroupID,
			m.PomProperties.ArtifactID,
			version,
			cfg)

		if len(parentLicenses) > 0 {
			for _, licenseName := range parentLicenses {
				licenses = append(licenses, pkg.NewLicenseFromFields(licenseName, "", nil))
			}
		}
	} else {
		log.Warnf("could not determine version for package: [%s, %s]", groupID, artifactID)
	}

	if strings.HasPrefix(version, "${") {
		log.Infof("got unresolved version '%s' for artifact: %s", version, name)
	}

	p := pkg.Package{
		Name:      name,
		Version:   version,
		Locations: file.NewLocationSet(locations...),
		Licenses:  pkg.NewLicenseSet(licenses...),
		PURL:      packageURL(name, version, m),
		Language:  pkg.Java,
		Type:      pkg.JavaPkg, // TODO: should we differentiate between packages from jar/war/zip versus packages from a pom.xml that were not installed yet?
		Metadata:  m,
	}

	p.SetID()

	return p
}

func decodePomXML(content io.Reader) (project gopom.Project, err error) {
	inputReader, err := getUtf8Reader(content)
	if err != nil {
		return project, fmt.Errorf("unable to read pom.xml: %w", err)
	}

	decoder := xml.NewDecoder(inputReader)
	// when an xml file has a character set declaration (e.g. '<?xml version="1.0" encoding="ISO-8859-1"?>') read that and use the correct decoder
	decoder.CharsetReader = charset.NewReaderLabel

	if err := decoder.Decode(&project); err != nil {
		return project, fmt.Errorf("unable to unmarshal pom.xml: %w", err)
	}

	// For modules groupID and version are almost always inherited from parent pom
	if project.GroupID == nil && project.Parent != nil {
		project.GroupID = project.Parent.GroupID
	}
	if project.Version == nil && project.Parent != nil {
		project.Version = project.Parent.Version
	}

	// Store in cache
	parsedPomFilesCache[mavenCoordinate{*project.GroupID, *project.ArtifactID, *project.Version}] = &project
	return project, nil
}

func getUtf8Reader(content io.Reader) (io.Reader, error) {
	pomContents, err := io.ReadAll(content)
	if err != nil {
		return nil, err
	}

	detector := chardet.NewTextDetector()
	detection, err := detector.DetectBest(pomContents)

	var inputReader io.Reader
	if err == nil && detection != nil {
		if detection.Charset == "UTF-8" {
			inputReader = bytes.NewReader(pomContents)
		} else {
			inputReader, err = charset.NewReaderLabel(detection.Charset, bytes.NewReader(pomContents))
			if err != nil {
				return nil, fmt.Errorf("unable to get encoding: %w", err)
			}
		}
	} else {
		// we could not detect the encoding, but we want a valid file to read. Replace unreadable
		// characters with the UTF-8 replacement character.
		inputReader = strings.NewReader(strings.ToValidUTF8(string(pomContents), "�"))
	}
	return inputReader, nil
}

func pomParent(pom gopom.Project, parent *gopom.Parent) (result *pkg.JavaPomParent) {
	if parent == nil {
		return nil
	}

	artifactID := safeString(parent.ArtifactID)
	result = &pkg.JavaPomParent{
		GroupID:    resolveProperty(pom, parent.GroupID, "groupId"),
		ArtifactID: artifactID,
		Version:    resolveProperty(pom, parent.Version, "version"),
	}

	if result.GroupID == "" && result.ArtifactID == "" && result.Version == "" {
		return nil
	}
	return result
}

func cleanDescription(original *string) (cleaned string) {
	if original == nil {
		return ""
	}
	descriptionLines := strings.Split(*original, "\n")
	for _, line := range descriptionLines {
		line = strings.TrimSpace(line)
		if len(line) == 0 {
			continue
		}
		cleaned += line + " "
	}
	return strings.TrimSpace(cleaned)
}

// resolveProperty emulates some maven property resolution logic by looking in the project's variables
// as well as supporting the project expressions like ${project.parent.groupId}.
// If no match is found, the entire expression including ${} is returned
<<<<<<< HEAD
//
//nolint:gocognit
func resolveProperty(pom gopom.Project, propertyValue *string, propertyName string) string {
	propertyCase := safeString(propertyValue)
	if !strings.Contains(propertyCase, "${") {
		// nothing to resolve
		// log.Tracef("resolving property: value [%s] contains no variable", propertyName)
		return propertyCase
	}

=======
func resolveProperty(pom gopom.Project, property *string, propertyName string) string {
	propertyCase := safeString(property)
>>>>>>> 4d48adfa
	log.WithFields("existingPropertyValue", propertyCase, "propertyName", propertyName).Trace("resolving property")
	seenBeforePropertyNames := map[string]struct{}{
		propertyName: {},
	}
	result := recursiveResolveProperty(pom, propertyCase, seenBeforePropertyNames)
	if propertyMatcher.MatchString(result) {
		return "" // dereferencing variable failed; fall back to empty string
	}
	return result
}

//nolint:gocognit
func recursiveResolveProperty(pom gopom.Project, propertyCase string, seenPropertyNames map[string]struct{}) string {
	return propertyMatcher.ReplaceAllStringFunc(propertyCase, func(match string) string {
<<<<<<< HEAD
		entries := pomProperties(pom)
		value := resolveRecursiveByPropertyName(entries, match)
		if isPropertyResolved(value) {
			log.WithFields("propertyValue", value, "propertyName", match).Trace("resolved property")
			return value
=======
		propertyName := strings.TrimSpace(match[2 : len(match)-1]) // remove leading ${ and trailing }
		if _, seen := seenPropertyNames[propertyName]; seen {
			return propertyCase
		}
		entries := pomProperties(pom)
		if value, ok := entries[propertyName]; ok {
			seenPropertyNames[propertyName] = struct{}{}
			return recursiveResolveProperty(pom, value, seenPropertyNames) // recursively resolve in case a variable points to a variable.
>>>>>>> 4d48adfa
		}

		// if we don't find anything directly in the pom properties,
		// see if we have a project.x expression and process this based
		// on the xml tags in gopom
		propertyName := strings.TrimSpace(match[2 : len(match)-1]) // remove leading ${ and trailing }
		parts := strings.Split(propertyName, ".")
		numParts := len(parts)
		if numParts > 1 && strings.TrimSpace(parts[0]) == "project" {
			pomValue := reflect.ValueOf(pom)
			pomValueType := pomValue.Type()
			for partNum := 1; partNum < numParts; partNum++ {
				if pomValueType.Kind() != reflect.Struct {
					break
				}
				part := parts[partNum]
				for fieldNum := 0; fieldNum < pomValueType.NumField(); fieldNum++ {
					f := pomValueType.Field(fieldNum)
					tag := f.Tag.Get("xml")
					tag = strings.Split(tag, ",")[0]
					// a segment of the property name matches the xml tag for the field,
					// so we need to recurse down the nested structs or return a match
					// if we're done.
					if part == tag {
						pomValue = pomValue.Field(fieldNum)
						pomValueType = pomValue.Type()
						if pomValueType.Kind() == reflect.Ptr {
							// we were recursing down the nested structs, but one of the steps
							// we need to take is a nil pointer, so give up and return the original match
							if pomValue.IsNil() {
								return match
							}
							pomValue = pomValue.Elem()
							if !pomValue.IsZero() {
								// we found a non-zero value whose tag matches this part of the property name
								pomValueType = pomValue.Type()
							}
						}
						// If this was the last part of the property name, return the value
						if partNum == numParts-1 {
							value := fmt.Sprintf("%v", pomValue.Interface())
							log.WithFields("existingPropertyValue", value, "propertyName", propertyName).Trace("resolved property")
							return value
						}
						break
					}
				}
			}
		}
		return match
	})
}

func pomProperties(p gopom.Project) map[string]string {
	if p.Properties != nil {
		return p.Properties.Entries
	}
	return map[string]string{}
}

func safeString(s *string) string {
	if s == nil {
		return ""
	}
	return *s
}<|MERGE_RESOLUTION|>--- conflicted
+++ resolved
@@ -279,7 +279,6 @@
 // resolveProperty emulates some maven property resolution logic by looking in the project's variables
 // as well as supporting the project expressions like ${project.parent.groupId}.
 // If no match is found, the entire expression including ${} is returned
-<<<<<<< HEAD
 //
 //nolint:gocognit
 func resolveProperty(pom gopom.Project, propertyValue *string, propertyName string) string {
@@ -290,10 +289,6 @@
 		return propertyCase
 	}
 
-=======
-func resolveProperty(pom gopom.Project, property *string, propertyName string) string {
-	propertyCase := safeString(property)
->>>>>>> 4d48adfa
 	log.WithFields("existingPropertyValue", propertyCase, "propertyName", propertyName).Trace("resolving property")
 	seenBeforePropertyNames := map[string]struct{}{
 		propertyName: {},
@@ -308,13 +303,6 @@
 //nolint:gocognit
 func recursiveResolveProperty(pom gopom.Project, propertyCase string, seenPropertyNames map[string]struct{}) string {
 	return propertyMatcher.ReplaceAllStringFunc(propertyCase, func(match string) string {
-<<<<<<< HEAD
-		entries := pomProperties(pom)
-		value := resolveRecursiveByPropertyName(entries, match)
-		if isPropertyResolved(value) {
-			log.WithFields("propertyValue", value, "propertyName", match).Trace("resolved property")
-			return value
-=======
 		propertyName := strings.TrimSpace(match[2 : len(match)-1]) // remove leading ${ and trailing }
 		if _, seen := seenPropertyNames[propertyName]; seen {
 			return propertyCase
@@ -322,14 +310,16 @@
 		entries := pomProperties(pom)
 		if value, ok := entries[propertyName]; ok {
 			seenPropertyNames[propertyName] = struct{}{}
-			return recursiveResolveProperty(pom, value, seenPropertyNames) // recursively resolve in case a variable points to a variable.
->>>>>>> 4d48adfa
+			value = recursiveResolveProperty(pom, value, seenPropertyNames) // recursively resolve in case a variable points to a variable.
+			//if isPropertyResolved(value) {
+			log.WithFields("propertyValue", value, "propertyName", match).Trace("resolved property")
+			return value
+			//}
 		}
 
 		// if we don't find anything directly in the pom properties,
 		// see if we have a project.x expression and process this based
 		// on the xml tags in gopom
-		propertyName := strings.TrimSpace(match[2 : len(match)-1]) // remove leading ${ and trailing }
 		parts := strings.Split(propertyName, ".")
 		numParts := len(parts)
 		if numParts > 1 && strings.TrimSpace(parts[0]) == "project" {

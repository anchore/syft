--- conflicted
+++ resolved
@@ -245,15 +245,9 @@
 }
 
 func (j *archiveParser) guessMainPackageNameAndVersionFromPomInfo() (name, version string, licenses []pkg.License) {
-<<<<<<< HEAD
-	pomPropertyMatches := j.fileManifest.GlobMatch(pomPropertiesGlob)
-	pomMatches := j.fileManifest.GlobMatch(pomXMLGlob)
-	var pomPropertiesObject pkg.JavaPomProperties
-=======
 	pomPropertyMatches := j.fileManifest.GlobMatch(false, pomPropertiesGlob)
 	pomMatches := j.fileManifest.GlobMatch(false, pomXMLGlob)
-	var pomPropertiesObject pkg.PomProperties
->>>>>>> f442586e
+	var pomPropertiesObject pkg.JavaPomProperties
 	var pomProjectObject parsedPomProject
 	if len(pomPropertyMatches) == 1 || len(pomMatches) == 1 {
 		// we have exactly 1 pom.properties or pom.xml in the archive; assume it represents the

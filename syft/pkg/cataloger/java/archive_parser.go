package java

import (
	"crypto"
	"fmt"
	"os"
	"path"
	"strings"

	intFile "github.com/anchore/syft/internal/file"
	"github.com/anchore/syft/internal/licenses"
	"github.com/anchore/syft/internal/log"
	"github.com/anchore/syft/syft/artifact"
	"github.com/anchore/syft/syft/file"
	"github.com/anchore/syft/syft/pkg"
	"github.com/anchore/syft/syft/pkg/cataloger/generic"
)

var _ generic.Parser = parseJavaArchive

var archiveFormatGlobs = []string{
	"**/*.jar",
	"**/*.war",
	"**/*.ear",
	"**/*.par",
	"**/*.sar",
	"**/*.nar",
	"**/*.jpi",
	"**/*.hpi",
	"**/*.lpkg", // Zip-compressed package used to deploy applications
	// (aka plugins) to Liferay Portal server. Those files contains .JAR(s) and a .PROPERTIES file, the latter
	// has information about the application and installation requirements.
	// NOTE(jonasagx): If you would like to test it with lpkg file,
	// use: https://web.liferay.com/marketplace/-/mp/download/25019275/7403
	// LifeRay makes it pretty cumbersome to make a such plugins; their docs are
	// out of date, and they charge for their IDE. If you find an example
	// project that we can build in CI feel free to include it
}

// javaArchiveHashes are all the current hash algorithms used to calculate archive digests
var javaArchiveHashes = []crypto.Hash{
	crypto.SHA1,
}

type archiveParser struct {
	fileManifest intFile.ZipFileManifest
	location     file.Location
	archivePath  string
	contentPath  string
	fileInfo     archiveFilename
	detectNested bool
}

// parseJavaArchive is a parser function for java archive contents, returning all Java libraries and nested archives.
func parseJavaArchive(_ file.Resolver, _ *generic.Environment, reader file.LocationReadCloser) ([]pkg.Package, []artifact.Relationship, error) {
	parser, cleanupFn, err := newJavaArchiveParser(reader, true)
	// note: even on error, we should always run cleanup functions
	defer cleanupFn()
	if err != nil {
		return nil, nil, err
	}
	return parser.parse()
}

// uniquePkgKey creates a unique string to identify the given package.
func uniquePkgKey(groupID string, p *pkg.Package) string {
	if p == nil {
		return ""
	}
	return fmt.Sprintf("%s|%s|%s", groupID, p.Name, p.Version)
}

// newJavaArchiveParser returns a new java archive parser object for the given archive. Can be configured to discover
// and parse nested archives or ignore them.
func newJavaArchiveParser(reader file.LocationReadCloser, detectNested bool) (*archiveParser, func(), error) {
	// fetch the last element of the virtual path
	virtualElements := strings.Split(reader.AccessPath(), ":")
	currentFilepath := virtualElements[len(virtualElements)-1]

	contentPath, archivePath, cleanupFn, err := saveArchiveToTmp(currentFilepath, reader)
	if err != nil {
		return nil, cleanupFn, fmt.Errorf("unable to process java archive: %w", err)
	}

	fileManifest, err := intFile.NewZipFileManifest(archivePath)
	if err != nil {
		return nil, cleanupFn, fmt.Errorf("unable to read files from java archive: %w", err)
	}

	return &archiveParser{
		fileManifest: fileManifest,
		location:     reader.Location,
		archivePath:  archivePath,
		contentPath:  contentPath,
		fileInfo:     newJavaArchiveFilename(currentFilepath),
		detectNested: detectNested,
	}, cleanupFn, nil
}

// parse the loaded archive and return all packages found.
func (j *archiveParser) parse() ([]pkg.Package, []artifact.Relationship, error) {
	var pkgs []pkg.Package
	var relationships []artifact.Relationship

	// find the parent package from the java manifest
	parentPkg, err := j.discoverMainPackage()
	if err != nil {
		return nil, nil, fmt.Errorf("could not generate package from %s: %w", j.location, err)
	}

	// find aux packages from pom.properties/pom.xml and potentially modify the existing parentPkg
	// NOTE: we cannot generate sha1 digests from packages discovered via pom.properties/pom.xml
	auxPkgs, err := j.discoverPkgsFromAllMavenFiles(parentPkg)
	if err != nil {
		return nil, nil, err
	}
	pkgs = append(pkgs, auxPkgs...)

	if j.detectNested {
		// find nested java archive packages
		nestedPkgs, nestedRelationships, err := j.discoverPkgsFromNestedArchives(parentPkg)
		if err != nil {
			return nil, nil, err
		}
		pkgs = append(pkgs, nestedPkgs...)
		relationships = append(relationships, nestedRelationships...)
	}

	// lastly, add the parent package to the list (assuming the parent exists)
	if parentPkg != nil {
		pkgs = append([]pkg.Package{*parentPkg}, pkgs...)
	}

	// add pURLs to all packages found
	// note: since package information may change after initial creation when parsing multiple locations within the
	// jar, we wait until the conclusion of the parsing process before synthesizing pURLs.
	for i := range pkgs {
		p := &pkgs[i]
		if m, ok := p.Metadata.(pkg.JavaMetadata); ok {
			p.PURL = packageURL(p.Name, p.Version, m)
		} else {
			log.WithFields("package", p.String()).Warn("unable to extract java metadata to generate purl")
		}
		p.SetID()
	}

	return pkgs, relationships, nil
}

// discoverMainPackage parses the root Java manifest used as the parent package to all discovered nested packages.
func (j *archiveParser) discoverMainPackage() (*pkg.Package, error) {
	// search and parse java manifest files
	manifestMatches := j.fileManifest.GlobMatch(manifestGlob)
	if len(manifestMatches) > 1 {
		return nil, fmt.Errorf("found multiple manifests in the jar: %+v", manifestMatches)
	} else if len(manifestMatches) == 0 {
		// we did not find any manifests, but that may not be a problem (there may be other information to generate packages for)
		return nil, nil
	}

	// fetch the manifest file
	contents, err := intFile.ContentsFromZip(j.archivePath, manifestMatches...)
	if err != nil {
		return nil, fmt.Errorf("unable to extract java manifests (%s): %w", j.location, err)
	}

	// parse the manifest file into a rich object
	manifestContents := contents[manifestMatches[0]]
	manifest, err := parseJavaManifest(j.archivePath, strings.NewReader(manifestContents))
	if err != nil {
		log.Warnf("failed to parse java manifest (%s): %+v", j.location, err)
		return nil, nil
	}

	// grab and assign digest for the entire archive
	digests, err := getDigestsFromArchive(j.archivePath)
	if err != nil {
		return nil, err
	}

	licenses, name, version, err := j.parseLicenses(manifest)
	if err != nil {
		return nil, err
	}

	return &pkg.Package{
		// TODO: maybe select name should just have a pom properties in it?
		Name:     name,
		Version:  version,
		Language: pkg.Java,
		Licenses: pkg.NewLicenseSet(licenses...),
		Locations: file.NewLocationSet(
			j.location.WithAnnotation(pkg.EvidenceAnnotationKey, pkg.PrimaryEvidenceAnnotation),
		),
		Type: j.fileInfo.pkgType(),
		Metadata: pkg.JavaMetadata{
			VirtualPath:    j.location.AccessPath(),
			Manifest:       manifest,
			ArchiveDigests: digests,
		},
	}, nil
}

func (j *archiveParser) parseLicenses(manifest *pkg.JavaManifest) ([]pkg.License, string, string, error) {
	// we use j.location because we want to associate the license declaration with where we discovered the contents in the manifest
	// TODO: when we support locations of paths within archives we should start passing the specific manifest location object instead of the top jar
	licenses := pkg.NewLicensesFromLocation(j.location, selectLicenses(manifest)...)
	/*
		We should name and version from, in this order:
		1. pom.properties if we find exactly 1
		2. pom.xml if we find exactly 1
		3. manifest
		4. filename
	*/
	name, version, pomLicenses := j.guessMainPackageNameAndVersionFromPomInfo()
	if name == "" {
		name = selectName(manifest, j.fileInfo)
	}
	if version == "" {
		version = selectVersion(manifest, j.fileInfo)
	}
	if len(licenses) == 0 {
		// Today we don't have a way to distinguish between licenses from the manifest and licenses from the pom.xml
		// until the file.Location object can support sub-paths (i.e. paths within archives, recursively; issue https://github.com/anchore/syft/issues/2211).
		// Until then it's less confusing to use the licenses from the pom.xml only if the manifest did not list any.
		licenses = append(licenses, pomLicenses...)
	}

	if len(licenses) == 0 {
		fileLicenses, err := j.getLicenseFromFileInArchive()
		if err != nil {
			return nil, "", "", err
		}
		if fileLicenses != nil {
			licenses = append(licenses, fileLicenses...)
		}
	}

	return licenses, name, version, nil
}

type parsedPomProject struct {
	*pkg.PomProject
	Licenses []pkg.License
}

func (j *archiveParser) guessMainPackageNameAndVersionFromPomInfo() (name, version string, licenses []pkg.License) {
	pomPropertyMatches := j.fileManifest.GlobMatch(pomPropertiesGlob)
	pomMatches := j.fileManifest.GlobMatch(pomXMLGlob)
	var pomPropertiesObject pkg.PomProperties
	var pomProjectObject parsedPomProject
	if len(pomPropertyMatches) == 1 || len(pomMatches) == 1 {
		// we have exactly 1 pom.properties or pom.xml in the archive; assume it represents the
		// package we're scanning if the names seem like a plausible match
		properties, _ := pomPropertiesByParentPath(j.archivePath, j.location, pomPropertyMatches)
		projects, _ := pomProjectByParentPath(j.archivePath, j.location, pomMatches)

		for parentPath, propertiesObj := range properties {
			if artifactIDMatchesFilename(propertiesObj.ArtifactID, j.fileInfo.name) {
				pomPropertiesObject = propertiesObj
				if proj, exists := projects[parentPath]; exists {
					pomProjectObject = proj
				}
			}
		}
	}
	name = pomPropertiesObject.ArtifactID
	if name == "" && pomProjectObject.PomProject != nil {
		name = pomProjectObject.ArtifactID
	}
	version = pomPropertiesObject.Version
	if version == "" && pomProjectObject.PomProject != nil {
		version = pomProjectObject.Version
	}
	return name, version, pomProjectObject.Licenses
}

func artifactIDMatchesFilename(artifactID, fileName string) bool {
	if artifactID == "" || fileName == "" {
		return false
	}
	return strings.HasPrefix(artifactID, fileName) || strings.HasSuffix(fileName, artifactID)
}

// discoverPkgsFromAllMavenFiles parses Maven POM properties/xml for a given
// parent package, returning all listed Java packages found for each pom
// properties discovered and potentially updating the given parentPkg with new
// data.
func (j *archiveParser) discoverPkgsFromAllMavenFiles(parentPkg *pkg.Package) ([]pkg.Package, error) {
	if parentPkg == nil {
		return nil, nil
	}

	var pkgs []pkg.Package

	// pom.properties
	properties, err := pomPropertiesByParentPath(j.archivePath, j.location, j.fileManifest.GlobMatch(pomPropertiesGlob))
	if err != nil {
		return nil, err
	}

	// pom.xml
	projects, err := pomProjectByParentPath(j.archivePath, j.location, j.fileManifest.GlobMatch(pomXMLGlob))
	if err != nil {
		return nil, err
	}

	for parentPath, propertiesObj := range properties {
		var pomProject *parsedPomProject
		if proj, exists := projects[parentPath]; exists {
			pomProject = &proj
		}

		pkgFromPom := newPackageFromMavenData(propertiesObj, pomProject, parentPkg, j.location)
		if pkgFromPom != nil {
			pkgs = append(pkgs, *pkgFromPom)
		}
	}

	return pkgs, nil
}

func getDigestsFromArchive(archivePath string) ([]file.Digest, error) {
	archiveCloser, err := os.Open(archivePath)
	if err != nil {
		return nil, fmt.Errorf("unable to open archive path (%s): %w", archivePath, err)
	}
	defer archiveCloser.Close()

	// grab and assign digest for the entire archive
	digests, err := intFile.NewDigestsFromFile(archiveCloser, javaArchiveHashes)
	if err != nil {
		log.Warnf("failed to create digest for file=%q: %+v", archivePath, err)
	}

	return digests, nil
}

func (j *archiveParser) getLicenseFromFileInArchive() ([]pkg.License, error) {
	var fileLicenses []pkg.License
	for _, filename := range licenses.FileNames() {
		licenseMatches := j.fileManifest.GlobMatch("/META-INF/" + filename)
		if len(licenseMatches) == 0 {
			// Try the root directory if it's not in META-INF
			licenseMatches = j.fileManifest.GlobMatch("/" + filename)
		}

		if len(licenseMatches) > 0 {
			contents, err := intFile.ContentsFromZip(j.archivePath, licenseMatches...)
			if err != nil {
				return nil, fmt.Errorf("unable to extract java license (%s): %w", j.location, err)
			}

			for _, licenseMatch := range licenseMatches {
				licenseContents := contents[licenseMatch]
				parsed, err := licenses.Parse(strings.NewReader(licenseContents), j.location)
				if err != nil {
					return nil, err
				}

				if len(parsed) > 0 {
					fileLicenses = append(fileLicenses, parsed...)
				}
			}
		}
	}

	return fileLicenses, nil
}

func (j *archiveParser) discoverPkgsFromNestedArchives(parentPkg *pkg.Package) ([]pkg.Package, []artifact.Relationship, error) {
	// we know that all java archives are zip formatted files, so we can use the shared zip helper
	return discoverPkgsFromZip(j.location, j.archivePath, j.contentPath, j.fileManifest, parentPkg)
}

// discoverPkgsFromZip finds Java archives within Java archives, returning all listed Java packages found and
// associating each discovered package to the given parent package.
func discoverPkgsFromZip(location file.Location, archivePath, contentPath string, fileManifest intFile.ZipFileManifest, parentPkg *pkg.Package) ([]pkg.Package, []artifact.Relationship, error) {
	// search and parse pom.properties files & fetch the contents
	openers, err := intFile.ExtractFromZipToUniqueTempFile(archivePath, contentPath, fileManifest.GlobMatch(archiveFormatGlobs...)...)
	if err != nil {
		return nil, nil, fmt.Errorf("unable to extract files from zip: %w", err)
	}

	return discoverPkgsFromOpeners(location, openers, parentPkg)
}

// discoverPkgsFromOpeners finds Java archives within the given files and associates them with the given parent package.
func discoverPkgsFromOpeners(location file.Location, openers map[string]intFile.Opener, parentPkg *pkg.Package) ([]pkg.Package, []artifact.Relationship, error) {
	var pkgs []pkg.Package
	var relationships []artifact.Relationship

	for pathWithinArchive, archiveOpener := range openers {
		nestedPkgs, nestedRelationships, err := discoverPkgsFromOpener(location, pathWithinArchive, archiveOpener)
		if err != nil {
			log.WithFields("location", location.AccessPath()).Warnf("unable to discover java packages from opener: %+v", err)
			continue
		}

		// attach the parent package to all discovered packages that are not already associated with a java archive
		for _, p := range nestedPkgs {
			if metadata, ok := p.Metadata.(pkg.JavaMetadata); ok {
				if metadata.Parent == nil {
					metadata.Parent = parentPkg
				}
				p.Metadata = metadata
			}
			pkgs = append(pkgs, p)
		}

		relationships = append(relationships, nestedRelationships...)
	}

	return pkgs, relationships, nil
}

// discoverPkgsFromOpener finds Java archives within the given file.
func discoverPkgsFromOpener(location file.Location, pathWithinArchive string, archiveOpener intFile.Opener) ([]pkg.Package, []artifact.Relationship, error) {
	archiveReadCloser, err := archiveOpener.Open()
	if err != nil {
		return nil, nil, fmt.Errorf("unable to open archived file from tempdir: %w", err)
	}
	defer func() {
		if closeErr := archiveReadCloser.Close(); closeErr != nil {
			log.Warnf("unable to close archived file from tempdir: %+v", closeErr)
		}
	}()

	nestedPath := fmt.Sprintf("%s:%s", location.AccessPath(), pathWithinArchive)
	nestedLocation := file.NewLocationFromCoordinates(location.Coordinates)
	nestedLocation.VirtualPath = nestedPath
	nestedPkgs, nestedRelationships, err := parseJavaArchive(nil, nil, file.LocationReadCloser{
		Location:   nestedLocation,
		ReadCloser: archiveReadCloser,
	})
	if err != nil {
		return nil, nil, fmt.Errorf("unable to process nested java archive (%s): %w", pathWithinArchive, err)
	}

	return nestedPkgs, nestedRelationships, nil
}

func pomPropertiesByParentPath(archivePath string, location file.Location, extractPaths []string) (map[string]pkg.PomProperties, error) {
	contentsOfMavenPropertiesFiles, err := intFile.ContentsFromZip(archivePath, extractPaths...)
	if err != nil {
		return nil, fmt.Errorf("unable to extract maven files: %w", err)
	}

	propertiesByParentPath := make(map[string]pkg.PomProperties)
	for filePath, fileContents := range contentsOfMavenPropertiesFiles {
		pomProperties, err := parsePomProperties(filePath, strings.NewReader(fileContents))
		if err != nil {
			log.WithFields("contents-path", filePath, "location", location.AccessPath()).Warnf("failed to parse pom.properties: %+v", err)
			continue
		}

		if pomProperties == nil {
			continue
		}

		if pomProperties.Version == "" || pomProperties.ArtifactID == "" {
			// TODO: if there is no parentPkg (no java manifest) one of these poms could be the parent. We should discover the right parent and attach the correct info accordingly to each discovered package
			continue
		}

		propertiesByParentPath[path.Dir(filePath)] = *pomProperties
	}

	return propertiesByParentPath, nil
}

func pomProjectByParentPath(archivePath string, location file.Location, extractPaths []string) (map[string]parsedPomProject, error) {
	contentsOfMavenProjectFiles, err := intFile.ContentsFromZip(archivePath, extractPaths...)
	if err != nil {
		return nil, fmt.Errorf("unable to extract maven files: %w", err)
	}

	projectByParentPath := make(map[string]parsedPomProject)
	for filePath, fileContents := range contentsOfMavenProjectFiles {
		// TODO: when we support locations of paths within archives we should start passing the specific pom.xml location object instead of the top jar
		pomProject, err := parsePomXMLProject(filePath, strings.NewReader(fileContents), location)
		if err != nil {
			log.WithFields("contents-path", filePath, "location", location.AccessPath()).Warnf("failed to parse pom.xml: %+v", err)
			continue
		}

		if pomProject == nil {
			continue
		}

		if pomProject.Version == "" || pomProject.ArtifactID == "" {
			// TODO: if there is no parentPkg (no java manifest) one of these poms could be the parent. We should discover the right parent and attach the correct info accordingly to each discovered package
			continue
		}

		projectByParentPath[path.Dir(filePath)] = *pomProject
	}
	return projectByParentPath, nil
}

// newPackageFromMavenData processes a single Maven POM properties for a given parent package, returning all listed Java packages found and
// associating each discovered package to the given parent package. Note the pom.xml is optional, the pom.properties is not.
func newPackageFromMavenData(pomProperties pkg.PomProperties, parsedPomProject *parsedPomProject, parentPkg *pkg.Package, location file.Location) *pkg.Package {
	// keep the artifact name within the virtual path if this package does not match the parent package
	vPathSuffix := ""
	groupID := ""
	if parentMetadata, ok := parentPkg.Metadata.(pkg.JavaMetadata); ok {
		groupID = groupIDFromJavaMetadata(parentPkg.Name, parentMetadata)
	}

	parentKey := fmt.Sprintf("%s:%s:%s", groupID, parentPkg.Name, parentPkg.Version)
	// Since we don't have a package yet, it's important to use the same `field: value` association that we used when creating the parent package
	// See below where Name => pomProperties.ArtifactID and Version => pomProperties.Version. We want to check for potentially nested identical
	// packages and create equal virtual paths so they are de duped in the future
	pomProjectKey := fmt.Sprintf("%s:%s:%s", pomProperties.GroupID, pomProperties.ArtifactID, pomProperties.Version)
	if parentKey != pomProjectKey {
		// build a new virtual path suffix for the package that is different from the parent package
		// we want to use the GroupID and ArtifactID here to preserve uniqueness
		// Some packages have the same name but different group IDs (e.g. "org.glassfish.jaxb/jaxb-core", "com.sun.xml.bind/jaxb-core")
		// https://github.com/anchore/syft/issues/1944
		vPathSuffix += ":" + pomProperties.GroupID + ":" + pomProperties.ArtifactID
	}
	virtualPath := location.AccessPath() + vPathSuffix

	var pkgPomProject *pkg.PomProject
	licenses := make([]pkg.License, 0)
	if parsedPomProject != nil {
		pkgPomProject = parsedPomProject.PomProject
		licenses = append(licenses, parsedPomProject.Licenses...)
	}

	p := pkg.Package{
		Name:    pomProperties.ArtifactID,
		Version: pomProperties.Version,
		Locations: file.NewLocationSet(
			location.WithAnnotation(pkg.EvidenceAnnotationKey, pkg.PrimaryEvidenceAnnotation),
		),
<<<<<<< HEAD
		Language: pkg.Java,
		Type:     pomProperties.PkgTypeIndicated(),
=======
		Licenses:     pkg.NewLicenseSet(licenses...),
		Language:     pkg.Java,
		Type:         pomProperties.PkgTypeIndicated(),
		MetadataType: pkg.JavaMetadataType,
>>>>>>> 7392d607
		Metadata: pkg.JavaMetadata{
			VirtualPath:   virtualPath,
			PomProperties: &pomProperties,
			PomProject:    pkgPomProject,
			Parent:        parentPkg,
		},
	}

	if packageIdentitiesMatch(p, parentPkg) {
		updateParentPackage(p, parentPkg)
		return nil
	}

	return &p
}

func packageIdentitiesMatch(p pkg.Package, parentPkg *pkg.Package) bool {
	metadata, ok := p.Metadata.(pkg.JavaMetadata)
	parentMetadata, parentOk := parentPkg.Metadata.(pkg.JavaMetadata)
	if !ok || !parentOk {
		switch {
		case !ok:
			log.WithFields("package", p.String()).Trace("unable to extract java metadata to check for matching package identity for package: %s", p.Name)
		case !parentOk:
			log.WithFields("package", parentPkg.String()).Trace("unable to extract java metadata to check for matching package identity for package: %s", parentPkg.Name)
		}
		// if we can't extract metadata, we can check for matching identities via the package name
		// this is not ideal, but it's better than nothing - this should not be used if we have Metadata

		return uniquePkgKey("", &p) == uniquePkgKey("", parentPkg)
	}

	// try to determine identity with the metadata
	groupID := groupIDFromJavaMetadata(p.Name, metadata)
	parentGroupID := groupIDFromJavaMetadata(parentPkg.Name, parentMetadata)
	if uniquePkgKey(groupID, &p) == uniquePkgKey(parentGroupID, parentPkg) {
		return true
	}

	// the virtual path matches...
	if parentMetadata.VirtualPath == metadata.VirtualPath {
		return true
	}

	// the pom artifactId is the parent name
	// note: you CANNOT use name-is-subset-of-artifact-id or vice versa --this is too generic. Shaded jars are a good
	// example of this: where the package name is "cloudbees-analytics-segment-driver" and a child is "analytics", but
	// they do not indicate the same package.
	// NOTE: artifactId might not be a good indicator of uniqueness since archives can contain forks with the same name
	// from different groups (e.g. "org.glassfish.jaxb.jaxb-core" and "com.sun.xml.bind.jaxb-core")
	// we will use this check as a last resort
	if metadata.PomProperties != nil {
		if metadata.PomProperties.ArtifactID != "" && parentPkg.Name == metadata.PomProperties.ArtifactID {
			return true
		}
	}
	return false
}

func updateParentPackage(p pkg.Package, parentPkg *pkg.Package) {
	// we've run across more information about our parent package, add this info to the parent package metadata
	// the pom properties is typically a better source of information for name and version than the manifest
	parentPkg.Name = p.Name
	parentPkg.Version = p.Version

	// we may have learned more about the type via data in the pom properties
	parentPkg.Type = p.Type

	metadata, ok := p.Metadata.(pkg.JavaMetadata)
	if !ok {
		return
	}
	pomPropertiesCopy := *metadata.PomProperties

	// keep the pom properties, but don't overwrite existing pom properties
	parentMetadata, ok := parentPkg.Metadata.(pkg.JavaMetadata)
	if ok && parentMetadata.PomProperties == nil {
		parentMetadata.PomProperties = &pomPropertiesCopy
		parentPkg.Metadata = parentMetadata
	}
}<|MERGE_RESOLUTION|>--- conflicted
+++ resolved
@@ -535,15 +535,9 @@
 		Locations: file.NewLocationSet(
 			location.WithAnnotation(pkg.EvidenceAnnotationKey, pkg.PrimaryEvidenceAnnotation),
 		),
-<<<<<<< HEAD
+		Licenses: pkg.NewLicenseSet(licenses...),
 		Language: pkg.Java,
 		Type:     pomProperties.PkgTypeIndicated(),
-=======
-		Licenses:     pkg.NewLicenseSet(licenses...),
-		Language:     pkg.Java,
-		Type:         pomProperties.PkgTypeIndicated(),
-		MetadataType: pkg.JavaMetadataType,
->>>>>>> 7392d607
 		Metadata: pkg.JavaMetadata{
 			VirtualPath:   virtualPath,
 			PomProperties: &pomProperties,

package java

import (
	"context"
	"crypto"
	"fmt"
	"os"
	"path"
	"slices"
	"strings"

	"github.com/vifraa/gopom"
	"golang.org/x/exp/maps"

	"github.com/anchore/syft/internal"
	intFile "github.com/anchore/syft/internal/file"
	"github.com/anchore/syft/internal/licenses"
	"github.com/anchore/syft/internal/log"
	"github.com/anchore/syft/internal/unknown"
	"github.com/anchore/syft/syft/artifact"
	"github.com/anchore/syft/syft/file"
	"github.com/anchore/syft/syft/pkg"
	"github.com/anchore/syft/syft/pkg/cataloger/generic"
)

var archiveFormatGlobs = []string{
	"**/*.jar",
	"**/*.war",
	"**/*.ear",
	"**/*.par",
	"**/*.sar",
	"**/*.nar",
	"**/*.jpi",
	"**/*.hpi",
	"**/*.kar",
	"**/*.lpkg", // Zip-compressed package used to deploy applications
	// (aka plugins) to Liferay Portal server. Those files contains .JAR(s) and a .PROPERTIES file, the latter
	// has information about the application and installation requirements.
	// NOTE(jonasagx): If you would like to test it with lpkg file,
	// use: https://web.liferay.com/marketplace/-/mp/download/25019275/7403
	// LifeRay makes it pretty cumbersome to make a such plugins; their docs are
	// out of date, and they charge for their IDE. If you find an example
	// project that we can build in CI feel free to include it
}

// javaArchiveHashes are all the current hash algorithms used to calculate archive digests
var javaArchiveHashes = []crypto.Hash{
	crypto.SHA1,
}

type archiveParser struct {
	fileManifest intFile.ZipFileManifest
	location     file.Location
	archivePath  string
	contentPath  string
	fileInfo     archiveFilename
	detectNested bool
	cfg          ArchiveCatalogerConfig
	maven        *mavenResolver
}

type genericArchiveParserAdapter struct {
	cfg ArchiveCatalogerConfig
}

func newGenericArchiveParserAdapter(cfg ArchiveCatalogerConfig) genericArchiveParserAdapter {
	return genericArchiveParserAdapter{cfg: cfg}
}

// parseJavaArchive is a parser function for java archive contents, returning all Java libraries and nested archives.
func (gap genericArchiveParserAdapter) parseJavaArchive(ctx context.Context, _ file.Resolver, _ *generic.Environment, reader file.LocationReadCloser) ([]pkg.Package, []artifact.Relationship, error) {
	parser, cleanupFn, err := newJavaArchiveParser(reader, true, gap.cfg)
	// note: even on error, we should always run cleanup functions
	defer cleanupFn()
	if err != nil {
		return nil, nil, err
	}
	return parser.parse(ctx)
}

// uniquePkgKey creates a unique string to identify the given package.
func uniquePkgKey(groupID string, p *pkg.Package) string {
	if p == nil {
		return ""
	}
	return fmt.Sprintf("%s|%s|%s", groupID, p.Name, p.Version)
}

// newJavaArchiveParser returns a new java archive parser object for the given archive. Can be configured to discover
// and parse nested archives or ignore them.
func newJavaArchiveParser(reader file.LocationReadCloser, detectNested bool, cfg ArchiveCatalogerConfig) (*archiveParser, func(), error) {
	// fetch the last element of the virtual path
	virtualElements := strings.Split(reader.Path(), ":")
	currentFilepath := virtualElements[len(virtualElements)-1]

	contentPath, archivePath, cleanupFn, err := saveArchiveToTmp(currentFilepath, reader)
	if err != nil {
		return nil, cleanupFn, fmt.Errorf("unable to process java archive: %w", err)
	}

	fileManifest, err := intFile.NewZipFileManifest(archivePath)
	if err != nil {
		return nil, cleanupFn, fmt.Errorf("unable to read files from java archive: %w", err)
	}

	return &archiveParser{
		fileManifest: fileManifest,
		location:     reader.Location,
		archivePath:  archivePath,
		contentPath:  contentPath,
		fileInfo:     newJavaArchiveFilename(currentFilepath),
		detectNested: detectNested,
		cfg:          cfg,
		maven:        newMavenResolver(nil, cfg),
	}, cleanupFn, nil
}

// parse the loaded archive and return all packages found.
func (j *archiveParser) parse(ctx context.Context) ([]pkg.Package, []artifact.Relationship, error) {
	var pkgs []pkg.Package
	var relationships []artifact.Relationship

	// find the parent package from the java manifest
	parentPkg, err := j.discoverMainPackage(ctx)
	if err != nil {
		return nil, nil, fmt.Errorf("could not generate package from %s: %w", j.location, err)
	}

	// find aux packages from pom.properties/pom.xml and potentially modify the existing parentPkg
	// NOTE: we cannot generate sha1 digests from packages discovered via pom.properties/pom.xml
	auxPkgs, err := j.discoverPkgsFromAllMavenFiles(ctx, parentPkg)
	if err != nil {
		return nil, nil, err
	}
	pkgs = append(pkgs, auxPkgs...)

	var errs error
	if j.detectNested {
		// find nested java archive packages
		nestedPkgs, nestedRelationships, err := j.discoverPkgsFromNestedArchives(ctx, parentPkg)
		if err != nil {
			errs = unknown.Append(errs, j.location, err)
		}
		pkgs = append(pkgs, nestedPkgs...)
		relationships = append(relationships, nestedRelationships...)
	} else {
		// .jar and .war files are present in archives, are others? or generally just consider them top-level?
		nestedArchives := j.fileManifest.GlobMatch(true, "*.jar", "*.war")
		if len(nestedArchives) > 0 {
			slices.Sort(nestedArchives)
			errs = unknown.Appendf(errs, j.location, "nested archives not cataloged: %v", strings.Join(nestedArchives, ", "))
		}
	}

	// lastly, add the parent package to the list (assuming the parent exists)
	if parentPkg != nil {
		pkgs = append([]pkg.Package{*parentPkg}, pkgs...)
	}

	// add pURLs to all packages found
	// note: since package information may change after initial creation when parsing multiple locations within the
	// jar, we wait until the conclusion of the parsing process before synthesizing pURLs.
	for i := range pkgs {
		p := &pkgs[i]
		if m, ok := p.Metadata.(pkg.JavaArchive); ok {
			p.PURL = packageURL(p.Name, p.Version, m)

			if strings.Contains(p.PURL, "io.jenkins.plugins") || strings.Contains(p.PURL, "org.jenkins-ci.plugins") {
				p.Type = pkg.JenkinsPluginPkg
			}
		} else {
			log.WithFields("package", p.String()).Warn("unable to extract java metadata to generate purl")
		}

		p.SetID()
	}

	if len(pkgs) == 0 {
		errs = unknown.Appendf(errs, j.location, "no package identified in archive")
	}

	return pkgs, relationships, errs
}

// discoverMainPackage parses the root Java manifest used as the parent package to all discovered nested packages.
func (j *archiveParser) discoverMainPackage(ctx context.Context) (*pkg.Package, error) {
	// search and parse java manifest files
	manifestMatches := j.fileManifest.GlobMatch(false, manifestGlob)
	if len(manifestMatches) > 1 {
		return nil, fmt.Errorf("found multiple manifests in the jar: %+v", manifestMatches)
	} else if len(manifestMatches) == 0 {
		// we did not find any manifests, but that may not be a problem (there may be other information to generate packages for)
		return nil, nil
	}

	// fetch the manifest file
	contents, err := intFile.ContentsFromZip(j.archivePath, manifestMatches...)
	if err != nil {
		return nil, fmt.Errorf("unable to extract java manifests (%s): %w", j.location, err)
	}

	// parse the manifest file into a rich object
	manifestContents := contents[manifestMatches[0]]
	manifest, err := parseJavaManifest(j.archivePath, strings.NewReader(manifestContents))
	if err != nil {
		log.Warnf("failed to parse java manifest (%s): %+v", j.location, err)
		return nil, nil
	}

	// check for existence of Weave-Classes manifest key in order to exclude jars getting misrepresented as
	// their targeted counterparts, e.g. newrelic spring and tomcat instrumentation
	if _, ok := manifest.Main.Get("Weave-Classes"); ok {
		log.Debugf("excluding archive due to Weave-Classes manifest entry: %s", j.location)
		return nil, nil
	}

	// grab and assign digest for the entire archive
	digests, err := getDigestsFromArchive(j.archivePath)
	if err != nil {
		return nil, err
	}

	name, version, licenses, err := j.discoverNameVersionLicense(ctx, manifest)
	if err != nil {
		return nil, err
	}

	return &pkg.Package{
		// TODO: maybe select name should just have a pom properties in it?
		Name:     name,
		Version:  version,
		Language: pkg.Java,
		Licenses: pkg.NewLicenseSet(licenses...),
		Locations: file.NewLocationSet(
			j.location.WithAnnotation(pkg.EvidenceAnnotationKey, pkg.PrimaryEvidenceAnnotation),
		),
		Type: j.fileInfo.pkgType(),
		Metadata: pkg.JavaArchive{
			VirtualPath:    j.location.Path(),
			Manifest:       manifest,
			ArchiveDigests: digests,
		},
	}, nil
}

func (j *archiveParser) discoverNameVersionLicense(ctx context.Context, manifest *pkg.JavaManifest) (string, string, []pkg.License, error) {
	// we use j.location because we want to associate the license declaration with where we discovered the contents in the manifest
	// TODO: when we support locations of paths within archives we should start passing the specific manifest location object instead of the top jar
	licenses := pkg.NewLicensesFromLocation(j.location, selectLicenses(manifest)...)
	/*
		We should name and version from, in this order:
		1. pom.properties if we find exactly 1
		2. pom.xml if we find exactly 1
		3. manifest
		4. filename
	*/
	groupID, artifactID, version, parsedPom := j.discoverMainPackageFromPomInfo(ctx)
	if artifactID == "" {
		artifactID = selectName(manifest, j.fileInfo)
	}
	if version == "" {
		version = selectVersion(manifest, j.fileInfo)
	}

	if len(licenses) == 0 {
		fileLicenses, err := j.getLicenseFromFileInArchive()
		if err != nil {
			return "", "", nil, err
		}
		if fileLicenses != nil {
			licenses = append(licenses, fileLicenses...)
		}
	}

	// If we didn't find any licenses in the archive so far, we'll try again in Maven Central using groupIDFromJavaMetadata
	if len(licenses) == 0 {
		// Today we don't have a way to distinguish between licenses from the manifest and licenses from the pom.xml
		// until the file.Location object can support sub-paths (i.e. paths within archives, recursively; issue https://github.com/anchore/syft/issues/2211).
		// Until then it's less confusing to use the licenses from the pom.xml only if the manifest did not list any.
		licenses = j.findLicenseFromJavaMetadata(ctx, groupID, artifactID, version, parsedPom, manifest)
	}

	return artifactID, version, licenses, nil
}

// findLicenseFromJavaMetadata attempts to find license information from all available maven metadata properties and pom info
func (j *archiveParser) findLicenseFromJavaMetadata(ctx context.Context, groupID, artifactID, version string, parsedPom *parsedPomProject, manifest *pkg.JavaManifest) []pkg.License {
	if groupID == "" {
		if gID := groupIDFromJavaMetadata(artifactID, pkg.JavaArchive{Manifest: manifest}); gID != "" {
			groupID = gID
		}
	}

	var err error
	var pomLicenses []gopom.License
	if parsedPom != nil {
		pomLicenses, err = j.maven.resolveLicenses(ctx, parsedPom.project)
		if err != nil {
<<<<<<< HEAD
			log.WithFields("error", err, "mavenID", j.maven.resolveMavenID(ctx, parsedPom.project)).Trace("error attempting to resolve pom licenses")
=======
			log.WithFields("error", err, "mavenID", j.maven.getMavenID(ctx, parsedPom.project)).Debug("error attempting to resolve pom licenses")
>>>>>>> f2caf456
		}
	}

	if err == nil && len(pomLicenses) == 0 {
		pomLicenses, err = j.maven.findLicenses(ctx, groupID, artifactID, version)
		if err != nil {
			log.WithFields("error", err, "mavenID", mavenID{groupID, artifactID, version}).Trace("error attempting to find licenses")
		}
	}

	if len(pomLicenses) == 0 {
		// Try removing the last part of the groupId, as sometimes it duplicates the artifactId
		packages := strings.Split(groupID, ".")
		groupID = strings.Join(packages[:len(packages)-1], ".")
		pomLicenses, err = j.maven.findLicenses(ctx, groupID, artifactID, version)
		if err != nil {
			log.WithFields("error", err, "mavenID", mavenID{groupID, artifactID, version}).Trace("error attempting to find sub-group licenses")
		}
	}

	return toPkgLicenses(&j.location, pomLicenses)
}

func toPkgLicenses(location *file.Location, licenses []gopom.License) []pkg.License {
	var out []pkg.License
	for _, license := range licenses {
		out = append(out, pkg.NewLicenseFromFields(deref(license.Name), deref(license.URL), location))
	}
	return out
}

type parsedPomProject struct {
	path    string
	project *gopom.Project
}

// discoverMainPackageFromPomInfo attempts to resolve maven groupId, artifactId, version and other info from found pom information
func (j *archiveParser) discoverMainPackageFromPomInfo(ctx context.Context) (group, name, version string, parsedPom *parsedPomProject) {
	var pomProperties pkg.JavaPomProperties

	// Find the pom.properties/pom.xml if the names seem like a plausible match
	properties, _ := pomPropertiesByParentPath(j.archivePath, j.location, j.fileManifest.GlobMatch(false, pomPropertiesGlob))
	projects, _ := pomProjectByParentPath(j.archivePath, j.location, j.fileManifest.GlobMatch(false, pomXMLGlob))

	// map of all the artifacts in the pom properties, in order to chek exact match with the filename
	artifactsMap := make(map[string]bool)
	for _, propertiesObj := range properties {
		artifactsMap[propertiesObj.ArtifactID] = true
	}

	parentPaths := maps.Keys(properties)
	slices.Sort(parentPaths)
	for _, parentPath := range parentPaths {
		propertiesObj := properties[parentPath]
		if artifactIDMatchesFilename(propertiesObj.ArtifactID, j.fileInfo.name, artifactsMap) {
			pomProperties = propertiesObj
			if proj, exists := projects[parentPath]; exists {
				parsedPom = proj
				break
			}
		}
	}

	group = pomProperties.GroupID
	name = pomProperties.ArtifactID
	version = pomProperties.Version

	if parsedPom != nil && parsedPom.project != nil {
		id := j.maven.getMavenID(ctx, parsedPom.project)
		if group == "" {
			group = id.GroupID
		}
		if name == "" {
			name = id.ArtifactID
		}
		if version == "" {
			version = id.Version
		}
	}

	return group, name, version, parsedPom
}

func artifactIDMatchesFilename(artifactID, fileName string, artifactsMap map[string]bool) bool {
	if artifactID == "" || fileName == "" {
		return false
	}
	// Ensure true is returned when filename matches the artifact ID, prevent random retrieval by checking prefix and suffix
	if _, exists := artifactsMap[fileName]; exists {
		return artifactID == fileName
	}
	// Use fallback check with suffix and prefix if no POM properties file matches the exact artifact name
	return strings.HasPrefix(artifactID, fileName) || strings.HasSuffix(fileName, artifactID)
}

// discoverPkgsFromAllMavenFiles parses Maven POM properties/xml for a given
// parent package, returning all listed Java packages found for each pom
// properties discovered and potentially updating the given parentPkg with new
// data.
func (j *archiveParser) discoverPkgsFromAllMavenFiles(ctx context.Context, parentPkg *pkg.Package) ([]pkg.Package, error) {
	if parentPkg == nil {
		return nil, nil
	}

	var pkgs []pkg.Package

	// pom.properties
	properties, err := pomPropertiesByParentPath(j.archivePath, j.location, j.fileManifest.GlobMatch(false, pomPropertiesGlob))
	if err != nil {
		return nil, err
	}

	// pom.xml
	projects, err := pomProjectByParentPath(j.archivePath, j.location, j.fileManifest.GlobMatch(false, pomXMLGlob))
	if err != nil {
		return nil, err
	}

	for parentPath, propertiesObj := range properties {
		var parsedPom *parsedPomProject
		if proj, exists := projects[parentPath]; exists {
			parsedPom = proj
		}

		pkgFromPom := newPackageFromMavenData(ctx, j.maven, propertiesObj, parsedPom, parentPkg, j.location)
		if pkgFromPom != nil {
			pkgs = append(pkgs, *pkgFromPom)
		}
	}

	return pkgs, nil
}

func getDigestsFromArchive(archivePath string) ([]file.Digest, error) {
	archiveCloser, err := os.Open(archivePath)
	if err != nil {
		return nil, fmt.Errorf("unable to open archive path (%s): %w", archivePath, err)
	}
	defer internal.CloseAndLogError(archiveCloser, archivePath)

	// grab and assign digest for the entire archive
	digests, err := intFile.NewDigestsFromFile(archiveCloser, javaArchiveHashes)
	if err != nil {
		log.Warnf("failed to create digest for file=%q: %+v", archivePath, err)
	}

	return digests, nil
}

func (j *archiveParser) getLicenseFromFileInArchive() ([]pkg.License, error) {
	var fileLicenses []pkg.License
	for _, filename := range licenses.FileNames() {
		licenseMatches := j.fileManifest.GlobMatch(true, "/META-INF/"+filename)
		if len(licenseMatches) == 0 {
			// Try the root directory if it's not in META-INF
			licenseMatches = j.fileManifest.GlobMatch(true, "/"+filename)
		}

		if len(licenseMatches) > 0 {
			contents, err := intFile.ContentsFromZip(j.archivePath, licenseMatches...)
			if err != nil {
				return nil, fmt.Errorf("unable to extract java license (%s): %w", j.location, err)
			}

			for _, licenseMatch := range licenseMatches {
				licenseContents := contents[licenseMatch]
				parsed, err := licenses.Parse(strings.NewReader(licenseContents), j.location)
				if err != nil {
					return nil, err
				}

				if len(parsed) > 0 {
					fileLicenses = append(fileLicenses, parsed...)
				}
			}
		}
	}

	return fileLicenses, nil
}

func (j *archiveParser) discoverPkgsFromNestedArchives(ctx context.Context, parentPkg *pkg.Package) ([]pkg.Package, []artifact.Relationship, error) {
	// we know that all java archives are zip formatted files, so we can use the shared zip helper
	return discoverPkgsFromZip(ctx, j.location, j.archivePath, j.contentPath, j.fileManifest, parentPkg, j.cfg)
}

// discoverPkgsFromZip finds Java archives within Java archives, returning all listed Java packages found and
// associating each discovered package to the given parent package.
func discoverPkgsFromZip(ctx context.Context, location file.Location, archivePath, contentPath string, fileManifest intFile.ZipFileManifest, parentPkg *pkg.Package, cfg ArchiveCatalogerConfig) ([]pkg.Package, []artifact.Relationship, error) {
	// search and parse pom.properties files & fetch the contents
	openers, err := intFile.ExtractFromZipToUniqueTempFile(archivePath, contentPath, fileManifest.GlobMatch(false, archiveFormatGlobs...)...)
	if err != nil {
		return nil, nil, fmt.Errorf("unable to extract files from zip: %w", err)
	}

	return discoverPkgsFromOpeners(ctx, location, openers, parentPkg, cfg)
}

// discoverPkgsFromOpeners finds Java archives within the given files and associates them with the given parent package.
func discoverPkgsFromOpeners(ctx context.Context, location file.Location, openers map[string]intFile.Opener, parentPkg *pkg.Package, cfg ArchiveCatalogerConfig) ([]pkg.Package, []artifact.Relationship, error) {
	var pkgs []pkg.Package
	var relationships []artifact.Relationship

	for pathWithinArchive, archiveOpener := range openers {
		nestedPkgs, nestedRelationships, err := discoverPkgsFromOpener(ctx, location, pathWithinArchive, archiveOpener, cfg)
		if err != nil {
			log.WithFields("location", location.Path()).Warnf("unable to discover java packages from opener: %+v", err)
			continue
		}

		// attach the parent package to all discovered packages that are not already associated with a java archive
		for _, p := range nestedPkgs {
			if metadata, ok := p.Metadata.(pkg.JavaArchive); ok {
				if metadata.Parent == nil {
					metadata.Parent = parentPkg
				}
				p.Metadata = metadata
			}
			pkgs = append(pkgs, p)
		}

		relationships = append(relationships, nestedRelationships...)
	}

	return pkgs, relationships, nil
}

// discoverPkgsFromOpener finds Java archives within the given file.
func discoverPkgsFromOpener(ctx context.Context, location file.Location, pathWithinArchive string, archiveOpener intFile.Opener, cfg ArchiveCatalogerConfig) ([]pkg.Package, []artifact.Relationship, error) {
	archiveReadCloser, err := archiveOpener.Open()
	if err != nil {
		return nil, nil, fmt.Errorf("unable to open archived file from tempdir: %w", err)
	}
	defer func() {
		if closeErr := archiveReadCloser.Close(); closeErr != nil {
			log.Warnf("unable to close archived file from tempdir: %+v", closeErr)
		}
	}()

	nestedPath := fmt.Sprintf("%s:%s", location.Path(), pathWithinArchive)
	nestedLocation := file.NewLocationFromCoordinates(location.Coordinates)
	nestedLocation.AccessPath = nestedPath
	gap := newGenericArchiveParserAdapter(cfg)
	nestedPkgs, nestedRelationships, err := gap.parseJavaArchive(ctx, nil, nil, file.LocationReadCloser{
		Location:   nestedLocation,
		ReadCloser: archiveReadCloser,
	})
	if err != nil {
		return nil, nil, fmt.Errorf("unable to process nested java archive (%s): %w", pathWithinArchive, err)
	}

	return nestedPkgs, nestedRelationships, nil
}

func pomPropertiesByParentPath(archivePath string, location file.Location, extractPaths []string) (map[string]pkg.JavaPomProperties, error) {
	contentsOfMavenPropertiesFiles, err := intFile.ContentsFromZip(archivePath, extractPaths...)
	if err != nil {
		return nil, fmt.Errorf("unable to extract maven files: %w", err)
	}

	propertiesByParentPath := make(map[string]pkg.JavaPomProperties)
	for filePath, fileContents := range contentsOfMavenPropertiesFiles {
		pomProperties, err := parsePomProperties(filePath, strings.NewReader(fileContents))
		if err != nil {
			log.WithFields("contents-path", filePath, "location", location.Path()).Warnf("failed to parse pom.properties: %+v", err)
			continue
		}

		if pomProperties == nil {
			continue
		}

		if pomProperties.Version == "" || pomProperties.ArtifactID == "" {
			// TODO: if there is no parentPkg (no java manifest) one of these poms could be the parent. We should discover the right parent and attach the correct info accordingly to each discovered package
			continue
		}

		propertiesByParentPath[path.Dir(filePath)] = *pomProperties
	}

	return propertiesByParentPath, nil
}

func pomProjectByParentPath(archivePath string, location file.Location, extractPaths []string) (map[string]*parsedPomProject, error) {
	contentsOfMavenProjectFiles, err := intFile.ContentsFromZip(archivePath, extractPaths...)
	if err != nil {
		return nil, fmt.Errorf("unable to extract maven files: %w", err)
	}

	projectByParentPath := make(map[string]*parsedPomProject)
	for filePath, fileContents := range contentsOfMavenProjectFiles {
		// TODO: when we support locations of paths within archives we should start passing the specific pom.xml location object instead of the top jar
		pom, err := decodePomXML(strings.NewReader(fileContents))
		if err != nil {
			log.WithFields("contents-path", filePath, "location", location.Path()).Warnf("failed to parse pom.xml: %+v", err)
			continue
		}
		if pom == nil {
			continue
		}

		projectByParentPath[path.Dir(filePath)] = &parsedPomProject{
			path:    filePath,
			project: pom,
		}
	}
	return projectByParentPath, nil
}

// newPackageFromMavenData processes a single Maven POM properties for a given parent package, returning all listed Java packages found and
// associating each discovered package to the given parent package. Note the pom.xml is optional, the pom.properties is not.
func newPackageFromMavenData(ctx context.Context, r *mavenResolver, pomProperties pkg.JavaPomProperties, parsedPom *parsedPomProject, parentPkg *pkg.Package, location file.Location) *pkg.Package {
	// keep the artifact name within the virtual path if this package does not match the parent package
	vPathSuffix := ""
	groupID := ""
	if parentMetadata, ok := parentPkg.Metadata.(pkg.JavaArchive); ok {
		groupID = groupIDFromJavaMetadata(parentPkg.Name, parentMetadata)
	}

	parentKey := fmt.Sprintf("%s:%s:%s", groupID, parentPkg.Name, parentPkg.Version)
	// Since we don't have a package yet, it's important to use the same `field: value` association that we used when creating the parent package
	// See below where Name => pomProperties.ArtifactID and Version => pomProperties.Version. We want to check for potentially nested identical
	// packages and create equal virtual paths so they are de duped in the future
	pomProjectKey := fmt.Sprintf("%s:%s:%s", pomProperties.GroupID, pomProperties.ArtifactID, pomProperties.Version)
	if parentKey != pomProjectKey {
		// build a new virtual path suffix for the package that is different from the parent package
		// we want to use the GroupID and ArtifactID here to preserve uniqueness
		// Some packages have the same name but different group IDs (e.g. "org.glassfish.jaxb/jaxb-core", "com.sun.xml.bind/jaxb-core")
		// https://github.com/anchore/syft/issues/1944
		vPathSuffix += ":" + pomProperties.GroupID + ":" + pomProperties.ArtifactID
	}
	virtualPath := location.Path() + vPathSuffix

	var pkgPomProject *pkg.JavaPomProject

	var err error
	var pomLicenses []gopom.License
	if parsedPom == nil {
		// If we have no pom.xml, check maven central using pom.properties
		pomLicenses, err = r.findLicenses(ctx, pomProperties.GroupID, pomProperties.ArtifactID, pomProperties.Version)
	} else {
		pkgPomProject = newPomProject(ctx, r, parsedPom.path, parsedPom.project)
		pomLicenses, err = r.resolveLicenses(ctx, parsedPom.project)
	}

	if err != nil {
		log.WithFields("error", err, "mavenID", mavenID{pomProperties.GroupID, pomProperties.ArtifactID, pomProperties.Version}).Trace("error attempting to resolve licenses")
	}

	licenses := make([]pkg.License, 0)
	for _, license := range pomLicenses {
		licenses = append(licenses, pkg.NewLicenseFromFields(deref(license.Name), deref(license.URL), &location))
	}

	p := pkg.Package{
		Name:    pomProperties.ArtifactID,
		Version: pomProperties.Version,
		Locations: file.NewLocationSet(
			location.WithAnnotation(pkg.EvidenceAnnotationKey, pkg.PrimaryEvidenceAnnotation),
		),
		Licenses: pkg.NewLicenseSet(licenses...),
		Language: pkg.Java,
		Type:     pomProperties.PkgTypeIndicated(),
		Metadata: pkg.JavaArchive{
			VirtualPath:   virtualPath,
			PomProperties: &pomProperties,
			PomProject:    pkgPomProject,
			Parent:        parentPkg,
		},
	}

	if packageIdentitiesMatch(p, parentPkg) {
		updateParentPackage(p, parentPkg)
		return nil
	}

	return &p
}

func packageIdentitiesMatch(p pkg.Package, parentPkg *pkg.Package) bool {
	metadata, ok := p.Metadata.(pkg.JavaArchive)
	parentMetadata, parentOk := parentPkg.Metadata.(pkg.JavaArchive)
	if !ok || !parentOk {
		switch {
		case !ok:
			log.WithFields("package", p.String()).Trace("unable to extract java metadata to check for matching package identity for package: %s", p.Name)
		case !parentOk:
			log.WithFields("package", parentPkg.String()).Trace("unable to extract java metadata to check for matching package identity for package: %s", parentPkg.Name)
		}
		// if we can't extract metadata, we can check for matching identities via the package name
		// this is not ideal, but it's better than nothing - this should not be used if we have Metadata

		return uniquePkgKey("", &p) == uniquePkgKey("", parentPkg)
	}

	// try to determine identity with the metadata
	groupID := groupIDFromJavaMetadata(p.Name, metadata)
	parentGroupID := groupIDFromJavaMetadata(parentPkg.Name, parentMetadata)
	if uniquePkgKey(groupID, &p) == uniquePkgKey(parentGroupID, parentPkg) {
		return true
	}

	// the virtual path matches...
	if parentMetadata.VirtualPath == metadata.VirtualPath {
		return true
	}

	// the pom artifactId is the parent name
	// note: you CANNOT use name-is-subset-of-artifact-id or vice versa --this is too generic. Shaded jars are a good
	// example of this: where the package name is "cloudbees-analytics-segment-driver" and a child is "analytics", but
	// they do not indicate the same package.
	// NOTE: artifactId might not be a good indicator of uniqueness since archives can contain forks with the same name
	// from different groups (e.g. "org.glassfish.jaxb.jaxb-core" and "com.sun.xml.bind.jaxb-core")
	// we will use this check as a last resort
	if metadata.PomProperties != nil {
		if metadata.PomProperties.ArtifactID != "" && parentPkg.Name == metadata.PomProperties.ArtifactID {
			return true
		}
	}
	return false
}

func updateParentPackage(p pkg.Package, parentPkg *pkg.Package) {
	// we've run across more information about our parent package, add this info to the parent package metadata
	// the pom properties is typically a better source of information for name and version than the manifest
	parentPkg.Name = p.Name
	parentPkg.Version = p.Version

	// we may have learned more about the type via data in the pom properties
	parentPkg.Type = p.Type

	metadata, ok := p.Metadata.(pkg.JavaArchive)
	if !ok {
		return
	}
	pomPropertiesCopy := *metadata.PomProperties

	// keep the pom properties, but don't overwrite existing pom properties
	parentMetadata, ok := parentPkg.Metadata.(pkg.JavaArchive)
	if ok && parentMetadata.PomProperties == nil {
		parentMetadata.PomProperties = &pomPropertiesCopy
		parentPkg.Metadata = parentMetadata
	}
}<|MERGE_RESOLUTION|>--- conflicted
+++ resolved
@@ -296,11 +296,7 @@
 	if parsedPom != nil {
 		pomLicenses, err = j.maven.resolveLicenses(ctx, parsedPom.project)
 		if err != nil {
-<<<<<<< HEAD
-			log.WithFields("error", err, "mavenID", j.maven.resolveMavenID(ctx, parsedPom.project)).Trace("error attempting to resolve pom licenses")
-=======
-			log.WithFields("error", err, "mavenID", j.maven.getMavenID(ctx, parsedPom.project)).Debug("error attempting to resolve pom licenses")
->>>>>>> f2caf456
+			log.WithFields("error", err, "mavenID", j.maven.getMavenID(ctx, parsedPom.project)).Trace("error attempting to resolve pom licenses")
 		}
 	}
 

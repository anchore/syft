package java

import (
	"crypto"
	"fmt"
	"os"
	"path"
	"strings"

	"github.com/anchore/syft/internal/file"
	"github.com/anchore/syft/internal/log"
	"github.com/anchore/syft/syft/artifact"
	syftFile "github.com/anchore/syft/syft/file"
	"github.com/anchore/syft/syft/pkg"
	"github.com/anchore/syft/syft/pkg/cataloger/generic"
	"github.com/anchore/syft/syft/source"
)

var _ generic.Parser = parseJavaArchive

var archiveFormatGlobs = []string{
	"**/*.jar",
	"**/*.war",
	"**/*.ear",
	"**/*.par",
	"**/*.sar",
	"**/*.nar",
	"**/*.jpi",
	"**/*.hpi",
	"**/*.lpkg", // Zip-compressed package used to deploy applications
	// (aka plugins) to Liferay Portal server. Those files contains .JAR(s) and a .PROPERTIES file, the latter
	// has information about the application and installation requirements.
	// NOTE(jonasagx): If you would like to test it with lpkg file,
	// use: https://web.liferay.com/marketplace/-/mp/download/25019275/7403
	// LifeRay makes it pretty cumbersome to make a such plugins; their docs are
	// out of date, and they charge for their IDE. If you find an example
	// project that we can build in CI feel free to include it
}

// javaArchiveHashes are all the current hash algorithms used to calculate archive digests
var javaArchiveHashes = []crypto.Hash{
	crypto.SHA1,
}

type archiveParser struct {
	fileManifest file.ZipFileManifest
	location     source.Location
	archivePath  string
	contentPath  string
	fileInfo     archiveFilename
	detectNested bool
}

// parseJavaArchive is a parser function for java archive contents, returning all Java libraries and nested archives.
func parseJavaArchive(_ source.FileResolver, _ *generic.Environment, reader source.LocationReadCloser) ([]pkg.Package, []artifact.Relationship, error) {
	parser, cleanupFn, err := newJavaArchiveParser(reader, true)
	// note: even on error, we should always run cleanup functions
	defer cleanupFn()
	if err != nil {
		return nil, nil, err
	}
	return parser.parse()
}

// uniquePkgKey creates a unique string to identify the given package.
func uniquePkgKey(p *pkg.Package) string {
	if p == nil {
		return ""
	}
	return fmt.Sprintf("%s|%s", p.Name, p.Version)
}

// newJavaArchiveParser returns a new java archive parser object for the given archive. Can be configured to discover
// and parse nested archives or ignore them.
func newJavaArchiveParser(reader source.LocationReadCloser, detectNested bool) (*archiveParser, func(), error) {
	// fetch the last element of the virtual path
	virtualElements := strings.Split(reader.AccessPath(), ":")
	currentFilepath := virtualElements[len(virtualElements)-1]

	contentPath, archivePath, cleanupFn, err := saveArchiveToTmp(currentFilepath, reader)
	if err != nil {
		return nil, cleanupFn, fmt.Errorf("unable to process java archive: %w", err)
	}

	fileManifest, err := file.NewZipFileManifest(archivePath)
	if err != nil {
		return nil, cleanupFn, fmt.Errorf("unable to read files from java archive: %w", err)
	}

	return &archiveParser{
		fileManifest: fileManifest,
		location:     reader.Location,
		archivePath:  archivePath,
		contentPath:  contentPath,
		fileInfo:     newJavaArchiveFilename(currentFilepath),
		detectNested: detectNested,
	}, cleanupFn, nil
}

// parse the loaded archive and return all packages found.
func (j *archiveParser) parse() ([]pkg.Package, []artifact.Relationship, error) {
	var pkgs []pkg.Package
	var relationships []artifact.Relationship

	// find the parent package from the java manifest
	parentPkg, err := j.discoverMainPackage()
	if err != nil {
		return nil, nil, fmt.Errorf("could not generate package from %s: %w", j.location, err)
	}

	// find aux packages from pom.properties/pom.xml and potentially modify the existing parentPkg
	// NOTE: we cannot generate sha1 digests from packages discovered via pom.properties/pom.xml
	auxPkgs, err := j.discoverPkgsFromAllMavenFiles(parentPkg)
	if err != nil {
		return nil, nil, err
	}
	pkgs = append(pkgs, auxPkgs...)

	if j.detectNested {
		// find nested java archive packages
		nestedPkgs, nestedRelationships, err := j.discoverPkgsFromNestedArchives(parentPkg)
		if err != nil {
			return nil, nil, err
		}
		pkgs = append(pkgs, nestedPkgs...)
		relationships = append(relationships, nestedRelationships...)
	}

	// lastly, add the parent package to the list (assuming the parent exists)
	if parentPkg != nil {
		pkgs = append([]pkg.Package{*parentPkg}, pkgs...)
	}

	// add pURLs to all packages found
	// note: since package information may change after initial creation when parsing multiple locations within the
	// jar, we wait until the conclusion of the parsing process before synthesizing pURLs.
	for i := range pkgs {
		p := &pkgs[i]
		if m, ok := p.Metadata.(pkg.JavaMetadata); ok {
			p.PURL = packageURL(p.Name, p.Version, m)
		} else {
			log.WithFields("package", p.String()).Warn("unable to extract java metadata to generate purl")
		}
		p.SetID()
	}

	return pkgs, relationships, nil
}

// discoverMainPackage parses the root Java manifest used as the parent package to all discovered nested packages.
func (j *archiveParser) discoverMainPackage() (*pkg.Package, error) {
	// search and parse java manifest files
	// TODO: do we want to prefer or check for pom files over manifest here?
	manifestMatches := j.fileManifest.GlobMatch(manifestGlob)
	if len(manifestMatches) > 1 {
		return nil, fmt.Errorf("found multiple manifests in the jar: %+v", manifestMatches)
	} else if len(manifestMatches) == 0 {
		// we did not find any manifests, but that may not be a problem (there may be other information to generate packages for)
		return nil, nil
	}

	// fetch the manifest file
	contents, err := file.ContentsFromZip(j.archivePath, manifestMatches...)
	if err != nil {
		return nil, fmt.Errorf("unable to extract java manifests (%s): %w", j.location, err)
	}

	// parse the manifest file into a rich object
	manifestContents := contents[manifestMatches[0]]
	manifest, err := parseJavaManifest(j.archivePath, strings.NewReader(manifestContents))
	if err != nil {
		log.Warnf("failed to parse java manifest (%s): %+v", j.location, err)
		return nil, nil
	}

	archiveCloser, err := os.Open(j.archivePath)
	if err != nil {
		return nil, fmt.Errorf("unable to open archive path (%s): %w", j.archivePath, err)
	}
	defer archiveCloser.Close()

	// grab and assign digest for the entire archive
	digests, err := syftFile.DigestsFromFile(archiveCloser, javaArchiveHashes)
	if err != nil {
		log.Warnf("failed to create digest for file=%q: %+v", j.archivePath, err)
	}

<<<<<<< HEAD
=======
	licenseCandidates := selectLicense(manifest)

	licenses := make([]pkg.License, 0)
	for _, l := range licenseCandidates {
		// we use j.location because we want to associate the license declaration with where we discovered the contents in the manifest
		licenses = append(licenses, pkg.NewLicense(l, "", &j.location))
	}

>>>>>>> a9349bb9
	return &pkg.Package{
		Name:     selectName(manifest, j.fileInfo),
		Version:  selectVersion(manifest, j.fileInfo),
		Language: pkg.Java,
		Licenses: pkg.NewLicensesFromLocation(
			// we use j.location because we want to associate the license declaration with where we discovered the contents in the manifest
			j.location,
			selectLicense(manifest)...,
		),
		Locations: source.NewLocationSet(
			j.location.WithAnnotation(pkg.EvidenceAnnotationKey, pkg.PrimaryEvidenceAnnotation),
		),
		Type:         j.fileInfo.pkgType(),
		MetadataType: pkg.JavaMetadataType,
		Metadata: pkg.JavaMetadata{
			VirtualPath:    j.location.AccessPath(),
			Manifest:       manifest,
			ArchiveDigests: digests,
		},
	}, nil
}

// discoverPkgsFromAllMavenFiles parses Maven POM properties/xml for a given
// parent package, returning all listed Java packages found for each pom
// properties discovered and potentially updating the given parentPkg with new
// data.
func (j *archiveParser) discoverPkgsFromAllMavenFiles(parentPkg *pkg.Package) ([]pkg.Package, error) {
	if parentPkg == nil {
		return nil, nil
	}

	var pkgs []pkg.Package

	// pom.properties
	properties, err := pomPropertiesByParentPath(j.archivePath, j.location, j.fileManifest.GlobMatch(pomPropertiesGlob))
	if err != nil {
		return nil, err
	}

	// pom.xml
	projects, err := pomProjectByParentPath(j.archivePath, j.location, j.fileManifest.GlobMatch(pomXMLGlob))
	if err != nil {
		return nil, err
	}

	for parentPath, propertiesObj := range properties {
		var pomProject *pkg.PomProject
		if proj, exists := projects[parentPath]; exists {
			pomProject = &proj
		}

		pkgFromPom := newPackageFromMavenData(propertiesObj, pomProject, parentPkg, j.location)
		if pkgFromPom != nil {
			pkgs = append(pkgs, *pkgFromPom)
		}
	}

	return pkgs, nil
}

func (j *archiveParser) discoverPkgsFromNestedArchives(parentPkg *pkg.Package) ([]pkg.Package, []artifact.Relationship, error) {
	// we know that all java archives are zip formatted files, so we can use the shared zip helper
	return discoverPkgsFromZip(j.location, j.archivePath, j.contentPath, j.fileManifest, parentPkg)
}

// discoverPkgsFromZip finds Java archives within Java archives, returning all listed Java packages found and
// associating each discovered package to the given parent package.
func discoverPkgsFromZip(location source.Location, archivePath, contentPath string, fileManifest file.ZipFileManifest, parentPkg *pkg.Package) ([]pkg.Package, []artifact.Relationship, error) {
	// search and parse pom.properties files & fetch the contents
	openers, err := file.ExtractFromZipToUniqueTempFile(archivePath, contentPath, fileManifest.GlobMatch(archiveFormatGlobs...)...)
	if err != nil {
		return nil, nil, fmt.Errorf("unable to extract files from zip: %w", err)
	}

	return discoverPkgsFromOpeners(location, openers, parentPkg)
}

// discoverPkgsFromOpeners finds Java archives within the given files and associates them with the given parent package.
func discoverPkgsFromOpeners(location source.Location, openers map[string]file.Opener, parentPkg *pkg.Package) ([]pkg.Package, []artifact.Relationship, error) {
	var pkgs []pkg.Package
	var relationships []artifact.Relationship

	for pathWithinArchive, archiveOpener := range openers {
		nestedPkgs, nestedRelationships, err := discoverPkgsFromOpener(location, pathWithinArchive, archiveOpener)
		if err != nil {
			log.WithFields("location", location.AccessPath()).Warnf("unable to discover java packages from opener: %+v", err)
			continue
		}

		// attach the parent package to all discovered packages that are not already associated with a java archive
		for _, p := range nestedPkgs {
			if metadata, ok := p.Metadata.(pkg.JavaMetadata); ok {
				if metadata.Parent == nil {
					metadata.Parent = parentPkg
				}
				p.Metadata = metadata
			}
			pkgs = append(pkgs, p)
		}

		relationships = append(relationships, nestedRelationships...)
	}

	return pkgs, relationships, nil
}

// discoverPkgsFromOpener finds Java archives within the given file.
func discoverPkgsFromOpener(location source.Location, pathWithinArchive string, archiveOpener file.Opener) ([]pkg.Package, []artifact.Relationship, error) {
	archiveReadCloser, err := archiveOpener.Open()
	if err != nil {
		return nil, nil, fmt.Errorf("unable to open archived file from tempdir: %w", err)
	}
	defer func() {
		if closeErr := archiveReadCloser.Close(); closeErr != nil {
			log.Warnf("unable to close archived file from tempdir: %+v", closeErr)
		}
	}()

	nestedPath := fmt.Sprintf("%s:%s", location.AccessPath(), pathWithinArchive)
	nestedLocation := source.NewLocationFromCoordinates(location.Coordinates)
	nestedLocation.VirtualPath = nestedPath
	nestedPkgs, nestedRelationships, err := parseJavaArchive(nil, nil, source.LocationReadCloser{
		Location:   nestedLocation,
		ReadCloser: archiveReadCloser,
	})
	if err != nil {
		return nil, nil, fmt.Errorf("unable to process nested java archive (%s): %w", pathWithinArchive, err)
	}

	return nestedPkgs, nestedRelationships, nil
}

func pomPropertiesByParentPath(archivePath string, location source.Location, extractPaths []string) (map[string]pkg.PomProperties, error) {
	contentsOfMavenPropertiesFiles, err := file.ContentsFromZip(archivePath, extractPaths...)
	if err != nil {
		return nil, fmt.Errorf("unable to extract maven files: %w", err)
	}

	propertiesByParentPath := make(map[string]pkg.PomProperties)
	for filePath, fileContents := range contentsOfMavenPropertiesFiles {
		pomProperties, err := parsePomProperties(filePath, strings.NewReader(fileContents))
		if err != nil {
			log.WithFields("contents-path", filePath, "location", location.AccessPath()).Warnf("failed to parse pom.properties: %+v", err)
			continue
		}

		if pomProperties == nil {
			continue
		}

		if pomProperties.Version == "" || pomProperties.ArtifactID == "" {
			// TODO: if there is no parentPkg (no java manifest) one of these poms could be the parent. We should discover the right parent and attach the correct info accordingly to each discovered package
			continue
		}

		propertiesByParentPath[path.Dir(filePath)] = *pomProperties
	}

	return propertiesByParentPath, nil
}

func pomProjectByParentPath(archivePath string, location source.Location, extractPaths []string) (map[string]pkg.PomProject, error) {
	contentsOfMavenProjectFiles, err := file.ContentsFromZip(archivePath, extractPaths...)
	if err != nil {
		return nil, fmt.Errorf("unable to extract maven files: %w", err)
	}

	projectByParentPath := make(map[string]pkg.PomProject)
	for filePath, fileContents := range contentsOfMavenProjectFiles {
		pomProject, err := parsePomXMLProject(filePath, strings.NewReader(fileContents))
		if err != nil {
			log.WithFields("contents-path", filePath, "location", location.AccessPath()).Warnf("failed to parse pom.xml: %+v", err)
			continue
		}

		if pomProject == nil {
			continue
		}

		if pomProject.Version == "" || pomProject.ArtifactID == "" {
			// TODO: if there is no parentPkg (no java manifest) one of these poms could be the parent. We should discover the right parent and attach the correct info accordingly to each discovered package
			continue
		}

		projectByParentPath[path.Dir(filePath)] = *pomProject
	}
	return projectByParentPath, nil
}

// packagesFromPomProperties processes a single Maven POM properties for a given parent package, returning all listed Java packages found and
// associating each discovered package to the given parent package. Note the pom.xml is optional, the pom.properties is not.
func newPackageFromMavenData(pomProperties pkg.PomProperties, pomProject *pkg.PomProject, parentPkg *pkg.Package, location source.Location) *pkg.Package {
	// keep the artifact name within the virtual path if this package does not match the parent package
	vPathSuffix := ""
	if !strings.HasPrefix(pomProperties.ArtifactID, parentPkg.Name) {
		vPathSuffix += ":" + pomProperties.ArtifactID
	}
	virtualPath := location.AccessPath() + vPathSuffix

	// discovered props = new package
	p := pkg.Package{
		Name:    pomProperties.ArtifactID,
		Version: pomProperties.Version,
		Locations: source.NewLocationSet(
			location.WithAnnotation(pkg.EvidenceAnnotationKey, pkg.PrimaryEvidenceAnnotation),
		),
		Language:     pkg.Java,
		Type:         pomProperties.PkgTypeIndicated(),
		MetadataType: pkg.JavaMetadataType,
		Metadata: pkg.JavaMetadata{
			VirtualPath:   virtualPath,
			PomProperties: &pomProperties,
			PomProject:    pomProject,
			Parent:        parentPkg,
		},
	}

	if packageIdentitiesMatch(p, parentPkg) {
		updateParentPackage(p, parentPkg)
		return nil
	}

	return &p
}

func packageIdentitiesMatch(p pkg.Package, parentPkg *pkg.Package) bool {
	// the name/version pair matches...
	if uniquePkgKey(&p) == uniquePkgKey(parentPkg) {
		return true
	}

	metadata, ok := p.Metadata.(pkg.JavaMetadata)
	if !ok {
		log.WithFields("package", p.String()).Warn("unable to extract java metadata to check for matching package identity")
		return false
	}

	parentMetadata, ok := parentPkg.Metadata.(pkg.JavaMetadata)
	if !ok {
		log.WithFields("package", p.String()).Warn("unable to extract java metadata from parent for verifying virtual path")
		return false
	}

	// the virtual path matches...
	if parentMetadata.VirtualPath == metadata.VirtualPath {
		return true
	}

	// the pom artifactId is the parent name
	// note: you CANNOT use name-is-subset-of-artifact-id or vice versa --this is too generic. Shaded jars are a good
	// example of this: where the package name is "cloudbees-analytics-segment-driver" and a child is "analytics", but
	// they do not indicate the same package.
	if metadata.PomProperties.ArtifactID != "" && parentPkg.Name == metadata.PomProperties.ArtifactID {
		return true
	}

	return false
}

func updateParentPackage(p pkg.Package, parentPkg *pkg.Package) {
	// we've run across more information about our parent package, add this info to the parent package metadata
	// the pom properties is typically a better source of information for name and version than the manifest
	parentPkg.Name = p.Name
	parentPkg.Version = p.Version

	// we may have learned more about the type via data in the pom properties
	parentPkg.Type = p.Type

	metadata, ok := p.Metadata.(pkg.JavaMetadata)
	if !ok {
		return
	}
	pomPropertiesCopy := *metadata.PomProperties

	// keep the pom properties, but don't overwrite existing pom properties
	parentMetadata, ok := parentPkg.Metadata.(pkg.JavaMetadata)
	if ok && parentMetadata.PomProperties == nil {
		parentMetadata.PomProperties = &pomPropertiesCopy
		parentPkg.Metadata = parentMetadata
	}
}<|MERGE_RESOLUTION|>--- conflicted
+++ resolved
@@ -185,17 +185,6 @@
 		log.Warnf("failed to create digest for file=%q: %+v", j.archivePath, err)
 	}
 
-<<<<<<< HEAD
-=======
-	licenseCandidates := selectLicense(manifest)
-
-	licenses := make([]pkg.License, 0)
-	for _, l := range licenseCandidates {
-		// we use j.location because we want to associate the license declaration with where we discovered the contents in the manifest
-		licenses = append(licenses, pkg.NewLicense(l, "", &j.location))
-	}
-
->>>>>>> a9349bb9
 	return &pkg.Package{
 		Name:     selectName(manifest, j.fileInfo),
 		Version:  selectVersion(manifest, j.fileInfo),
@@ -203,7 +192,7 @@
 		Licenses: pkg.NewLicensesFromLocation(
 			// we use j.location because we want to associate the license declaration with where we discovered the contents in the manifest
 			j.location,
-			selectLicense(manifest)...,
+			selectLicenses(manifest)...,
 		),
 		Locations: source.NewLocationSet(
 			j.location.WithAnnotation(pkg.EvidenceAnnotationKey, pkg.PrimaryEvidenceAnnotation),

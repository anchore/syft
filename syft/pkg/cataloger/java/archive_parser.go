package java

import (
	"crypto"
	"fmt"
	"os"
	"path"
	"strings"

	"github.com/anchore/syft/internal/file"
	"github.com/anchore/syft/internal/log"
	"github.com/anchore/syft/syft/artifact"
	syftFile "github.com/anchore/syft/syft/file"
	"github.com/anchore/syft/syft/pkg"
	"github.com/anchore/syft/syft/pkg/cataloger/generic"
	"github.com/anchore/syft/syft/source"
)

var _ generic.Parser = parseJavaArchive

var archiveFormatGlobs = []string{
	"**/*.jar",
	"**/*.war",
	"**/*.ear",
	"**/*.par",
	"**/*.sar",
	"**/*.nar",
	"**/*.jpi",
	"**/*.hpi",
	"**/*.lpkg", // Zip-compressed package used to deploy applications
	// (aka plugins) to Liferay Portal server. Those files contains .JAR(s) and a .PROPERTIES file, the latter
	// has information about the application and installation requirements.
	// NOTE(jonasagx): If you would like to test it with lpkg file,
	// use: https://web.liferay.com/marketplace/-/mp/download/25019275/7403
	// LifeRay makes it pretty cumbersome to make a such plugins; their docs are
	// out of date, and they charge for their IDE. If you find an example
	// project that we can build in CI feel free to include it
}

// javaArchiveHashes are all the current hash algorithms used to calculate archive digests
var javaArchiveHashes = []crypto.Hash{
	crypto.SHA1,
}

type archiveParser struct {
	fileManifest file.ZipFileManifest
	location     source.Location
	archivePath  string
	contentPath  string
	fileInfo     archiveFilename
	detectNested bool
}

// parseJavaArchive is a parser function for java archive contents, returning all Java libraries and nested archives.
func parseJavaArchive(_ source.FileResolver, _ *generic.Environment, reader source.LocationReadCloser) ([]pkg.Package, []artifact.Relationship, error) {
	parser, cleanupFn, err := newJavaArchiveParser(reader, true)
	// note: even on error, we should always run cleanup functions
	defer cleanupFn()
	if err != nil {
		return nil, nil, err
	}
	return parser.parse()
}

// uniquePkgKey creates a unique string to identify the given package.
func uniquePkgKey(p *pkg.Package) string {
	if p == nil {
		return ""
	}
	return fmt.Sprintf("%s|%s", p.Name, p.Version)
}

// newJavaArchiveParser returns a new java archive parser object for the given archive. Can be configured to discover
// and parse nested archives or ignore them.
func newJavaArchiveParser(reader source.LocationReadCloser, detectNested bool) (*archiveParser, func(), error) {
	// fetch the last element of the virtual path
	virtualElements := strings.Split(reader.AccessPath(), ":")
	currentFilepath := virtualElements[len(virtualElements)-1]

	contentPath, archivePath, cleanupFn, err := saveArchiveToTmp(currentFilepath, reader)
	if err != nil {
		return nil, cleanupFn, fmt.Errorf("unable to process java archive: %w", err)
	}

	fileManifest, err := file.NewZipFileManifest(archivePath)
	if err != nil {
		return nil, cleanupFn, fmt.Errorf("unable to read files from java archive: %w", err)
	}

	return &archiveParser{
		fileManifest: fileManifest,
		location:     reader.Location,
		archivePath:  archivePath,
		contentPath:  contentPath,
		fileInfo:     newJavaArchiveFilename(currentFilepath),
		detectNested: detectNested,
	}, cleanupFn, nil
}

// parse the loaded archive and return all packages found.
func (j *archiveParser) parse() ([]pkg.Package, []artifact.Relationship, error) {
	var pkgs []pkg.Package
	var relationships []artifact.Relationship

	// find the parent package from the java manifest
	parentPkg, err := j.discoverMainPackage()
	if err != nil {
		return nil, nil, fmt.Errorf("could not generate package from %s: %w", j.location, err)
	}

	// find aux packages from pom.properties/pom.xml and potentially modify the existing parentPkg
	// NOTE: we cannot generate sha1 digests from packages discovered via pom.properties/pom.xml
	auxPkgs, err := j.discoverPkgsFromAllMavenFiles(parentPkg)
	if err != nil {
		return nil, nil, err
	}
	pkgs = append(pkgs, auxPkgs...)

	if j.detectNested {
		// find nested java archive packages
		nestedPkgs, nestedRelationships, err := j.discoverPkgsFromNestedArchives(parentPkg)
		if err != nil {
			return nil, nil, err
		}
		pkgs = append(pkgs, nestedPkgs...)
		relationships = append(relationships, nestedRelationships...)
	}

	// lastly, add the parent package to the list (assuming the parent exists)
	if parentPkg != nil {
		pkgs = append([]pkg.Package{*parentPkg}, pkgs...)
	}

	// add pURLs to all packages found
	// note: since package information may change after initial creation when parsing multiple locations within the
	// jar, we wait until the conclusion of the parsing process before synthesizing pURLs.
	for i := range pkgs {
		p := &pkgs[i]
		if m, ok := p.Metadata.(pkg.JavaMetadata); ok {
			p.PURL = packageURL(p.Name, p.Version, m)
		} else {
			log.WithFields("package", p.String()).Warn("unable to extract java metadata to generate purl")
		}
		p.SetID()
	}

	return pkgs, relationships, nil
}

// discoverMainPackage parses the root Java manifest used as the parent package to all discovered nested packages.
func (j *archiveParser) discoverMainPackage() (*pkg.Package, error) {
	// search and parse java manifest files
	// TODO: do we want to prefer or check for pom files over manifest here?
	manifestMatches := j.fileManifest.GlobMatch(manifestGlob)
	if len(manifestMatches) > 1 {
		return nil, fmt.Errorf("found multiple manifests in the jar: %+v", manifestMatches)
	} else if len(manifestMatches) == 0 {
		// we did not find any manifests, but that may not be a problem (there may be other information to generate packages for)
		return nil, nil
	}

	// fetch the manifest file
	contents, err := file.ContentsFromZip(j.archivePath, manifestMatches...)
	if err != nil {
		return nil, fmt.Errorf("unable to extract java manifests (%s): %w", j.location, err)
	}

	// parse the manifest file into a rich object
	manifestContents := contents[manifestMatches[0]]
	manifest, err := parseJavaManifest(j.archivePath, strings.NewReader(manifestContents))
	if err != nil {
		log.Warnf("failed to parse java manifest (%s): %+v", j.location, err)
		return nil, nil
	}

	archiveCloser, err := os.Open(j.archivePath)
	if err != nil {
		return nil, fmt.Errorf("unable to open archive path (%s): %w", j.archivePath, err)
	}
	defer archiveCloser.Close()

	// grab and assign digest for the entire archive
	digests, err := syftFile.DigestsFromFile(archiveCloser, javaArchiveHashes)
	if err != nil {
		log.Warnf("failed to create digest for file=%q: %+v", j.archivePath, err)
	}

	// TODO: update this to use the new license selection/validation logic
	licenseCandidates := selectLicense(manifest)

	licenses := make([]pkg.License, 0)
	for _, l := range licenseCandidates {
		// we use j.location because we want to associate the license declaration with where we discovered the contents in the manifest
		licenses = append(licenses, pkg.NewLicense(l, "", j.location))
	}

	return &pkg.Package{
<<<<<<< HEAD
		Name:         selectName(manifest, j.fileInfo),
		Version:      selectVersion(manifest, j.fileInfo),
		Language:     pkg.Java,
		Licenses:     licenses,
		Locations:    source.NewLocationSet(j.location),
=======
		Name:     selectName(manifest, j.fileInfo),
		Version:  selectVersion(manifest, j.fileInfo),
		Licenses: selectLicense(manifest),
		Language: pkg.Java,
		Locations: source.NewLocationSet(
			j.location.WithAnnotation(pkg.EvidenceAnnotationKey, pkg.PrimaryEvidenceAnnotation),
		),
>>>>>>> 5a7bab97
		Type:         j.fileInfo.pkgType(),
		MetadataType: pkg.JavaMetadataType,
		Metadata: pkg.JavaMetadata{
			VirtualPath:    j.location.AccessPath(),
			Manifest:       manifest,
			ArchiveDigests: digests,
		},
	}, nil
}

// discoverPkgsFromAllMavenFiles parses Maven POM properties/xml for a given
// parent package, returning all listed Java packages found for each pom
// properties discovered and potentially updating the given parentPkg with new
// data.
func (j *archiveParser) discoverPkgsFromAllMavenFiles(parentPkg *pkg.Package) ([]pkg.Package, error) {
	if parentPkg == nil {
		return nil, nil
	}

	var pkgs []pkg.Package

	// pom.properties
	properties, err := pomPropertiesByParentPath(j.archivePath, j.location, j.fileManifest.GlobMatch(pomPropertiesGlob))
	if err != nil {
		return nil, err
	}

	// pom.xml
	projects, err := pomProjectByParentPath(j.archivePath, j.location, j.fileManifest.GlobMatch(pomXMLGlob))
	if err != nil {
		return nil, err
	}

	for parentPath, propertiesObj := range properties {
		var pomProject *pkg.PomProject
		if proj, exists := projects[parentPath]; exists {
			pomProject = &proj
		}

		pkgFromPom := newPackageFromMavenData(propertiesObj, pomProject, parentPkg, j.location)
		if pkgFromPom != nil {
			pkgs = append(pkgs, *pkgFromPom)
		}
	}

	return pkgs, nil
}

func (j *archiveParser) discoverPkgsFromNestedArchives(parentPkg *pkg.Package) ([]pkg.Package, []artifact.Relationship, error) {
	// we know that all java archives are zip formatted files, so we can use the shared zip helper
	return discoverPkgsFromZip(j.location, j.archivePath, j.contentPath, j.fileManifest, parentPkg)
}

// discoverPkgsFromZip finds Java archives within Java archives, returning all listed Java packages found and
// associating each discovered package to the given parent package.
func discoverPkgsFromZip(location source.Location, archivePath, contentPath string, fileManifest file.ZipFileManifest, parentPkg *pkg.Package) ([]pkg.Package, []artifact.Relationship, error) {
	// search and parse pom.properties files & fetch the contents
	openers, err := file.ExtractFromZipToUniqueTempFile(archivePath, contentPath, fileManifest.GlobMatch(archiveFormatGlobs...)...)
	if err != nil {
		return nil, nil, fmt.Errorf("unable to extract files from zip: %w", err)
	}

	return discoverPkgsFromOpeners(location, openers, parentPkg)
}

// discoverPkgsFromOpeners finds Java archives within the given files and associates them with the given parent package.
func discoverPkgsFromOpeners(location source.Location, openers map[string]file.Opener, parentPkg *pkg.Package) ([]pkg.Package, []artifact.Relationship, error) {
	var pkgs []pkg.Package
	var relationships []artifact.Relationship

	for pathWithinArchive, archiveOpener := range openers {
		nestedPkgs, nestedRelationships, err := discoverPkgsFromOpener(location, pathWithinArchive, archiveOpener)
		if err != nil {
			log.WithFields("location", location.AccessPath()).Warnf("unable to discover java packages from opener: %+v", err)
			continue
		}

		// attach the parent package to all discovered packages that are not already associated with a java archive
		for _, p := range nestedPkgs {
			if metadata, ok := p.Metadata.(pkg.JavaMetadata); ok {
				if metadata.Parent == nil {
					metadata.Parent = parentPkg
				}
				p.Metadata = metadata
			}
			pkgs = append(pkgs, p)
		}

		relationships = append(relationships, nestedRelationships...)
	}

	return pkgs, relationships, nil
}

// discoverPkgsFromOpener finds Java archives within the given file.
func discoverPkgsFromOpener(location source.Location, pathWithinArchive string, archiveOpener file.Opener) ([]pkg.Package, []artifact.Relationship, error) {
	archiveReadCloser, err := archiveOpener.Open()
	if err != nil {
		return nil, nil, fmt.Errorf("unable to open archived file from tempdir: %w", err)
	}
	defer func() {
		if closeErr := archiveReadCloser.Close(); closeErr != nil {
			log.Warnf("unable to close archived file from tempdir: %+v", closeErr)
		}
	}()

	nestedPath := fmt.Sprintf("%s:%s", location.AccessPath(), pathWithinArchive)
	nestedLocation := source.NewLocationFromCoordinates(location.Coordinates)
	nestedLocation.VirtualPath = nestedPath
	nestedPkgs, nestedRelationships, err := parseJavaArchive(nil, nil, source.LocationReadCloser{
		Location:   nestedLocation,
		ReadCloser: archiveReadCloser,
	})
	if err != nil {
		return nil, nil, fmt.Errorf("unable to process nested java archive (%s): %w", pathWithinArchive, err)
	}

	return nestedPkgs, nestedRelationships, nil
}

func pomPropertiesByParentPath(archivePath string, location source.Location, extractPaths []string) (map[string]pkg.PomProperties, error) {
	contentsOfMavenPropertiesFiles, err := file.ContentsFromZip(archivePath, extractPaths...)
	if err != nil {
		return nil, fmt.Errorf("unable to extract maven files: %w", err)
	}

	propertiesByParentPath := make(map[string]pkg.PomProperties)
	for filePath, fileContents := range contentsOfMavenPropertiesFiles {
		pomProperties, err := parsePomProperties(filePath, strings.NewReader(fileContents))
		if err != nil {
			log.WithFields("contents-path", filePath, "location", location.AccessPath()).Warnf("failed to parse pom.properties: %+v", err)
			continue
		}

		if pomProperties == nil {
			continue
		}

		if pomProperties.Version == "" || pomProperties.ArtifactID == "" {
			// TODO: if there is no parentPkg (no java manifest) one of these poms could be the parent. We should discover the right parent and attach the correct info accordingly to each discovered package
			continue
		}

		propertiesByParentPath[path.Dir(filePath)] = *pomProperties
	}

	return propertiesByParentPath, nil
}

func pomProjectByParentPath(archivePath string, location source.Location, extractPaths []string) (map[string]pkg.PomProject, error) {
	contentsOfMavenProjectFiles, err := file.ContentsFromZip(archivePath, extractPaths...)
	if err != nil {
		return nil, fmt.Errorf("unable to extract maven files: %w", err)
	}

	projectByParentPath := make(map[string]pkg.PomProject)
	for filePath, fileContents := range contentsOfMavenProjectFiles {
		pomProject, err := parsePomXMLProject(filePath, strings.NewReader(fileContents))
		if err != nil {
			log.WithFields("contents-path", filePath, "location", location.AccessPath()).Warnf("failed to parse pom.xml: %+v", err)
			continue
		}

		if pomProject == nil {
			continue
		}

		if pomProject.Version == "" || pomProject.ArtifactID == "" {
			// TODO: if there is no parentPkg (no java manifest) one of these poms could be the parent. We should discover the right parent and attach the correct info accordingly to each discovered package
			continue
		}

		projectByParentPath[path.Dir(filePath)] = *pomProject
	}
	return projectByParentPath, nil
}

// packagesFromPomProperties processes a single Maven POM properties for a given parent package, returning all listed Java packages found and
// associating each discovered package to the given parent package. Note the pom.xml is optional, the pom.properties is not.
func newPackageFromMavenData(pomProperties pkg.PomProperties, pomProject *pkg.PomProject, parentPkg *pkg.Package, location source.Location) *pkg.Package {
	// keep the artifact name within the virtual path if this package does not match the parent package
	vPathSuffix := ""
	if !strings.HasPrefix(pomProperties.ArtifactID, parentPkg.Name) {
		vPathSuffix += ":" + pomProperties.ArtifactID
	}
	virtualPath := location.AccessPath() + vPathSuffix

	// discovered props = new package
	p := pkg.Package{
		Name:    pomProperties.ArtifactID,
		Version: pomProperties.Version,
		Locations: source.NewLocationSet(
			location.WithAnnotation(pkg.EvidenceAnnotationKey, pkg.PrimaryEvidenceAnnotation),
		),
		Language:     pkg.Java,
		Type:         pomProperties.PkgTypeIndicated(),
		MetadataType: pkg.JavaMetadataType,
		Metadata: pkg.JavaMetadata{
			VirtualPath:   virtualPath,
			PomProperties: &pomProperties,
			PomProject:    pomProject,
			Parent:        parentPkg,
		},
	}

	if packageIdentitiesMatch(p, parentPkg) {
		updateParentPackage(p, parentPkg)
		return nil
	}

	return &p
}

func packageIdentitiesMatch(p pkg.Package, parentPkg *pkg.Package) bool {
	// the name/version pair matches...
	if uniquePkgKey(&p) == uniquePkgKey(parentPkg) {
		return true
	}

	metadata, ok := p.Metadata.(pkg.JavaMetadata)
	if !ok {
		log.WithFields("package", p.String()).Warn("unable to extract java metadata to check for matching package identity")
		return false
	}

	parentMetadata, ok := parentPkg.Metadata.(pkg.JavaMetadata)
	if !ok {
		log.WithFields("package", p.String()).Warn("unable to extract java metadata from parent for verifying virtual path")
		return false
	}

	// the virtual path matches...
	if parentMetadata.VirtualPath == metadata.VirtualPath {
		return true
	}

	// the pom artifactId is the parent name
	// note: you CANNOT use name-is-subset-of-artifact-id or vice versa --this is too generic. Shaded jars are a good
	// example of this: where the package name is "cloudbees-analytics-segment-driver" and a child is "analytics", but
	// they do not indicate the same package.
	if metadata.PomProperties.ArtifactID != "" && parentPkg.Name == metadata.PomProperties.ArtifactID {
		return true
	}

	return false
}

func updateParentPackage(p pkg.Package, parentPkg *pkg.Package) {
	// we've run across more information about our parent package, add this info to the parent package metadata
	// the pom properties is typically a better source of information for name and version than the manifest
	parentPkg.Name = p.Name
	parentPkg.Version = p.Version

	// we may have learned more about the type via data in the pom properties
	parentPkg.Type = p.Type

	metadata, ok := p.Metadata.(pkg.JavaMetadata)
	if !ok {
		return
	}
	pomPropertiesCopy := *metadata.PomProperties

	// keep the pom properties, but don't overwrite existing pom properties
	parentMetadata, ok := parentPkg.Metadata.(pkg.JavaMetadata)
	if ok && parentMetadata.PomProperties == nil {
		parentMetadata.PomProperties = &pomPropertiesCopy
		parentPkg.Metadata = parentMetadata
	}
}<|MERGE_RESOLUTION|>--- conflicted
+++ resolved
@@ -195,21 +195,13 @@
 	}
 
 	return &pkg.Package{
-<<<<<<< HEAD
 		Name:         selectName(manifest, j.fileInfo),
 		Version:      selectVersion(manifest, j.fileInfo),
 		Language:     pkg.Java,
 		Licenses:     licenses,
-		Locations:    source.NewLocationSet(j.location),
-=======
-		Name:     selectName(manifest, j.fileInfo),
-		Version:  selectVersion(manifest, j.fileInfo),
-		Licenses: selectLicense(manifest),
-		Language: pkg.Java,
 		Locations: source.NewLocationSet(
 			j.location.WithAnnotation(pkg.EvidenceAnnotationKey, pkg.PrimaryEvidenceAnnotation),
 		),
->>>>>>> 5a7bab97
 		Type:         j.fileInfo.pkgType(),
 		MetadataType: pkg.JavaMetadataType,
 		Metadata: pkg.JavaMetadata{

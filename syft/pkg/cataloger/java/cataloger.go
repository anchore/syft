--- conflicted
+++ resolved
@@ -16,18 +16,6 @@
 		globParsers[pattern] = parseJavaArchive
 	}
 
-<<<<<<< HEAD
-	return common.NewGenericCataloger(nil, globParsers, "java-archive-cataloger")
-}
-
-// NewJavaGradleCataloger returns a new Java gradle cataloger object.
-func NewJavaGradleCataloger() *common.GenericCataloger {
-	globParsers := map[string]common.ParserFn{
-                "**/build.gradle": parseJavaGradle,
-        }
-
-	return common.NewGenericCataloger(nil, globParsers, "java-gradle-cataloger")
-=======
 	if cfg.SearchIndexedArchives {
 		// java archives wrapped within zip files
 		for _, pattern := range genericZipGlobs {
@@ -42,6 +30,14 @@
 		}
 	}
 
-	return common.NewGenericCataloger(nil, globParsers, "java-cataloger")
->>>>>>> aebe843c
+	return common.NewGenericCataloger(nil, globParsers, "java-archive-cataloger")
+}
+
+// NewJavaGradleCataloger returns a new Java gradle cataloger object.
+func NewJavaGradleCataloger() *common.GenericCataloger {
+	globParsers := map[string]common.ParserFn{
+                "**/build.gradle": parseJavaGradle,
+        }
+
+	return common.NewGenericCataloger(nil, globParsers, "java-gradle-cataloger")
 }
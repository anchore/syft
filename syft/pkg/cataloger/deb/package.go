--- conflicted
+++ resolved
@@ -27,12 +27,8 @@
 	p := pkg.Package{
 		Name:         d.Package,
 		Version:      d.Version,
-<<<<<<< HEAD
 		Licenses:     licenses,
-		Locations:    source.NewLocationSet(dbLocation),
-=======
 		Locations:    source.NewLocationSet(dbLocation.WithAnnotation(pkg.EvidenceAnnotationKey, pkg.PrimaryEvidenceAnnotation)),
->>>>>>> 5a7bab97
 		PURL:         packageURL(d, release),
 		Type:         pkg.DebPkg,
 		MetadataType: pkg.DpkgMetadataType,

package ruby

import (
	"github.com/anchore/packageurl-go"
	"github.com/anchore/syft/syft/file"
	"github.com/anchore/syft/syft/pkg"
)

func newGemfileLockPackage(name, version string, locations ...file.Location) pkg.Package {
	p := pkg.Package{
		Name:      name,
		Version:   version,
		PURL:      packageURL(name, version),
		Locations: file.NewLocationSet(locations...),
		Language:  pkg.Ruby,
		Type:      pkg.GemPkg,
	}

	p.SetID()

	return p
}

<<<<<<< HEAD
func newGemspecPackage(m pkg.GemMetadata, locations ...file.Location) pkg.Package {
	p := pkg.Package{
		Name:         m.Name,
		Version:      m.Version,
		Locations:    file.NewLocationSet(locations...),
=======
func newGemspecPackage(m gemData, gemSpecLocation source.Location) pkg.Package {
	p := pkg.Package{
		Name:         m.Name,
		Version:      m.Version,
		Locations:    source.NewLocationSet(gemSpecLocation.WithAnnotation(pkg.EvidenceAnnotationKey, pkg.PrimaryEvidenceAnnotation)),
		Licenses:     pkg.NewLicenseSet(pkg.NewLicensesFromLocation(gemSpecLocation, m.Licenses...)...),
>>>>>>> f6f8332b
		PURL:         packageURL(m.Name, m.Version),
		Language:     pkg.Ruby,
		Type:         pkg.GemPkg,
		MetadataType: pkg.GemMetadataType,
		Metadata:     m.GemMetadata,
	}

	p.SetID()

	return p
}

func packageURL(name, version string) string {
	var qualifiers packageurl.Qualifiers

	return packageurl.NewPackageURL(
		packageurl.TypeGem,
		"",
		name,
		version,
		qualifiers,
		"",
	).ToString()
}<|MERGE_RESOLUTION|>--- conflicted
+++ resolved
@@ -21,20 +21,12 @@
 	return p
 }
 
-<<<<<<< HEAD
-func newGemspecPackage(m pkg.GemMetadata, locations ...file.Location) pkg.Package {
+func newGemspecPackage(m gemData, gemSpecLocation file.Location) pkg.Package {
 	p := pkg.Package{
 		Name:         m.Name,
 		Version:      m.Version,
-		Locations:    file.NewLocationSet(locations...),
-=======
-func newGemspecPackage(m gemData, gemSpecLocation source.Location) pkg.Package {
-	p := pkg.Package{
-		Name:         m.Name,
-		Version:      m.Version,
-		Locations:    source.NewLocationSet(gemSpecLocation.WithAnnotation(pkg.EvidenceAnnotationKey, pkg.PrimaryEvidenceAnnotation)),
+		Locations:    file.NewLocationSet(gemSpecLocation.WithAnnotation(pkg.EvidenceAnnotationKey, pkg.PrimaryEvidenceAnnotation)),
 		Licenses:     pkg.NewLicenseSet(pkg.NewLicensesFromLocation(gemSpecLocation, m.Licenses...)...),
->>>>>>> f6f8332b
 		PURL:         packageURL(m.Name, m.Version),
 		Language:     pkg.Ruby,
 		Type:         pkg.GemPkg,

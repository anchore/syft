package apkdb

import (
	"bufio"
	"os"
	"testing"

	"github.com/google/go-cmp/cmp"
	"github.com/google/go-cmp/cmp/cmpopts"
	"github.com/stretchr/testify/assert"
	"github.com/stretchr/testify/require"

	"github.com/anchore/syft/syft/artifact"
	"github.com/anchore/syft/syft/file"
	"github.com/anchore/syft/syft/linux"
	"github.com/anchore/syft/syft/pkg"
	"github.com/anchore/syft/syft/pkg/cataloger/generic"
	"github.com/anchore/syft/syft/pkg/cataloger/internal/pkgtest"
	"github.com/anchore/syft/syft/source"
)

func TestExtraFileAttributes(t *testing.T) {
	tests := []struct {
		name     string
		expected pkg.ApkMetadata
	}{
		{
			name: "test extra file attributes (checksum) are ignored",
			expected: pkg.ApkMetadata{
				Files: []pkg.ApkFileRecord{
					{
						Path: "/usr",
					},
					{
						Path: "/usr/lib",
					},
					{
						Path: "/usr/lib/jvm",
					},
					{
						Path: "/usr/lib/jvm/java-1.8-openjdk",
					},
					{
						Path: "/usr/lib/jvm/java-1.8-openjdk/bin",
					},
					{
						Path:        "/usr/lib/jvm/java-1.8-openjdk/bin/policytool",
						OwnerUID:    "0",
						OwnerGID:    "0",
						Permissions: "755",
						Digest: &file.Digest{
							Algorithm: "'Q1'+base64(sha1)",
							Value:     "Q1M0C9qfC/+kdRiOodeihG2GMRtkE=",
						},
					},
				},
			},
		},
	}

	for _, test := range tests {
		t.Run(test.name, func(t *testing.T) {
			f, err := os.Open("test-fixtures/extra-file-attributes")
			require.NoError(t, err)
			t.Cleanup(func() { require.NoError(t, f.Close()) })

			reader := bufio.NewReader(f)

			entry, err := parseApkDBEntry(reader)
			require.NoError(t, err)

			if diff := cmp.Diff(entry.Files, test.expected.Files); diff != "" {
				t.Errorf("Files mismatch (-want +got):\n%s", diff)
			}
		})
	}
}

func TestSinglePackageDetails(t *testing.T) {
	tests := []struct {
		fixture  string
		expected pkg.ApkMetadata
	}{
		{
			fixture: "test-fixtures/single",
			expected: pkg.ApkMetadata{
				Package:       "musl-utils",
				OriginPackage: "musl",
				Version:       "1.1.24-r2",
				Description:   "the musl c library (libc) implementation",
				Maintainer:    "Timo Teräs <timo.teras@iki.fi>",
				License:       "MIT BSD GPL2+",
				Architecture:  "x86_64",
				URL:           "https://musl.libc.org/",
				Size:          37944,
				InstalledSize: 151552,
				Dependencies:  []string{"scanelf", "so:libc.musl-x86_64.so.1"},
				Provides:      []string{"cmd:getconf", "cmd:getent", "cmd:iconv", "cmd:ldconfig", "cmd:ldd"},
				Checksum:      "Q1bTtF5526tETKfL+lnigzIDvm+2o=",
				GitCommit:     "4024cc3b29ad4c65544ad068b8f59172b5494306",
				Files: []pkg.ApkFileRecord{
					{
						Path: "/sbin",
					},
					{
						Path:        "/sbin/ldconfig",
						OwnerUID:    "0",
						OwnerGID:    "0",
						Permissions: "755",
						Digest: &file.Digest{
							Algorithm: "'Q1'+base64(sha1)",
							Value:     "Q1Kja2+POZKxEkUOZqwSjC6kmaED4=",
						},
					},
					{
						Path: "/usr",
					},
					{
						Path: "/usr/bin",
					},
					{
						Path:        "/usr/bin/iconv",
						OwnerUID:    "0",
						OwnerGID:    "0",
						Permissions: "755",
						Digest: &file.Digest{
							Algorithm: "'Q1'+base64(sha1)",
							Value:     "Q1CVmFbdY+Hv6/jAHl1gec2Kbx1EY=",
						},
					},
					{
						Path:        "/usr/bin/ldd",
						OwnerUID:    "0",
						OwnerGID:    "0",
						Permissions: "755",
						Digest: &file.Digest{
							Algorithm: "'Q1'+base64(sha1)",
							Value:     "Q1yFAhGggmL7ERgbIA7KQxyTzf3ks=",
						},
					},
					{
						Path:        "/usr/bin/getconf",
						OwnerUID:    "0",
						OwnerGID:    "0",
						Permissions: "755",
						Digest: &file.Digest{
							Algorithm: "'Q1'+base64(sha1)",
							Value:     "Q1dAdYK8M/INibRQF5B3Rw7cmNDDA=",
						},
					},
					{
						Path:        "/usr/bin/getent",
						OwnerUID:    "0",
						OwnerGID:    "0",
						Permissions: "755",
						Digest: &file.Digest{
							Algorithm: "'Q1'+base64(sha1)",
							Value:     "Q1eR2Dz/WylabgbWMTkd2+hGmEya4=",
						},
					},
				},
			},
		},
		{
			fixture: "test-fixtures/base",
			expected: pkg.ApkMetadata{
				Package:       "alpine-baselayout",
				OriginPackage: "alpine-baselayout",
				Version:       "3.2.0-r6",
				Description:   "Alpine base dir structure and init scripts",
				Maintainer:    "Natanael Copa <ncopa@alpinelinux.org>",
				License:       "GPL-2.0-only",
				Architecture:  "x86_64",
				URL:           "https://git.alpinelinux.org/cgit/aports/tree/main/alpine-baselayout",
				Size:          19917,
				InstalledSize: 409600,
				Dependencies:  []string{"/bin/sh", "so:libc.musl-x86_64.so.1"},
				Provides:      []string{"cmd:mkmntdirs"},
				Checksum:      "Q1myMNfd7u5v5UTgNHeq1e31qTjZU=",
				GitCommit:     "e1c51734fa96fa4bac92e9f14a474324c67916fc",
				Files: []pkg.ApkFileRecord{
					{
						Path: "/dev",
					},
					{
						Path: "/dev/pts",
					},
					{
						Path: "/dev/shm",
					},
					{
						Path: "/etc",
					},
					{
						Path: "/etc/fstab",
						Digest: &file.Digest{
							Algorithm: "'Q1'+base64(sha1)",
							Value:     "Q11Q7hNe8QpDS531guqCdrXBzoA/o=",
						},
					},
					{
						Path: "/etc/group",
						Digest: &file.Digest{
							Algorithm: "'Q1'+base64(sha1)",
							Value:     "Q1oJ16xWudgKOrXIEquEDzlF2Lsm4=",
						},
					},
					{
						Path: "/etc/hostname",
						Digest: &file.Digest{
							Algorithm: "'Q1'+base64(sha1)",
							Value:     "Q16nVwYVXP/tChvUPdukVD2ifXOmc=",
						},
					},
					{
						Path: "/etc/hosts",
						Digest: &file.Digest{
							Algorithm: "'Q1'+base64(sha1)",
							Value:     "Q1BD6zJKZTRWyqGnPi4tSfd3krsMU=",
						},
					},
					{
						Path: "/etc/inittab",
						Digest: &file.Digest{
							Algorithm: "'Q1'+base64(sha1)",
							Value:     "Q1TsthbhW7QzWRe1E/NKwTOuD4pHc=",
						},
					},
					{
						Path: "/etc/modules",
						Digest: &file.Digest{
							Algorithm: "'Q1'+base64(sha1)",
							Value:     "Q1toogjUipHGcMgECgPJX64SwUT1M=",
						},
					},
					{
						Path: "/etc/motd",
						Digest: &file.Digest{
							Algorithm: "'Q1'+base64(sha1)",
							Value:     "Q1XmduVVNURHQ27TvYp1Lr5TMtFcA=",
						},
					},
					{
						Path:        "/etc/mtab",
						OwnerUID:    "0",
						OwnerGID:    "0",
						Permissions: "777",
						Digest: &file.Digest{
							Algorithm: "'Q1'+base64(sha1)",
							Value:     "Q1kiljhXXH1LlQroHsEJIkPZg2eiw=",
						},
					},
					{
						Path: "/etc/passwd",
						Digest: &file.Digest{
							Algorithm: "'Q1'+base64(sha1)",
							Value:     "Q1TchuuLUfur0izvfZQZxgN/LJhB8=",
						},
					},
					{
						Path: "/etc/profile",
						Digest: &file.Digest{
							Algorithm: "'Q1'+base64(sha1)",
							Value:     "Q1KpFb8kl5LvwXWlY3e58FNsjrI34=",
						},
					},
					{
						Path: "/etc/protocols",
						Digest: &file.Digest{
							Algorithm: "'Q1'+base64(sha1)",
							Value:     "Q13FqXUnvuOpMDrH/6rehxuYAEE34=",
						},
					},
					{
						Path: "/etc/services",
						Digest: &file.Digest{
							Algorithm: "'Q1'+base64(sha1)",
							Value:     "Q1C6HJNgQvLWqt5VY+n7MZJ1rsDuY=",
						},
					},
					{
						Path:        "/etc/shadow",
						OwnerUID:    "0",
						OwnerGID:    "42",
						Permissions: "640",
						Digest: &file.Digest{
							Algorithm: "'Q1'+base64(sha1)",
							Value:     "Q1ltrPIAW2zHeDiajsex2Bdmq3uqA=",
						},
					},
					{
						Path: "/etc/shells",
						Digest: &file.Digest{
							Algorithm: "'Q1'+base64(sha1)",
							Value:     "Q1ojm2YdpCJ6B/apGDaZ/Sdb2xJkA=",
						},
					},
					{
						Path: "/etc/sysctl.conf",
						Digest: &file.Digest{
							Algorithm: "'Q1'+base64(sha1)",
							Value:     "Q14upz3tfnNxZkIEsUhWn7Xoiw96g=",
						},
					},
					{
						Path: "/etc/apk",
					},
					{
						Path: "/etc/conf.d",
					},
					{
						Path: "/etc/crontabs",
					},
					{
						Path:        "/etc/crontabs/root",
						OwnerUID:    "0",
						OwnerGID:    "0",
						Permissions: "600",
						Digest: &file.Digest{
							Algorithm: "'Q1'+base64(sha1)",
							Value:     "Q1vfk1apUWI4yLJGhhNRd0kJixfvY=",
						},
					},
					{
						Path: "/etc/init.d",
					},
					{
						Path: "/etc/modprobe.d",
					},
					{
						Path: "/etc/modprobe.d/aliases.conf",
						Digest: &file.Digest{
							Algorithm: "'Q1'+base64(sha1)",
							Value:     "Q1WUbh6TBYNVK7e4Y+uUvLs/7viqk=",
						},
					},
					{
						Path: "/etc/modprobe.d/blacklist.conf",
						Digest: &file.Digest{
							Algorithm: "'Q1'+base64(sha1)",
							Value:     "Q1xxYGU6S6TLQvb7ervPrWWwAWqMg=",
						},
					},
					{
						Path: "/etc/modprobe.d/i386.conf",
						Digest: &file.Digest{
							Algorithm: "'Q1'+base64(sha1)",
							Value:     "Q1pnay/njn6ol9cCssL7KiZZ8etlc=",
						},
					},
					{
						Path: "/etc/modprobe.d/kms.conf",
						Digest: &file.Digest{
							Algorithm: "'Q1'+base64(sha1)",
							Value:     "Q1ynbLn3GYDpvajba/ldp1niayeog=",
						},
					},
					{
						Path: "/etc/modules-load.d",
					},
					{
						Path: "/etc/network",
					},
					{
						Path: "/etc/network/if-down.d",
					},
					{
						Path: "/etc/network/if-post-down.d",
					},
					{
						Path: "/etc/network/if-pre-up.d",
					},
					{
						Path: "/etc/network/if-up.d",
					},
					{
						Path: "/etc/opt",
					},
					{
						Path: "/etc/periodic",
					},
					{
						Path: "/etc/periodic/15min",
					},
					{
						Path: "/etc/periodic/daily",
					},
					{
						Path: "/etc/periodic/hourly",
					},
					{
						Path: "/etc/periodic/monthly",
					},
					{
						Path: "/etc/periodic/weekly",
					},
					{
						Path: "/etc/profile.d",
					},
					{
						Path: "/etc/profile.d/color_prompt",
						Digest: &file.Digest{
							Algorithm: "'Q1'+base64(sha1)",
							Value:     "Q10wL23GuSCVfumMRgakabUI6EsSk=",
						},
					},
					{
						Path: "/etc/profile.d/locale",
						Digest: &file.Digest{
							Algorithm: "'Q1'+base64(sha1)",
							Value:     "Q1R4bIEpnKxxOSrlnZy9AoawqZ5DU=",
						},
					},
					{
						Path: "/etc/sysctl.d",
					},
					{
						Path: "/home",
					},
					{
						Path: "/lib",
					},
					{
						Path: "/lib/firmware",
					},
					{
						Path: "/lib/mdev",
					},
					{
						Path: "/lib/modules-load.d",
					},
					{
						Path: "/lib/sysctl.d",
					},
					{
						Path: "/lib/sysctl.d/00-alpine.conf",
						Digest: &file.Digest{
							Algorithm: "'Q1'+base64(sha1)",
							Value:     "Q1HpElzW1xEgmKfERtTy7oommnq6c=",
						},
					},
					{
						Path: "/media",
					},
					{
						Path: "/media/cdrom",
					},
					{
						Path: "/media/floppy",
					},
					{
						Path: "/media/usb",
					},
					{
						Path: "/mnt",
					},
					{
						Path: "/opt",
					},
					{
						Path: "/proc",
					},
					{
						Path:        "/root",
						OwnerUID:    "0",
						OwnerGID:    "0",
						Permissions: "700",
					},
					{
						Path: "/run",
					},
					{
						Path: "/sbin",
					},
					{
						Path:        "/sbin/mkmntdirs",
						OwnerUID:    "0",
						OwnerGID:    "0",
						Permissions: "755",
						Digest: &file.Digest{
							Algorithm: "'Q1'+base64(sha1)",
							Value:     "Q1YeuSmC7iDbEWrusPzA/zUQF6YSg=",
						},
					},
					{
						Path: "/srv",
					},
					{
						Path: "/sys",
					},
					{
						Path:        "/tmp",
						OwnerUID:    "0",
						OwnerGID:    "0",
						Permissions: "1777",
					},
					{
						Path: "/usr",
					},
					{
						Path: "/usr/lib",
					},
					{
						Path: "/usr/lib/modules-load.d",
					},
					{
						Path: "/usr/local",
					},
					{
						Path: "/usr/local/bin",
					},
					{
						Path: "/usr/local/lib",
					},
					{
						Path: "/usr/local/share",
					},
					{
						Path: "/usr/sbin",
					},
					{
						Path: "/usr/share",
					},
					{
						Path: "/usr/share/man",
					},
					{
						Path: "/usr/share/misc",
					},
					{
						Path: "/var",
					},
					{
						Path:        "/var/run",
						OwnerUID:    "0",
						OwnerGID:    "0",
						Permissions: "777",
						Digest: &file.Digest{
							Algorithm: "'Q1'+base64(sha1)",
							Value:     "Q11/SNZz/8cK2dSKK+cJpVrZIuF4Q=",
						},
					},
					{
						Path: "/var/cache",
					},
					{
						Path: "/var/cache/misc",
					},
					{
						Path:        "/var/empty",
						OwnerUID:    "0",
						OwnerGID:    "0",
						Permissions: "555",
					},
					{
						Path: "/var/lib",
					},
					{
						Path: "/var/lib/misc",
					},
					{
						Path: "/var/local",
					},
					{
						Path: "/var/lock",
					},
					{
						Path: "/var/lock/subsys",
					},
					{
						Path: "/var/log",
					},
					{
						Path: "/var/mail",
					},
					{
						Path: "/var/opt",
					},
					{
						Path: "/var/spool",
					},
					{
						Path:        "/var/spool/mail",
						OwnerUID:    "0",
						OwnerGID:    "0",
						Permissions: "777",
						Digest: &file.Digest{
							Algorithm: "'Q1'+base64(sha1)",
							Value:     "Q1dzbdazYZA2nTzSIG3YyNw7d4Juc=",
						},
					},
					{
						Path: "/var/spool/cron",
					},
					{
						Path:        "/var/spool/cron/crontabs",
						OwnerUID:    "0",
						OwnerGID:    "0",
						Permissions: "777",
						Digest: &file.Digest{
							Algorithm: "'Q1'+base64(sha1)",
							Value:     "Q1OFZt+ZMp7j0Gny0rqSKuWJyqYmA=",
						},
					},
					{
						Path:        "/var/tmp",
						OwnerUID:    "0",
						OwnerGID:    "0",
						Permissions: "1777",
					},
				},
			},
		},
	}

	for _, test := range tests {
		t.Run(test.fixture, func(t *testing.T) {
			f, err := os.Open(test.fixture)
			require.NoError(t, err)
			t.Cleanup(func() { require.NoError(t, f.Close()) })

			reader := bufio.NewReader(f)

			entry, err := parseApkDBEntry(reader)
			require.NoError(t, err)
			require.NotNil(t, entry)

			if diff := cmp.Diff(*entry, test.expected); diff != "" {
				t.Errorf("Entry mismatch (-want +got):\n%s", diff)
			}
		})
	}
}

func TestMultiplePackages(t *testing.T) {
	fixture := "test-fixtures/multiple"
	fixtureLocationSet := source.NewLocationSet(source.NewLocation(fixture))
	expectedPkgs := []pkg.Package{
		{
			Name:         "libc-utils",
			Version:      "0.7.2-r0",
			Licenses:     []string{"BSD"},
			Type:         pkg.ApkPkg,
			PURL:         "pkg:alpine/libc-utils@0.7.2-r0?arch=x86_64&upstream=libc-dev&distro=alpine-3.12",
			Locations:    fixtureLocationSet,
			MetadataType: pkg.ApkMetadataType,
			Metadata: pkg.ApkMetadata{
				Package:       "libc-utils",
				OriginPackage: "libc-dev",
				Maintainer:    "Natanael Copa <ncopa@alpinelinux.org>",
				Version:       "0.7.2-r0",
				License:       "BSD",
				Architecture:  "x86_64",
				URL:           "http://alpinelinux.org",
				Description:   "Meta package to pull in correct libc",
				Size:          1175,
				InstalledSize: 4096,
				Checksum:      "Q1p78yvTLG094tHE1+dToJGbmYzQE=",
				GitCommit:     "97b1c2842faa3bfa30f5811ffbf16d5ff9f1a479",
				Dependencies:  []string{"musl-utils"},
				Provides:      []string{},
				Files:         []pkg.ApkFileRecord{},
			},
		},
		{
			Name:         "musl-utils",
			Version:      "1.1.24-r2",
			Licenses:     []string{"MIT", "BSD", "GPL2+"},
			Type:         pkg.ApkPkg,
			PURL:         "pkg:alpine/musl-utils@1.1.24-r2?arch=x86_64&upstream=musl&distro=alpine-3.12",
			Locations:    fixtureLocationSet,
			MetadataType: pkg.ApkMetadataType,
			Metadata: pkg.ApkMetadata{
				Package:       "musl-utils",
				OriginPackage: "musl",
				Version:       "1.1.24-r2",
				Description:   "the musl c library (libc) implementation",
				Maintainer:    "Timo Teräs <timo.teras@iki.fi>",
				License:       "MIT BSD GPL2+",
				Architecture:  "x86_64",
				URL:           "https://musl.libc.org/",
				Size:          37944,
				InstalledSize: 151552,
				GitCommit:     "4024cc3b29ad4c65544ad068b8f59172b5494306",
				Dependencies:  []string{"scanelf", "so:libc.musl-x86_64.so.1"},
				Provides:      []string{"cmd:getconf", "cmd:getent", "cmd:iconv", "cmd:ldconfig", "cmd:ldd"},
				Checksum:      "Q1bTtF5526tETKfL+lnigzIDvm+2o=",
				Files: []pkg.ApkFileRecord{
					{
						Path: "/sbin",
					},
					{
						Path:        "/sbin/ldconfig",
						OwnerUID:    "0",
						OwnerGID:    "0",
						Permissions: "755",
						Digest: &file.Digest{
							Algorithm: "'Q1'+base64(sha1)",
							Value:     "Q1Kja2+POZKxEkUOZqwSjC6kmaED4=",
						},
					},
					{
						Path: "/usr",
					},
					{
						Path: "/usr/bin",
					},
					{
						Path:        "/usr/bin/iconv",
						OwnerUID:    "0",
						OwnerGID:    "0",
						Permissions: "755",
						Digest: &file.Digest{
							Algorithm: "'Q1'+base64(sha1)",
							Value:     "Q1CVmFbdY+Hv6/jAHl1gec2Kbx1EY=",
						},
					},
					{
						Path:        "/usr/bin/ldd",
						OwnerUID:    "0",
						OwnerGID:    "0",
						Permissions: "755",
						Digest: &file.Digest{
							Algorithm: "'Q1'+base64(sha1)",
							Value:     "Q1yFAhGggmL7ERgbIA7KQxyTzf3ks=",
						},
					},
					{
						Path:        "/usr/bin/getconf",
						OwnerUID:    "0",
						OwnerGID:    "0",
						Permissions: "755",
						Digest: &file.Digest{
							Algorithm: "'Q1'+base64(sha1)",
							Value:     "Q1dAdYK8M/INibRQF5B3Rw7cmNDDA=",
						},
					},
					{
						Path:        "/usr/bin/getent",
						OwnerUID:    "0",
						OwnerGID:    "0",
						Permissions: "755",
						Digest: &file.Digest{
							Algorithm: "'Q1'+base64(sha1)",
							Value:     "Q1eR2Dz/WylabgbWMTkd2+hGmEya4=",
						},
					},
				},
			},
		},
	}

	expectedRelationships := []artifact.Relationship{
		{
			From: expectedPkgs[1], // musl-utils
			To:   expectedPkgs[0], // libc-utils
			Type: artifact.DependencyOfRelationship,
			Data: nil,
		},
	}

	env := generic.Environment{LinuxRelease: &linux.Release{
		ID:        "alpine",
		VersionID: "3.12",
	}}

<<<<<<< HEAD
	pkgtest.TestFileParserWithEnv(t, fixture, parseApkDB, &env, expected, expectedRelationships)
=======
	pkgtest.TestFileParserWithEnv(t, fixture, parseApkDB, &env, expectedPkgs, expectedRelationships)

>>>>>>> f8be64d3
}

func Test_processChecksum(t *testing.T) {
	tests := []struct {
		name  string
		value string
		want  file.Digest
	}{
		{
			name:  "md5",
			value: "38870ede8700535d7382ff66a46fcc2f",
			want: file.Digest{
				Algorithm: "md5",
				Value:     "38870ede8700535d7382ff66a46fcc2f",
			},
		},
		{
			name:  "sha1",
			value: "Q1Kja2+POZKxEkUOZqwSjC6kmaED4=",
			want: file.Digest{
				Algorithm: "'Q1'+base64(sha1)",
				Value:     "Q1Kja2+POZKxEkUOZqwSjC6kmaED4=",
			},
		},
	}
	for _, tt := range tests {
		t.Run(tt.name, func(t *testing.T) {
			assert.Equal(t, &tt.want, processChecksum(tt.value))
		})
	}
}

func Test_discoverPackageDependencies(t *testing.T) {

	tests := []struct {
		name  string
		genFn func() ([]pkg.Package, []artifact.Relationship)
	}{
		{
			name: "has no dependency",
			genFn: func() ([]pkg.Package, []artifact.Relationship) {
				a := pkg.Package{
					Name: "package-a",
					Metadata: pkg.ApkMetadata{
						Provides: []string{"a-thing"},
					},
				}
				a.SetID()
				b := pkg.Package{
					Name: "package-b",
					Metadata: pkg.ApkMetadata{
						Provides: []string{"b-thing"},
					},
				}
				b.SetID()

				return []pkg.Package{a, b}, nil
			},
		},
		{
			name: "has 1 dependency",
			genFn: func() ([]pkg.Package, []artifact.Relationship) {
				a := pkg.Package{
					Name: "package-a",
					Metadata: pkg.ApkMetadata{
						Dependencies: []string{"b-thing"},
					},
				}
				a.SetID()
				b := pkg.Package{
					Name: "package-b",
					Metadata: pkg.ApkMetadata{
						Provides: []string{"b-thing"},
					},
				}
				b.SetID()

				return []pkg.Package{a, b}, []artifact.Relationship{
					{
						From: b,
						To:   a,
						Type: artifact.DependencyOfRelationship,
					},
				}
			},
		},
		{
			name: "strip version specifiers",
			genFn: func() ([]pkg.Package, []artifact.Relationship) {
				a := pkg.Package{
					Name: "package-a",
					Metadata: pkg.ApkMetadata{
						Dependencies: []string{"so:libc.musl-x86_64.so.1"},
					},
				}
				a.SetID()
				b := pkg.Package{
					Name: "package-b",
					Metadata: pkg.ApkMetadata{
						Provides: []string{"so:libc.musl-x86_64.so.1=1"},
					},
				}
				b.SetID()

				return []pkg.Package{a, b}, []artifact.Relationship{
					{
						From: b,
						To:   a,
						Type: artifact.DependencyOfRelationship,
					},
				}
			},
		},
		{
			name: "depends on package name",
			genFn: func() ([]pkg.Package, []artifact.Relationship) {
				a := pkg.Package{
					Name: "package-a",
					Metadata: pkg.ApkMetadata{
						Dependencies: []string{"musl>=1.2"},
					},
				}
				a.SetID()
				b := pkg.Package{
					Name: "musl",
					Metadata: pkg.ApkMetadata{
						Provides: []string{"so:libc.musl-x86_64.so.1=1"},
					},
				}
				b.SetID()

				return []pkg.Package{a, b}, []artifact.Relationship{
					{
						From: b,
						To:   a,
						Type: artifact.DependencyOfRelationship,
					},
				}
			},
		},
		{
			name: "depends on package file",
			genFn: func() ([]pkg.Package, []artifact.Relationship) {
				a := pkg.Package{
					Name: "alpine-baselayout",
					Metadata: pkg.ApkMetadata{
						Dependencies: []string{"/bin/sh"},
					},
				}
				a.SetID()
				b := pkg.Package{
					Name: "busybox",
					Metadata: pkg.ApkMetadata{
						Provides: []string{"/bin/sh"},
					},
				}
				b.SetID()

				return []pkg.Package{a, b}, []artifact.Relationship{
					{
						From: b,
						To:   a,
						Type: artifact.DependencyOfRelationship,
					},
				}
			},
		},
	}
	for _, tt := range tests {
		t.Run(tt.name, func(t *testing.T) {
			pkgs, wantRelationships := tt.genFn()
			gotRelationships := discoverPackageDependencies(pkgs)
			d := cmp.Diff(wantRelationships, gotRelationships, cmpopts.IgnoreUnexported(pkg.Package{}, source.LocationSet{}))
			if d != "" {
				t.Fail()
				t.Log(d)
			}
		})
	}
}

func TestPackageDbDependenciesByParse(t *testing.T) {
	tests := []struct {
		fixture  string
		expected map[string][]string
	}{
		{
			fixture: "test-fixtures/installed",
			expected: map[string][]string{
				"alpine-baselayout": {"alpine-baselayout-data", "busybox", "musl"},
				"apk-tools":         {"musl", "ca-certificates-bundle", "musl", "libcrypto1.1", "libssl1.1", "zlib"},
				"busybox":           {"musl"},
				"libc-utils":        {"musl-utils"},
				"libcrypto1.1":      {"musl"},
				"libssl1.1":         {"musl", "libcrypto1.1"},
				"musl-utils":        {"scanelf", "musl"},
				"scanelf":           {"musl"},
				"ssl_client":        {"musl", "libcrypto1.1", "libssl1.1"},
				"zlib":              {"musl"},
			},
		},
	}

	for _, test := range tests {
		t.Run(test.fixture, func(t *testing.T) {
			f, err := os.Open(test.fixture)
			require.NoError(t, err)
			t.Cleanup(func() { require.NoError(t, f.Close()) })

			pkgs, relationships, err := parseApkDB(nil, nil, source.LocationReadCloser{
				Location:   source.NewLocation(test.fixture),
				ReadCloser: f,
			})
			require.NoError(t, err)

			pkgsByID := make(map[artifact.ID]pkg.Package)
			for _, p := range pkgs {
				p.SetID()
				pkgsByID[p.ID()] = p
			}

			actualDependencies := make(map[string][]string)

			for _, r := range relationships {
				switch r.Type {
				case artifact.DependencyOfRelationship:
					to := pkgsByID[r.To.ID()]
					from := pkgsByID[r.From.ID()]
					actualDependencies[to.Name] = append(actualDependencies[to.Name], from.Name)
				default:
					t.Fatalf("unexpected relationship type: %+v", r.Type)
				}
			}

			if d := cmp.Diff(test.expected, actualDependencies); d != "" {
				t.Fail()
				t.Log(d)
			}
		})
	}
}<|MERGE_RESOLUTION|>--- conflicted
+++ resolved
@@ -764,12 +764,7 @@
 		VersionID: "3.12",
 	}}
 
-<<<<<<< HEAD
 	pkgtest.TestFileParserWithEnv(t, fixture, parseApkDB, &env, expected, expectedRelationships)
-=======
-	pkgtest.TestFileParserWithEnv(t, fixture, parseApkDB, &env, expectedPkgs, expectedRelationships)
-
->>>>>>> f8be64d3
 }
 
 func Test_processChecksum(t *testing.T) {

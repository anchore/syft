--- conflicted
+++ resolved
@@ -679,8 +679,8 @@
 
 	for _, test := range tests {
 		t.Run(test.fixture, func(t *testing.T) {
-			fixtureLocation := source.NewLocation(test.fixture)
-			test.expected.Locations = source.NewLocationSet(fixtureLocation)
+			fixtureLocation := file.NewLocation(test.fixture)
+			test.expected.Locations = file.NewLocationSet(fixtureLocation)
 			licenses := test.expected.Licenses.ToSlice()
 			for i := range licenses {
 				licenses[i].Locations.Add(fixtureLocation)
@@ -693,12 +693,8 @@
 
 func TestMultiplePackages(t *testing.T) {
 	fixture := "test-fixtures/multiple"
-<<<<<<< HEAD
-	fixtureLocationSet := file.NewLocationSet(file.NewLocation(fixture))
-=======
-	location := source.NewLocation(fixture)
-	fixtureLocationSet := source.NewLocationSet(location)
->>>>>>> f6f8332b
+	location := file.NewLocation(fixture)
+	fixtureLocationSet := file.NewLocationSet(location)
 	expectedPkgs := []pkg.Package{
 		{
 			Name:    "libc-utils",
@@ -1027,11 +1023,7 @@
 		t.Run(test.name, func(t *testing.T) {
 			pkgs, wantRelationships := test.genFn()
 			gotRelationships := discoverPackageDependencies(pkgs)
-<<<<<<< HEAD
-			d := cmp.Diff(wantRelationships, gotRelationships, cmpopts.IgnoreUnexported(pkg.Package{}, file.LocationSet{}))
-=======
-			d := cmp.Diff(wantRelationships, gotRelationships, cmpopts.IgnoreUnexported(pkg.Package{}, source.LocationSet{}, pkg.LicenseSet{}))
->>>>>>> f6f8332b
+			d := cmp.Diff(wantRelationships, gotRelationships, cmpopts.IgnoreUnexported(pkg.Package{}, file.LocationSet{}, pkg.LicenseSet{}))
 			if d != "" {
 				t.Fail()
 				t.Log(d)

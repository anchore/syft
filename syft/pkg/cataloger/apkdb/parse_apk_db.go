package apkdb

import (
	"bufio"
	"fmt"
	"io"
	"path"
	"regexp"
	"strconv"
	"strings"

	"github.com/anchore/syft/internal"
	"github.com/anchore/syft/internal/log"
	"github.com/anchore/syft/syft/artifact"
	"github.com/anchore/syft/syft/file"
	"github.com/anchore/syft/syft/linux"
	"github.com/anchore/syft/syft/pkg"
	"github.com/anchore/syft/syft/pkg/cataloger/generic"
	"github.com/anchore/syft/syft/source"
)

// integrity check
var _ generic.Parser = parseApkDB

var (
	repoRegex = regexp.MustCompile(`(?m)^https://.*\.alpinelinux\.org/alpine/v([^/]+)/([a-zA-Z0-9_]+)$`)
)

type parsedData struct {
	License         string `mapstructure:"L" json:"license"`
	LicenseLocation source.Location
	pkg.ApkMetadata
}

// parseApkDB parses packages from a given APK installed DB file. For more
// information on specific fields, see https://wiki.alpinelinux.org/wiki/Apk_spec.
//
//nolint:funlen,gocognit
func parseApkDB(resolver source.FileResolver, env *generic.Environment, reader source.LocationReadCloser) ([]pkg.Package, []artifact.Relationship, error) {
	scanner := bufio.NewScanner(reader)

	var apks []parsedData
	var currentEntry parsedData
	entryParsingInProgress := false
	fileParsingCtx := newApkFileParsingContext()

	// creating a dedicated append-like function here instead of using `append(...)`
	// below since there is nontrivial logic to be performed for each finalized apk
	// entry.
	appendApk := func(p parsedData) {
		if files := fileParsingCtx.files; len(files) >= 1 {
			// attached accumulated files to current package
			p.Files = files

			// reset file parsing for next use
			fileParsingCtx = newApkFileParsingContext()
		}

		nilFieldsToEmptySlice(&p)
		apks = append(apks, p)
	}

	for scanner.Scan() {
		line := scanner.Text()

		if line == "" {
			// i.e. apk entry separator

			if entryParsingInProgress {
				// current entry is complete
				appendApk(currentEntry)
			}

			entryParsingInProgress = false

			// zero-out currentEntry for use by any future entry
			currentEntry = parsedData{}

			continue
		}

		field := parseApkField(line)
		if field == nil {
			log.Warnf("unable to parse field data from line %q", line)
			continue
		}
		if len(field.name) == 0 {
			log.Warnf("failed to parse field name from line %q", line)
			continue
		}
		if len(field.value) == 0 {
			log.Debugf("line %q: parsed field %q appears to have an empty value, skipping", line, field.name)
			continue
		}

		entryParsingInProgress = true

		field.apply(&currentEntry, fileParsingCtx)
	}

	if entryParsingInProgress {
		// There was no final empty line, so currentEntry hasn't been added to the
		// collection yet; but we've now reached the end of scanning, so let's be sure to
		// add currentEntry to the collection.
		appendApk(currentEntry)
	}

	if err := scanner.Err(); err != nil {
		return nil, nil, fmt.Errorf("failed to parse APK installed DB file: %w", err)
	}

	var r *linux.Release
	if env != nil {
		r = env.LinuxRelease
	}
	// this is somewhat ugly, but better than completely failing when we can't find the release,
	// e.g. embedded deeper in the tree, like containers or chroots.
	// but we now have no way of handling different repository sources. On the other hand,
	// we never could before this. At least now, we can handle some.
	// This should get fixed with https://gitlab.alpinelinux.org/alpine/apk-tools/-/issues/10875
	if r == nil {
		// find the repositories file from the relative directory of the DB file
		releases := findReleases(resolver, reader.Location.RealPath)

		if len(releases) > 0 {
			r = &releases[0]
		}
	}

	pkgs := make([]pkg.Package, 0, len(apks))
	for _, apk := range apks {
<<<<<<< HEAD
		if apk.License != "" {
			apk.LicenseLocation = reader.Location
		}
		pkgs = append(pkgs, newPackage(apk, r, reader.Location))
=======
		pkgs = append(pkgs, newPackage(apk, r, reader.Location.WithAnnotation(pkg.EvidenceAnnotationKey, pkg.PrimaryEvidenceAnnotation)))
>>>>>>> 5a7bab97
	}

	return pkgs, discoverPackageDependencies(pkgs), nil
}

func findReleases(resolver source.FileResolver, dbPath string) []linux.Release {
	if resolver == nil {
		return nil
	}

	reposLocation := path.Clean(path.Join(path.Dir(dbPath), "../../../etc/apk/repositories"))
	locations, err := resolver.FilesByPath(reposLocation)
	if err != nil {
		log.Tracef("unable to find APK repositories file %q: %+v", reposLocation, err)
		return nil
	}

	if len(locations) == 0 {
		return nil
	}
	location := locations[0]

	reposReader, err := resolver.FileContentsByLocation(location)
	if err != nil {
		log.Tracef("unable to fetch contents for APK repositories file %q: %+v", reposLocation, err)
		return nil
	}

	return parseReleasesFromAPKRepository(source.LocationReadCloser{
		Location:   location,
		ReadCloser: reposReader,
	})
}

func parseReleasesFromAPKRepository(reader source.LocationReadCloser) []linux.Release {
	var releases []linux.Release

	reposB, err := io.ReadAll(reader)
	if err != nil {
		log.Tracef("unable to read APK repositories file %q: %+v", reader.Location.RealPath, err)
		return nil
	}

	parts := repoRegex.FindAllStringSubmatch(string(reposB), -1)
	for _, part := range parts {
		if len(part) >= 3 {
			releases = append(releases, linux.Release{
				Name:      "Alpine Linux",
				ID:        "alpine",
				VersionID: part[1],
			})
		}
	}

	return releases
}

func parseApkField(line string) *apkField {
	parts := strings.SplitN(line, ":", 2)
	if len(parts) != 2 {
		return nil
	}

	f := apkField{
		name:  parts[0],
		value: parts[1],
	}

	return &f
}

type apkField struct {
	name  string
	value string
}

//nolint:funlen
func (f apkField) apply(p *parsedData, ctx *apkFileParsingContext) {
	switch f.name {
	// APKINDEX field parsing

	case "P":
		p.Package = f.value
	case "o":
		p.OriginPackage = f.value
	case "m":
		p.Maintainer = f.value
	case "V":
		p.Version = f.value
	case "L":
		p.License = f.value
	case "A":
		p.Architecture = f.value
	case "U":
		p.URL = f.value
	case "T":
		p.Description = f.value
	case "S":
		i, err := strconv.Atoi(f.value)
		if err != nil {
			log.Warnf("unable to parse value %q for field %q: %w", f.value, f.name, err)
			return
		}

		p.Size = i
	case "I":
		i, err := strconv.Atoi(f.value)
		if err != nil {
			log.Warnf("unable to parse value %q for field %q: %w", f.value, f.name, err)
			return
		}

		p.InstalledSize = i
	case "D":
		deps := parseListValue(f.value)
		p.Dependencies = deps
	case "p":
		provides := parseListValue(f.value)
		p.Provides = provides
	case "C":
		p.Checksum = f.value
	case "c":
		p.GitCommit = f.value

	// File/directory field parsing:

	case "F":
		directory := path.Join("/", f.value)

		ctx.files = append(ctx.files, pkg.ApkFileRecord{Path: directory})
		ctx.indexOfLatestDirectory = len(ctx.files) - 1
	case "M":
		i := ctx.indexOfLatestDirectory
		latest := ctx.files[i]

		var ok bool
		latest.OwnerUID, latest.OwnerGID, latest.Permissions, ok = processFileInfo(f.value)
		if !ok {
			log.Warnf("unexpected value for APK ACL field %q: %q", f.name, f.value)
			return
		}

		// save updated directory
		ctx.files[i] = latest
	case "R":
		var regularFile string

		dirIndex := ctx.indexOfLatestDirectory
		if dirIndex < 0 {
			regularFile = path.Join("/", f.value)
		} else {
			latestDirPath := ctx.files[dirIndex].Path
			regularFile = path.Join(latestDirPath, f.value)
		}

		ctx.files = append(ctx.files, pkg.ApkFileRecord{Path: regularFile})
		ctx.indexOfLatestRegularFile = len(ctx.files) - 1
	case "a":
		i := ctx.indexOfLatestRegularFile
		latest := ctx.files[i]

		var ok bool
		latest.OwnerUID, latest.OwnerGID, latest.Permissions, ok = processFileInfo(f.value)
		if !ok {
			log.Warnf("unexpected value for APK ACL field %q: %q", f.name, f.value)
			return
		}

		// save updated file
		ctx.files[i] = latest
	case "Z":
		i := ctx.indexOfLatestRegularFile
		latest := ctx.files[i]
		latest.Digest = processChecksum(f.value)

		// save updated file
		ctx.files[i] = latest
	}
}

func processFileInfo(v string) (uid, gid, perms string, ok bool) {
	ok = false

	fileInfo := strings.Split(v, ":")
	if len(fileInfo) < 3 {
		return
	}

	uid = fileInfo[0]
	gid = fileInfo[1]
	perms = fileInfo[2]

	// note: there are more optional fields available that we are not capturing,
	// e.g.: "0:0:755:Q1JaDEHQHBbizhEzoWK1YxuraNU/4="

	ok = true
	return
}

// apkFileParsingContext helps keep track of what file data has been captured so far for the APK currently being parsed.
type apkFileParsingContext struct {
	files                    []pkg.ApkFileRecord
	indexOfLatestDirectory   int
	indexOfLatestRegularFile int
}

func newApkFileParsingContext() *apkFileParsingContext {
	return &apkFileParsingContext{
		indexOfLatestDirectory:   -1, // no directories yet
		indexOfLatestRegularFile: -1, // no regular files yet
	}
}

// parseListValue parses a space-separated list from an apk entry field value.
func parseListValue(value string) []string {
	items := strings.Split(value, " ")
	if len(items) >= 1 {
		return items
	}

	return nil
}

func nilFieldsToEmptySlice(p *parsedData) {
	if p.Dependencies == nil {
		p.Dependencies = []string{}
	}

	if p.Provides == nil {
		p.Provides = []string{}
	}

	if p.Files == nil {
		p.Files = []pkg.ApkFileRecord{}
	}
}

func processChecksum(value string) *file.Digest {
	// from: https://wiki.alpinelinux.org/wiki/Apk_spec
	// The package checksum field is the SHA1 hash of the second gzip stream (control stream) in the package. The
	// binary hash digest is base64 encoded. This is prefixed with Q1 to differentiate it from the MD5 hashes
	// used in older index formats. It is not possible to compute this checksum with standard command line tools
	// but the apk-tools can compute it in their index operation.

	// based on https://github.com/alpinelinux/apk-tools/blob/dd1908f2fc20b4cfe2c15c55fafaa5fadfb599dc/src/blob.c#L379-L393
	// it seems that the old md5 checksum value was only the hex representation (not base64)
	algorithm := "md5"
	if strings.HasPrefix(value, "Q1") {
		algorithm = "'Q1'+base64(sha1)"
	}

	return &file.Digest{
		Algorithm: algorithm,
		Value:     value,
	}
}

func discoverPackageDependencies(pkgs []pkg.Package) (relationships []artifact.Relationship) {
	// map["provides" string] -> packages that provide the "p" key
	lookup := make(map[string][]pkg.Package)
	// read "Provides" (p) and add as keys for lookup keys as well as package names
	for _, p := range pkgs {
		apkg, ok := p.Metadata.(pkg.ApkMetadata)
		if !ok {
			log.Warnf("cataloger failed to extract apk 'provides' metadata for package %+v", p.Name)
			continue
		}
		lookup[p.Name] = append(lookup[p.Name], p)
		for _, provides := range apkg.Provides {
			k := stripVersionSpecifier(provides)
			lookup[k] = append(lookup[k], p)
		}
	}

	// read "Pull Dependencies" (D) and match with keys
	for _, p := range pkgs {
		apkg, ok := p.Metadata.(pkg.ApkMetadata)
		if !ok {
			log.Warnf("cataloger failed to extract apk dependency metadata for package %+v", p.Name)
			continue
		}

		for _, depSpecifier := range apkg.Dependencies {
			// use the lookup to find what pkg we depend on
			dep := stripVersionSpecifier(depSpecifier)
			for _, depPkg := range lookup[dep] {
				// this is a pkg that package "p" depends on... make a relationship
				relationships = append(relationships, artifact.Relationship{
					From: depPkg,
					To:   p,
					Type: artifact.DependencyOfRelationship,
				})
			}
		}
	}
	return relationships
}

func stripVersionSpecifier(s string) string {
	// examples:
	// musl>=1                 --> musl
	// cmd:scanelf=1.3.4-r0    --> cmd:scanelf

	items := internal.SplitAny(s, "<>=")
	if len(items) == 0 {
		return s
	}

	return items[0]
}<|MERGE_RESOLUTION|>--- conflicted
+++ resolved
@@ -129,14 +129,10 @@
 
 	pkgs := make([]pkg.Package, 0, len(apks))
 	for _, apk := range apks {
-<<<<<<< HEAD
 		if apk.License != "" {
 			apk.LicenseLocation = reader.Location
 		}
-		pkgs = append(pkgs, newPackage(apk, r, reader.Location))
-=======
 		pkgs = append(pkgs, newPackage(apk, r, reader.Location.WithAnnotation(pkg.EvidenceAnnotationKey, pkg.PrimaryEvidenceAnnotation)))
->>>>>>> 5a7bab97
 	}
 
 	return pkgs, discoverPackageDependencies(pkgs), nil

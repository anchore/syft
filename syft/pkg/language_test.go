--- conflicted
+++ resolved
@@ -51,13 +51,12 @@
 			want: Java,
 		},
 		{
-<<<<<<< HEAD
 			purl: "pkg:cocoapods/GlossButtonNode@3.1.2",
 			want: Swift,
-=======
+		},
+		{
 			purl: "pkg:conan/catch2@2.13.8",
 			want: CPP,
->>>>>>> 5206193b
 		},
 	}
 

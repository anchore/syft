package pkg

import "github.com/anchore/packageurl-go"

// Type represents a Package Type for or within a language ecosystem (there may be multiple package types within a language ecosystem)
type Type string

const (
	// the full set of supported packages
	UnknownPkg       Type = "UnknownPackage"
	ApkPkg           Type = "apk"
	AlpmPkg          Type = "alpm"
	GemPkg           Type = "gem"
	DebPkg           Type = "deb"
	RpmPkg           Type = "rpm"
	NpmPkg           Type = "npm"
	PythonPkg        Type = "python"
	PhpComposerPkg   Type = "php-composer"
	JavaPkg          Type = "java-archive"
	JenkinsPluginPkg Type = "jenkins-plugin"
	GoModulePkg      Type = "go-module"
	RustPkg          Type = "rust-crate"
	KbPkg            Type = "msrc-kb"
	DartPubPkg       Type = "dart-pub"
	DotnetPkg        Type = "dotnet"
<<<<<<< HEAD
	CocoapodsPkg     Type = "pod"
=======
	ConanPkg         Type = "conan"
	PortagePkg       Type = "portage"
>>>>>>> 5206193b
)

// AllPkgs represents all supported package types
var AllPkgs = []Type{
	ApkPkg,
	AlpmPkg,
	GemPkg,
	DebPkg,
	RpmPkg,
	NpmPkg,
	PythonPkg,
	PhpComposerPkg,
	JavaPkg,
	JenkinsPluginPkg,
	GoModulePkg,
	RustPkg,
	KbPkg,
	DartPubPkg,
	DotnetPkg,
<<<<<<< HEAD
	CocoapodsPkg,
=======
	ConanPkg,
	PortagePkg,
>>>>>>> 5206193b
}

// PackageURLType returns the PURL package type for the current package.
func (t Type) PackageURLType() string {
	switch t {
	case ApkPkg:
		return "alpine"
	case AlpmPkg:
		return "alpm"
	case GemPkg:
		return packageurl.TypeGem
	case DebPkg:
		return "deb"
	case PythonPkg:
		return packageurl.TypePyPi
	case PhpComposerPkg:
		return packageurl.TypeComposer
	case NpmPkg:
		return packageurl.TypeNPM
	case JavaPkg, JenkinsPluginPkg:
		return packageurl.TypeMaven
	case RpmPkg:
		return packageurl.TypeRPM
	case GoModulePkg:
		return packageurl.TypeGolang
	case RustPkg:
		return "cargo"
	case DartPubPkg:
		return packageurl.TypePub
	case DotnetPkg:
		return packageurl.TypeDotnet
<<<<<<< HEAD
	case CocoapodsPkg:
		return packageurl.TypeCocoapods
=======
	case ConanPkg:
		return packageurl.TypeConan
	case PortagePkg:
		return "portage"
>>>>>>> 5206193b
	default:
		// TODO: should this be a "generic" purl type instead?
		return ""
	}
}

func TypeFromPURL(p string) Type {
	purl, err := packageurl.FromString(p)
	if err != nil {
		return UnknownPkg
	}

	return TypeByName(purl.Type)
}

func TypeByName(name string) Type {
	switch name {
	case packageurl.TypeDebian, "deb":
		return DebPkg
	case packageurl.TypeRPM:
		return RpmPkg
	case "alpm":
		return AlpmPkg
	case "alpine":
		return ApkPkg
	case packageurl.TypeMaven:
		return JavaPkg
	case packageurl.TypeComposer:
		return PhpComposerPkg
	case packageurl.TypeGolang:
		return GoModulePkg
	case packageurl.TypeNPM:
		return NpmPkg
	case packageurl.TypePyPi:
		return PythonPkg
	case packageurl.TypeGem:
		return GemPkg
	case "cargo", "crate":
		return RustPkg
	case packageurl.TypePub:
		return DartPubPkg
	case packageurl.TypeDotnet:
		return DotnetPkg
<<<<<<< HEAD
	case packageurl.TypeCocoapods:
		return CocoapodsPkg
=======
	case packageurl.TypeConan:
		return ConanPkg
	case "portage":
		return PortagePkg
>>>>>>> 5206193b
	default:
		return UnknownPkg
	}
}<|MERGE_RESOLUTION|>--- conflicted
+++ resolved
@@ -23,12 +23,9 @@
 	KbPkg            Type = "msrc-kb"
 	DartPubPkg       Type = "dart-pub"
 	DotnetPkg        Type = "dotnet"
-<<<<<<< HEAD
 	CocoapodsPkg     Type = "pod"
-=======
 	ConanPkg         Type = "conan"
 	PortagePkg       Type = "portage"
->>>>>>> 5206193b
 )
 
 // AllPkgs represents all supported package types
@@ -48,12 +45,9 @@
 	KbPkg,
 	DartPubPkg,
 	DotnetPkg,
-<<<<<<< HEAD
 	CocoapodsPkg,
-=======
 	ConanPkg,
 	PortagePkg,
->>>>>>> 5206193b
 }
 
 // PackageURLType returns the PURL package type for the current package.
@@ -85,15 +79,12 @@
 		return packageurl.TypePub
 	case DotnetPkg:
 		return packageurl.TypeDotnet
-<<<<<<< HEAD
 	case CocoapodsPkg:
 		return packageurl.TypeCocoapods
-=======
 	case ConanPkg:
 		return packageurl.TypeConan
 	case PortagePkg:
 		return "portage"
->>>>>>> 5206193b
 	default:
 		// TODO: should this be a "generic" purl type instead?
 		return ""
@@ -137,15 +128,12 @@
 		return DartPubPkg
 	case packageurl.TypeDotnet:
 		return DotnetPkg
-<<<<<<< HEAD
 	case packageurl.TypeCocoapods:
 		return CocoapodsPkg
-=======
 	case packageurl.TypeConan:
 		return ConanPkg
 	case "portage":
 		return PortagePkg
->>>>>>> 5206193b
 	default:
 		return UnknownPkg
 	}

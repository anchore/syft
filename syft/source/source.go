--- conflicted
+++ resolved
@@ -13,185 +13,11 @@
 	"github.com/anchore/syft/syft/file"
 )
 
-<<<<<<< HEAD
-// Source is an object that captures the data source to be cataloged, configuration, and a specific resolver used
-// in cataloging (based on the data source and configuration)
-type Source struct {
-	id                artifact.ID  `hash:"ignore"`
-	Image             *image.Image `hash:"ignore"` // the image object to be cataloged (image only)
-	Metadata          Metadata
-	directoryResolver *fileresolver.Directory `hash:"ignore"`
-	path              string
-	base              string
-	mutex             *sync.Mutex
-	Exclusions        []string `hash:"ignore"`
-}
-
-// Input is an object that captures the detected user input regarding source location, scheme, and provider type.
-// It acts as a struct input for some source constructors.
-type Input struct {
-	UserInput   string
-	Scheme      Scheme
-	ImageSource image.Source
-	Location    string
-	Platform    string
-	// Deprecated: this will be removed in favor of Source options
-	Name string
-	// Deprecated: this will be removed in favor of Source options
-	Version string
-}
-
-// ParseInput generates a source Input that can be used as an argument to generate a new source
-// from specific providers including a registry.
-//
-// Deprecated: this function will remove the platform argument in favor of using the WithPlatform option
-func ParseInput(userInput string, platform string, opts ...InputOption) (*Input, error) {
-	return ParseUserInput(userInput, append(opts, WithPlatform(platform))...)
-}
-
-// ParseUserInput generates a source Input that can be used as an argument to generate a new source
-// from specific providers including a registry.
-func ParseUserInput(userInput string, opts ...InputOption) (*Input, error) {
-	// collect user input for downstream consumption
-	in := &Input{
-		UserInput: userInput,
-	}
-
-	for _, o := range opts {
-		o(in)
-	}
-
-	fs := afero.NewOsFs()
-	scheme, source, location, err := DetectScheme(fs, image.DetectSource, userInput)
-	if err != nil {
-		return nil, err
-	}
-
-	in.Scheme = scheme
-	in.Location = location
-
-	if source == image.UnknownSource {
-		// only run for these two scheme
-		// only check on packages command, attest we automatically try to pull from userInput
-		switch scheme {
-		case ImageScheme, UnknownScheme:
-			in.Scheme = ImageScheme
-			in.Location = userInput
-			if in.ImageSource == image.UnknownSource {
-				in.ImageSource = image.DetermineDefaultImagePullSource(userInput)
-			}
-		default:
-		}
-	} else {
-		in.ImageSource = source
-	}
-
-	if in.Scheme != ImageScheme && in.Platform != "" {
-		return nil, fmt.Errorf("cannot specify a platform for a non-image source")
-	}
-
-	return in, nil
-}
-
-// ParseInputWithName generates a source Input that can be used as an argument to generate a new source
-// from specific providers including a registry, with an explicit name.
-//
-// Deprecated: this function will be removed in favor of using ParseUserInput with options
-func ParseInputWithName(userInput string, platform, name, defaultImageSource string) (*Input, error) {
-	return ParseInputWithNameVersion(userInput, platform, name, "", defaultImageSource)
-}
-
-// ParseInputWithNameVersion generates a source Input that can be used as an argument to generate a new source
-// from specific providers including a registry, with an explicit name and version.
-//
-// Deprecated: this function will be removed in favor of using ParseUserInput with options
-func ParseInputWithNameVersion(userInput, platform, name, version, defaultImageSource string) (*Input, error) {
-	i, err := ParseUserInput(userInput, WithPlatform(platform), WithDefaultImageSource(defaultImageSource))
-	i.Name = name
-	i.Version = version
-	return i, err
-}
-
-func parseDefaultImageSource(defaultImageSource string) image.Source {
-	switch defaultImageSource {
-	case "registry":
-		return image.OciRegistrySource
-	case "docker":
-		return image.DockerDaemonSource
-	case "podman":
-		return image.PodmanDaemonSource
-	default:
-		return image.UnknownSource
-	}
-}
-
-type sourceDetector func(string) (image.Source, string, error)
-
-func NewFromRegistry(in Input, registryOptions *image.RegistryOptions, exclusions []string) (*Source, func(), error) {
-	source, cleanupFn, err := generateImageSource(in, registryOptions)
-	if source != nil {
-		source.Exclusions = exclusions
-	}
-	return source, cleanupFn, err
-}
-
-// New produces a Source based on userInput like dir: or image:tag
-//
-// Deprecated: this function will be removed in favor of NewSource with options
-func New(in Input, registryOptions *image.RegistryOptions, exclusions []string) (*Source, func(), error) {
-	return NewSource(in, registryOptions, WithExclusions(exclusions))
-}
-
-// NewSource produces a Source based on userInput like dir: or image:tag
-func NewSource(in Input, registryOptions *image.RegistryOptions, opts ...Option) (*Source, func(), error) {
-	var err error
-	fs := afero.NewOsFs()
-	var source *Source
-	cleanupFn := func() {}
-
-	switch in.Scheme {
-	case FileScheme:
-		source, cleanupFn, err = generateFileSource(fs, in)
-	case DirectoryScheme:
-		source, cleanupFn, err = generateDirectorySource(fs, in)
-	case ImageScheme:
-		source, cleanupFn, err = generateImageSource(in, registryOptions)
-	default:
-		err = fmt.Errorf("unable to process input for scanning: %q", in.UserInput)
-	}
-
-	if source.Metadata.Name == "" {
-		source.Metadata.Name = in.Name
-	}
-
-	if source.Metadata.Version == "" {
-		source.Metadata.Version = in.Version
-	}
-
-	applyOpts(source, opts)
-
-	return source, cleanupFn, err
-}
-
-func generateImageSource(in Input, registryOptions *image.RegistryOptions) (*Source, func(), error) {
-	img, cleanup, err := getImageWithRetryStrategy(in, registryOptions)
-	if err != nil || img == nil {
-		return nil, cleanup, fmt.Errorf("could not fetch image %q: %w", in.Location, err)
-	}
-
-	s, err := NewFromImage(img, in.Location)
-	if err != nil {
-		return nil, cleanup, fmt.Errorf("could not populate source with image: %w", err)
-	}
-
-	return &s, cleanup, nil
-=======
 type Source interface {
 	artifact.Identifiable
 	FileResolver(Scope) (file.Resolver, error)
 	Describe() Description
 	io.Closer
->>>>>>> 4da3be86
 }
 
 type emptySource struct {
@@ -204,398 +30,6 @@
 	}
 }
 
-<<<<<<< HEAD
-func generateDirectorySource(fs afero.Fs, in Input) (*Source, func(), error) {
-	fileMeta, err := fs.Stat(in.Location)
-	if err != nil {
-		return nil, func() {}, fmt.Errorf("unable to stat dir=%q: %w", in.Location, err)
-	}
-
-	if !fileMeta.IsDir() {
-		return nil, func() {}, fmt.Errorf("given path is not a directory (path=%q): %w", in.Location, err)
-	}
-
-	s, err := NewFromDirectory(in.Location)
-	if err != nil {
-		return nil, func() {}, fmt.Errorf("could not populate source from path=%q: %w", in.Location, err)
-	}
-
-	return &s, func() {}, nil
-}
-
-func generateFileSource(fs afero.Fs, in Input) (*Source, func(), error) {
-	fileMeta, err := fs.Stat(in.Location)
-	if err != nil {
-		return nil, func() {}, fmt.Errorf("unable to stat dir=%q: %w", in.Location, err)
-	}
-
-	if fileMeta.IsDir() {
-		return nil, func() {}, fmt.Errorf("given path is not a directory (path=%q): %w", in.Location, err)
-	}
-
-	s, cleanupFn := NewFromFile(in.Location)
-
-	return &s, cleanupFn, nil
-}
-
-// NewFromDirectory creates a new source object tailored to catalog a given filesystem directory recursively.
-func NewFromDirectory(path string, opts ...Option) (Source, error) {
-	s := Source{
-		mutex: &sync.Mutex{},
-		Metadata: Metadata{
-			Scheme: DirectoryScheme,
-			Path:   path,
-		},
-		path: path,
-	}
-	applyOpts(&s, opts)
-	s.SetID()
-	return s, nil
-}
-
-// NewFromDirectoryWithName creates a new source object tailored to catalog a given filesystem directory recursively, with an explicitly provided name.
-//
-// Deprecated: this function will be removed in favor of using NewFromDirectory with options
-func NewFromDirectoryWithName(path string, name string) (Source, error) {
-	return NewFromDirectoryWithNameVersion(path, name, "")
-}
-
-// NewFromDirectoryWithNameVersion creates a new source object tailored to catalog a given filesystem directory recursively, with an explicitly provided name.
-//
-// Deprecated: this function will be removed in favor of using NewFromDirectory with options
-func NewFromDirectoryWithNameVersion(path string, name string, version string) (Source, error) {
-	return NewFromDirectory(path, WithName(name), WithVersion(version))
-}
-
-// NewFromDirectoryRoot creates a new source object tailored to catalog a given filesystem directory recursively.
-//
-// Deprecated: this function will be removed in favor of using NewFromDirectory with options
-func NewFromDirectoryRoot(path string) (Source, error) {
-	return NewFromDirectoryRootWithName(path, "")
-}
-
-// NewFromDirectoryRootWithName creates a new source object tailored to catalog a given filesystem directory recursively, with an explicitly provided name.
-//
-// Deprecated: this function will be removed in favor of using NewFromDirectory with options
-func NewFromDirectoryRootWithName(path string, name string) (Source, error) {
-	return NewFromDirectoryRootWithNameVersion(path, name, "")
-}
-
-// NewFromDirectoryRootWithNameVersion creates a new source object tailored to catalog a given filesystem directory recursively, with an explicitly provided name.
-//
-// Deprecated: this function will be removed in favor of using NewFromDirectory with options
-func NewFromDirectoryRootWithNameVersion(path string, name string, version string) (Source, error) {
-	return NewFromDirectory(path, WithName(name), WithVersion(version), WithBasePath(path))
-}
-
-// NewFromFile creates a new source object tailored to catalog a file.
-func NewFromFile(path string, opts ...Option) (Source, func()) {
-	analysisPath, cleanupFn := fileAnalysisPath(path)
-
-	s := Source{
-		mutex: &sync.Mutex{},
-		Metadata: Metadata{
-			Scheme: FileScheme,
-			Path:   path,
-		},
-		path: analysisPath,
-	}
-	applyOpts(&s, opts)
-	s.SetID()
-	return s, cleanupFn
-}
-
-// NewFromFileWithName creates a new source object tailored to catalog a file, with an explicitly provided name.
-//
-// Deprecated: this function will be removed in favor of using NewFromFile with options
-func NewFromFileWithName(path string, name string) (Source, func()) {
-	return NewFromFileWithNameVersion(path, name, "")
-}
-
-// NewFromFileWithNameVersion creates a new source object tailored to catalog a file, with an explicitly provided name and version.
-//
-// Deprecated: this function will be removed in favor of using NewFromFile with options
-func NewFromFileWithNameVersion(path string, name string, version string) (Source, func()) {
-	return NewFromFile(path, WithName(name), WithVersion(version))
-}
-
-// fileAnalysisPath returns the path given, or in the case the path is an archive, the location where the archive
-// contents have been made available. A cleanup function is provided for any temp files created (if any).
-func fileAnalysisPath(path string) (string, func()) {
-	var analysisPath = path
-	var cleanupFn = func() {}
-
-	// if the given file is an archive (as indicated by the file extension and not MIME type) then unarchive it and
-	// use the contents as the source. Note: this does NOT recursively unarchive contents, only the given path is
-	// unarchived.
-	envelopedUnarchiver, err := archiver.ByExtension(path)
-	if unarchiver, ok := envelopedUnarchiver.(archiver.Unarchiver); err == nil && ok {
-		if tar, ok := unarchiver.(*archiver.Tar); ok {
-			// when tar files are extracted, if there are multiple entries at the same
-			// location, the last entry wins
-			// NOTE: this currently does not display any messages if an overwrite happens
-			tar.OverwriteExisting = true
-		}
-		unarchivedPath, tmpCleanup, err := unarchiveToTmp(path, unarchiver)
-		if err != nil {
-			log.Warnf("file could not be unarchived: %+v", err)
-		} else {
-			log.Debugf("source path is an archive")
-			analysisPath = unarchivedPath
-		}
-		if tmpCleanup != nil {
-			cleanupFn = tmpCleanup
-		}
-	}
-
-	return analysisPath, cleanupFn
-}
-
-// NewFromImage creates a new source object tailored to catalog a given container image, relative to the
-// option given (e.g. all-layers, squashed, etc)
-func NewFromImage(img *image.Image, userImageStr string, opts ...Option) (Source, error) {
-	if img == nil {
-		return Source{}, fmt.Errorf("no image given")
-	}
-
-	s := Source{
-		Image: img,
-		Metadata: Metadata{
-			Scheme:        ImageScheme,
-			ImageMetadata: NewImageMetadata(img, userImageStr),
-		},
-	}
-
-	applyOpts(&s, opts)
-
-	s.SetID()
-	return s, nil
-}
-
-// NewFromImageWithName creates a new source object tailored to catalog a given container image, relative to the
-// option given (e.g. all-layers, squashed, etc), with an explicit name.
-//
-// Deprecated: this function will be removed in favor of using NewFromImage with options
-func NewFromImageWithName(img *image.Image, userImageStr string, name string) (Source, error) {
-	return NewFromImageWithNameVersion(img, userImageStr, name, "")
-}
-
-// NewFromImageWithNameVersion creates a new source object tailored to catalog a given container image, relative to the
-// option given (e.g. all-layers, squashed, etc), with an explicit name and version.
-//
-// Deprecated: this function will be removed in favor of using NewFromImage with options
-func NewFromImageWithNameVersion(img *image.Image, userImageStr string, name string, version string) (Source, error) {
-	return NewFromImage(img, userImageStr, WithName(name), WithVersion(version))
-}
-
-func applyOpts(s *Source, opts []Option) {
-	for _, o := range opts {
-		o(s)
-	}
-}
-
-func (s *Source) ID() artifact.ID {
-	if s.id == "" {
-		s.SetID()
-	}
-	return s.id
-}
-
-func (s *Source) SetID() {
-	var d string
-	switch s.Metadata.Scheme {
-	case DirectoryScheme:
-		d = digest.FromString(s.Metadata.Path).String()
-	case FileScheme:
-		// attempt to use the digest of the contents of the file as the ID
-		file, err := os.Open(s.Metadata.Path)
-		if err != nil {
-			d = digest.FromString(s.Metadata.Path).String()
-			break
-		}
-		defer file.Close()
-		di, err := digest.FromReader(file)
-		if err != nil {
-			d = digest.FromString(s.Metadata.Path).String()
-			break
-		}
-		d = di.String()
-	case ImageScheme:
-		manifestDigest := digest.FromBytes(s.Metadata.ImageMetadata.RawManifest).String()
-		if manifestDigest != "" {
-			d = manifestDigest
-			break
-		}
-
-		// calcuate chain ID for image sources where manifestDigest is not available
-		// https://github.com/opencontainers/image-spec/blob/main/config.md#layer-chainid
-		d = calculateChainID(s.Metadata.ImageMetadata.Layers)
-		if d == "" {
-			// TODO what happens here if image has no layers?
-			// Is this case possible
-			d = digest.FromString(s.Metadata.ImageMetadata.UserInput).String()
-		}
-	default: // for UnknownScheme we hash the struct
-		id, _ := artifact.IDByHash(s)
-		d = string(id)
-	}
-
-	s.id = artifact.ID(strings.TrimPrefix(d, "sha256:"))
-	s.Metadata.ID = strings.TrimPrefix(d, "sha256:")
-}
-
-func calculateChainID(lm []LayerMetadata) string {
-	if len(lm) < 1 {
-		return ""
-	}
-
-	// DiffID(L0) = digest of layer 0
-	// https://github.com/anchore/stereoscope/blob/1b1b744a919964f38d14e1416fb3f25221b761ce/pkg/image/layer_metadata.go#L19-L32
-	chainID := lm[0].Digest
-	id := chain(chainID, lm[1:])
-
-	return id
-}
-
-func chain(chainID string, layers []LayerMetadata) string {
-	if len(layers) < 1 {
-		return chainID
-	}
-
-	chainID = digest.FromString(layers[0].Digest + " " + chainID).String()
-	return chain(chainID, layers[1:])
-}
-
-func (s *Source) FileResolver(scope Scope) (file.Resolver, error) {
-	switch s.Metadata.Scheme {
-	case DirectoryScheme, FileScheme:
-		s.mutex.Lock()
-		defer s.mutex.Unlock()
-		if s.directoryResolver == nil {
-			exclusionFunctions, err := getDirectoryExclusionFunctions(s.path, s.Exclusions)
-			if err != nil {
-				return nil, err
-			}
-			res, err := fileresolver.NewFromDirectory(s.path, s.base, exclusionFunctions...)
-			if err != nil {
-				return nil, fmt.Errorf("unable to create directory resolver: %w", err)
-			}
-			s.directoryResolver = res
-		}
-		return s.directoryResolver, nil
-	case ImageScheme:
-		var res file.Resolver
-		var err error
-		switch scope {
-		case SquashedScope:
-			res, err = fileresolver.NewFromContainerImageSquash(s.Image)
-		case AllLayersScope:
-			res, err = fileresolver.NewFromContainerImageAllLayers(s.Image)
-		default:
-			return nil, fmt.Errorf("bad image scope provided: %+v", scope)
-		}
-		if err != nil {
-			return nil, err
-		}
-		// image tree contains all paths, so we filter out the excluded entries afterwards
-		if len(s.Exclusions) > 0 {
-			res = fileresolver.NewExcluding(res, getImageExclusionFunction(s.Exclusions))
-		}
-		return res, nil
-	}
-	return nil, fmt.Errorf("unable to determine FilePathResolver with current scheme=%q", s.Metadata.Scheme)
-}
-
-func unarchiveToTmp(path string, unarchiver archiver.Unarchiver) (string, func(), error) {
-	tempDir, err := os.MkdirTemp("", "syft-archive-contents-")
-	if err != nil {
-		return "", func() {}, fmt.Errorf("unable to create tempdir for archive processing: %w", err)
-	}
-
-	cleanupFn := func() {
-		if err := os.RemoveAll(tempDir); err != nil {
-			log.Warnf("unable to cleanup archive tempdir: %+v", err)
-		}
-	}
-
-	return tempDir, cleanupFn, unarchiver.Unarchive(path, tempDir)
-}
-
-func getImageExclusionFunction(exclusions []string) func(string) bool {
-	if len(exclusions) == 0 {
-		return nil
-	}
-	// add subpath exclusions
-	for _, exclusion := range exclusions {
-		exclusions = append(exclusions, exclusion+"/**")
-	}
-	return func(path string) bool {
-		for _, exclusion := range exclusions {
-			matches, err := doublestar.Match(exclusion, path)
-			if err != nil {
-				return false
-			}
-			if matches {
-				return true
-			}
-		}
-		return false
-	}
-}
-
-func getDirectoryExclusionFunctions(root string, exclusions []string) ([]fileresolver.PathIndexVisitor, error) {
-	if len(exclusions) == 0 {
-		return nil, nil
-	}
-
-	// this is what Directory.indexTree is doing to get the absolute path:
-	root, err := filepath.Abs(root)
-	if err != nil {
-		return nil, err
-	}
-
-	// this handles Windows file paths by converting them to C:/something/else format
-	root = filepath.ToSlash(root)
-
-	if !strings.HasSuffix(root, "/") {
-		root += "/"
-	}
-
-	var errors []string
-	for idx, exclusion := range exclusions {
-		// check exclusions for supported paths, these are all relative to the "scan root"
-		if strings.HasPrefix(exclusion, "./") || strings.HasPrefix(exclusion, "*/") || strings.HasPrefix(exclusion, "**/") {
-			exclusion = strings.TrimPrefix(exclusion, "./")
-			exclusions[idx] = root + exclusion
-		} else {
-			errors = append(errors, exclusion)
-		}
-	}
-
-	if errors != nil {
-		return nil, fmt.Errorf("invalid exclusion pattern(s): '%s' (must start with one of: './', '*/', or '**/')", strings.Join(errors, "', '"))
-	}
-
-	return []fileresolver.PathIndexVisitor{
-		func(path string, info os.FileInfo, _ error) error {
-			for _, exclusion := range exclusions {
-				// this is required to handle Windows filepaths
-				path = filepath.ToSlash(path)
-				matches, err := doublestar.Match(exclusion, path)
-				if err != nil {
-					return nil
-				}
-				if matches {
-					if info != nil && info.IsDir() {
-						return filepath.SkipDir
-					}
-					return fileresolver.ErrSkipPath
-				}
-			}
-			return nil
-		},
-	}, nil
-=======
 func (e emptySource) ID() artifact.ID {
 	return artifact.ID(e.description.ID)
 }
@@ -610,5 +44,4 @@
 
 func (e emptySource) Close() error {
 	return nil // no-op
->>>>>>> 4da3be86
 }
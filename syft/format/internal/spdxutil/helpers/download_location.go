package helpers

import (
	"github.com/anchore/syft/syft/pkg"
)

const NONE = "NONE"
const NOASSERTION = "NOASSERTION"

func DownloadLocation(p pkg.Package) string {
	// 3.7: Package Download Location
	// Cardinality: mandatory, one
	// NONE if there is no download location whatsoever.
	// NOASSERTION if:
	//   (i) the SPDX file creator has attempted to but cannot reach a reasonable objective determination;
	//   (ii) the SPDX file creator has made no attempt to determine this field; or
	//   (iii) the SPDX file creator has intentionally provided no information (no meaning should be implied by doing so).

	if hasMetadata(p) {
		switch metadata := p.Metadata.(type) {
		case pkg.ApkDBEntry:
			return NoneIfEmpty(metadata.URL)
		case pkg.NpmPackage:
			return NoneIfEmpty(metadata.URL)
		case pkg.NpmPackageLockEntry:
			return NoneIfEmpty(metadata.Resolved)
<<<<<<< HEAD
		case pkg.RustCargo:
			if lockEntry := metadata.LockEntry; lockEntry != nil {
				url, isRemote := lockEntry.SourceRemoteURL()
				if isRemote {
					return NoneIfEmpty(url)
				}
				return NOASSERTION
			}
=======
		case pkg.PhpComposerLockEntry:
			return NoneIfEmpty(metadata.Dist.URL)
		case pkg.PhpComposerInstalledEntry:
			return NoneIfEmpty(metadata.Dist.URL)
>>>>>>> f7ffcc53
		}
	}
	return NOASSERTION
}<|MERGE_RESOLUTION|>--- conflicted
+++ resolved
@@ -24,7 +24,6 @@
 			return NoneIfEmpty(metadata.URL)
 		case pkg.NpmPackageLockEntry:
 			return NoneIfEmpty(metadata.Resolved)
-<<<<<<< HEAD
 		case pkg.RustCargo:
 			if lockEntry := metadata.LockEntry; lockEntry != nil {
 				url, isRemote := lockEntry.SourceRemoteURL()
@@ -33,12 +32,10 @@
 				}
 				return NOASSERTION
 			}
-=======
 		case pkg.PhpComposerLockEntry:
 			return NoneIfEmpty(metadata.Dist.URL)
 		case pkg.PhpComposerInstalledEntry:
 			return NoneIfEmpty(metadata.Dist.URL)
->>>>>>> f7ffcc53
 		}
 	}
 	return NOASSERTION

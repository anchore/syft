--- conflicted
+++ resolved
@@ -1,11 +1,7 @@
 package helpers
 
 import (
-<<<<<<< HEAD
 	"encoding/base64"
-	"fmt"
-=======
->>>>>>> 25792160
 	"strings"
 
 	"github.com/CycloneDX/cyclonedx-go"
@@ -209,7 +205,7 @@
 		if isBalanced(trimmed) {
 			return reduceOuter(trimmed) // Recursively reduce the trimmed expression.
 		}
-	}
+		}
 
 	return expression
 }
@@ -223,7 +219,7 @@
 			count--
 			if count < 0 {
 				return false
-			}
+		}
 		}
 	}
 	return count == 0

package syftjson

import (
	"fmt"
	"io/fs"
	"math"
	"os"
	"path"
	"strconv"
	"strings"

	"github.com/google/go-cmp/cmp"

	stereoscopeFile "github.com/anchore/stereoscope/pkg/file"
	"github.com/anchore/syft/internal/log"
	"github.com/anchore/syft/syft/artifact"
	"github.com/anchore/syft/syft/cpe"
	"github.com/anchore/syft/syft/file"
	"github.com/anchore/syft/syft/format/internal"
	"github.com/anchore/syft/syft/format/syftjson/model"
	"github.com/anchore/syft/syft/linux"
	"github.com/anchore/syft/syft/pkg"
	"github.com/anchore/syft/syft/sbom"
	"github.com/anchore/syft/syft/source"
)

func toSyftModel(doc model.Document) *sbom.SBOM {
	idAliases := make(map[string]string)

	catalog := toSyftCatalog(doc.Artifacts, idAliases)

	fileArtifacts := toSyftFiles(doc.Files)

	return &sbom.SBOM{
		Artifacts: sbom.Artifacts{
			Packages:          catalog,
			FileMetadata:      fileArtifacts.FileMetadata,
			FileDigests:       fileArtifacts.FileDigests,
			FileContents:      fileArtifacts.FileContents,
			FileLicenses:      fileArtifacts.FileLicenses,
			Executables:       fileArtifacts.Executables,
			Unknowns:          fileArtifacts.Unknowns,
			LinuxDistribution: toSyftLinuxRelease(doc.Distro),
		},
		Source:        *toSyftSourceData(doc.Source),
		Descriptor:    toSyftDescriptor(doc.Descriptor),
		Relationships: warnConversionErrors(toSyftRelationships(&doc, catalog, doc.ArtifactRelationships, idAliases)),
	}
}

func warnConversionErrors[T any](converted []T, errors []error) []T {
	errorMessages := deduplicateErrors(errors)
	for _, msg := range errorMessages {
		log.Warn(msg)
	}
	return converted
}

func deduplicateErrors(errors []error) []string {
	errorCounts := make(map[string]int)
	var errorMessages []string
	for _, e := range errors {
		errorCounts[e.Error()] = errorCounts[e.Error()] + 1
	}
	for msg, count := range errorCounts {
		errorMessages = append(errorMessages, fmt.Sprintf("%q occurred %d time(s)", msg, count))
	}
	return errorMessages
}

//nolint:funlen
func toSyftFiles(files []model.File) sbom.Artifacts {
	ret := sbom.Artifacts{
		FileMetadata: make(map[file.Coordinates]file.Metadata),
		FileDigests:  make(map[file.Coordinates][]file.Digest),
		FileContents: make(map[file.Coordinates]string),
		FileLicenses: make(map[file.Coordinates][]file.License),
		Executables:  make(map[file.Coordinates]file.Executable),
		Unknowns:     make(map[file.Coordinates][]string),
	}

	for _, f := range files {
		coord := f.Location
		if f.Metadata != nil {
			fm, err := safeFileModeConvert(f.Metadata.Mode)
			if err != nil {
				log.Warnf("invalid mode found in file catalog @ location=%+v mode=%q: %+v", coord, f.Metadata.Mode, err)
				fm = 0
			}

			ret.FileMetadata[coord] = file.Metadata{
				FileInfo: stereoscopeFile.ManualInfo{
					NameValue: path.Base(coord.RealPath),
					SizeValue: f.Metadata.Size,
					ModeValue: fm,
				},
				Path:            coord.RealPath,
				LinkDestination: f.Metadata.LinkDestination,
				UserID:          f.Metadata.UserID,
				GroupID:         f.Metadata.GroupID,
				Type:            toSyftFileType(f.Metadata.Type),
				MIMEType:        f.Metadata.MIMEType,
			}
		}

		for _, d := range f.Digests {
			ret.FileDigests[coord] = append(ret.FileDigests[coord], file.Digest{
				Algorithm: d.Algorithm,
				Value:     d.Value,
			})
		}

		if f.Contents != "" {
			ret.FileContents[coord] = f.Contents
		}

		for _, l := range f.Licenses {
			var evidence *file.LicenseEvidence
			if e := l.Evidence; e != nil {
				evidence = &file.LicenseEvidence{
					Confidence: e.Confidence,
					Offset:     e.Offset,
					Extent:     e.Extent,
				}
			}
			ret.FileLicenses[coord] = append(ret.FileLicenses[coord], file.License{
				Value:           l.Value,
				SPDXExpression:  l.SPDXExpression,
				Type:            l.Type,
				LicenseEvidence: evidence,
			})
		}

		if f.Executable != nil {
			ret.Executables[coord] = *f.Executable
		}

		if len(f.Unknowns) > 0 {
			ret.Unknowns[coord] = f.Unknowns
		}
	}

	return ret
}

func safeFileModeConvert(val int) (fs.FileMode, error) {
	if val < math.MinInt32 || val > math.MaxInt32 {
		// Value is out of the range that int32 can represent
		return 0, fmt.Errorf("value %d is out of the range that int32 can represent", val)
	}

	// Safe to convert to os.FileMode
	mode, err := strconv.ParseInt(strconv.Itoa(val), 8, 64)
	if err != nil {
		return 0, err
	}
	return os.FileMode(mode), nil
}

func toSyftLicenses(m []model.License) (p []pkg.License) {
	for _, l := range m {
		p = append(p, pkg.License{
			Value:          l.Value,
			SPDXExpression: l.SPDXExpression,
			Type:           l.Type,
			URLs:           l.URLs,
			Locations:      file.NewLocationSet(l.Locations...),
			Contents:       l.Contents,
		})
	}
	return
}

func toSyftFileType(ty string) stereoscopeFile.Type {
	switch ty {
	case "SymbolicLink":
		return stereoscopeFile.TypeSymLink
	case "HardLink":
		return stereoscopeFile.TypeHardLink
	case "Directory":
		return stereoscopeFile.TypeDirectory
	case "Socket":
		return stereoscopeFile.TypeSocket
	case "BlockDevice":
		return stereoscopeFile.TypeBlockDevice
	case "CharacterDevice":
		return stereoscopeFile.TypeCharacterDevice
	case "FIFONode":
		return stereoscopeFile.TypeFIFO
	case "RegularFile":
		return stereoscopeFile.TypeRegular
	case "IrregularFile":
		return stereoscopeFile.TypeIrregular
	default:
		return stereoscopeFile.TypeIrregular
	}
}

func toSyftLinuxRelease(d model.LinuxRelease) *linux.Release {
	if cmp.Equal(d, model.LinuxRelease{}) {
		return nil
	}
	return &linux.Release{
		PrettyName:       d.PrettyName,
		Name:             d.Name,
		ID:               d.ID,
		IDLike:           d.IDLike,
		Version:          d.Version,
		VersionID:        d.VersionID,
		VersionCodename:  d.VersionCodename,
		BuildID:          d.BuildID,
		ImageID:          d.ImageID,
		ImageVersion:     d.ImageVersion,
		Variant:          d.Variant,
		VariantID:        d.VariantID,
		HomeURL:          d.HomeURL,
		SupportURL:       d.SupportURL,
		BugReportURL:     d.BugReportURL,
		PrivacyPolicyURL: d.PrivacyPolicyURL,
		CPEName:          d.CPEName,
		SupportEnd:       d.SupportEnd,
	}
}

func toSyftRelationships(doc *model.Document, catalog *pkg.Collection, relationships []model.Relationship, idAliases map[string]string) ([]artifact.Relationship, []error) {
	idMap := make(map[string]interface{})

	for _, p := range catalog.Sorted() {
		idMap[string(p.ID())] = p
		locations := p.Locations.ToSlice()
		for _, l := range locations {
			idMap[string(l.ID())] = l.Coordinates
		}
	}

	// set source metadata in identifier map
	idMap[doc.Source.ID] = toSyftSource(doc.Source)

	for _, f := range doc.Files {
		idMap[f.ID] = f.Location
	}

	var out []artifact.Relationship
	var conversionErrors []error
	for _, r := range relationships {
		syftRelationship, err := toSyftRelationship(idMap, r, idAliases)
		if err != nil {
			conversionErrors = append(conversionErrors, err)
		}
		if syftRelationship != nil {
			out = append(out, *syftRelationship)
		}
	}

	return out, conversionErrors
}

func toSyftSource(s model.Source) source.Source {
	description := toSyftSourceData(s)
	if description == nil {
		return nil
	}
	return source.FromDescription(*description)
}

func toSyftRelationship(idMap map[string]interface{}, relationship model.Relationship, idAliases map[string]string) (*artifact.Relationship, error) {
	id := func(id string) string {
		aliased, ok := idAliases[id]
		if ok {
			return aliased
		}
		return id
	}

	from, ok := idMap[id(relationship.Parent)].(artifact.Identifiable)
	if !ok {
		return nil, fmt.Errorf("relationship mapping from key %s is not a valid artifact.Identifiable type: %+v", relationship.Parent, idMap[relationship.Parent])
	}

	to, ok := idMap[id(relationship.Child)].(artifact.Identifiable)
	if !ok {
		return nil, fmt.Errorf("relationship mapping to key %s is not a valid artifact.Identifiable type: %+v", relationship.Child, idMap[relationship.Child])
	}

	typ := artifact.RelationshipType(relationship.Type)

	switch typ {
	case artifact.OwnershipByFileOverlapRelationship, artifact.ContainsRelationship, artifact.DependencyOfRelationship, artifact.EvidentByRelationship:
	default:
		if !strings.Contains(string(typ), "dependency-of") {
			return nil, fmt.Errorf("unknown relationship type: %s", string(typ))
		}
		// lets try to stay as compatible as possible with similar relationship types without dropping the relationship
		log.Warnf("assuming %q for relationship type %q", artifact.DependencyOfRelationship, typ)
		typ = artifact.DependencyOfRelationship
	}
	return &artifact.Relationship{
		From: from,
		To:   to,
		Type: typ,
		Data: relationship.Metadata,
	}, nil
}

func toSyftDescriptor(d model.Descriptor) sbom.Descriptor {
	return sbom.Descriptor{
		Name:          d.Name,
		Version:       d.Version,
		Configuration: d.Configuration,
	}
}

func toSyftSourceData(s model.Source) *source.Description {
	return &source.Description{
		ID:       s.ID,
		Name:     s.Name,
		Version:  s.Version,
		Metadata: s.Metadata,
	}
}

func toSyftCatalog(pkgs []model.Package, idAliases map[string]string) *pkg.Collection {
	catalog := pkg.NewCollection()
	for _, p := range pkgs {
		catalog.Add(toSyftPackage(p, idAliases))
	}
	return catalog
}

func toSyftPackage(p model.Package, idAliases map[string]string) pkg.Package {
	var cpes []cpe.CPE
	for _, c := range p.CPEs {
		value, err := cpe.New(c.Value, cpe.Source(c.Source))
		if err != nil {
			log.Warnf("excluding invalid Attributes %q: %v", c, err)
			continue
		}

		cpes = append(cpes, value)
	}

	out := pkg.Package{
		Name:      p.Name,
		Version:   p.Version,
		FoundBy:   p.FoundBy,
		Locations: file.NewLocationSet(p.Locations...),
		Licenses:  pkg.NewLicenseSet(toSyftLicenses(p.Licenses)...),
		Language:  p.Language,
		Type:      p.Type,
		CPEs:      cpes,
		PURL:      p.PURL,
		Metadata:  p.Metadata,
	}

<<<<<<< HEAD
	internal.Backfill(&out)

	// we don't know if this package ID is truly unique, however, we need to trust the user input in case there are
	// external references to it. That is, we can't derive our own ID (using pkg.SetID()) since consumers won't
	// be able to historically interact with data that references the IDs from the original SBOM document being decoded now.
=======
	// always prefer the IDs from the SBOM over derived IDs
>>>>>>> f9d0fa81
	out.OverrideID(artifact.ID(p.ID))

	// this alias mapping is currently defunct, but could be useful in the future.
	id := string(out.ID())
	if id != p.ID {
		idAliases[p.ID] = id
	}

	return out
}<|MERGE_RESOLUTION|>--- conflicted
+++ resolved
@@ -352,15 +352,9 @@
 		Metadata:  p.Metadata,
 	}
 
-<<<<<<< HEAD
 	internal.Backfill(&out)
 
-	// we don't know if this package ID is truly unique, however, we need to trust the user input in case there are
-	// external references to it. That is, we can't derive our own ID (using pkg.SetID()) since consumers won't
-	// be able to historically interact with data that references the IDs from the original SBOM document being decoded now.
-=======
 	// always prefer the IDs from the SBOM over derived IDs
->>>>>>> f9d0fa81
 	out.OverrideID(artifact.ID(p.ID))
 
 	// this alias mapping is currently defunct, but could be useful in the future.

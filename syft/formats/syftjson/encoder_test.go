--- conflicted
+++ resolved
@@ -100,15 +100,9 @@
 
 	s := sbom.SBOM{
 		Artifacts: sbom.Artifacts{
-<<<<<<< HEAD
-			PackageCatalog: catalog,
+			Packages: catalog,
 			FileMetadata: map[file.Coordinates]file.Metadata{
 				file.NewLocation("/a/place").Coordinates: {
-=======
-			Packages: catalog,
-			FileMetadata: map[source.Coordinates]source.FileMetadata{
-				source.NewLocation("/a/place").Coordinates: {
->>>>>>> f6f8332b
 					Mode:    0775,
 					Type:    stereoFile.TypeDirectory,
 					UserID:  0,

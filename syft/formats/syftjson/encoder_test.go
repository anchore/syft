package syftjson

import (
	"flag"
	"regexp"
	"testing"

	stereoFile "github.com/anchore/stereoscope/pkg/file"
	"github.com/anchore/syft/syft/artifact"
	"github.com/anchore/syft/syft/cpe"
	"github.com/anchore/syft/syft/file"
	"github.com/anchore/syft/syft/formats/internal/testutils"
	"github.com/anchore/syft/syft/linux"
	"github.com/anchore/syft/syft/pkg"
	"github.com/anchore/syft/syft/sbom"
	"github.com/anchore/syft/syft/source"
)

var updateJson = flag.Bool("update-json", false, "update the *.golden files for json encoders")

func TestDirectoryEncoder(t *testing.T) {
	testutils.AssertEncoderAgainstGoldenSnapshot(t,
		Format(),
		testutils.DirectoryInput(t),
		*updateJson,
		true,
		schemaVersionRedactor,
	)
}

func TestImageEncoder(t *testing.T) {
	testImage := "image-simple"
	testutils.AssertEncoderAgainstGoldenImageSnapshot(t,
		Format(),
		testutils.ImageInput(t, testImage, testutils.FromSnapshot()),
		testImage,
		*updateJson,
		true,
		schemaVersionRedactor,
	)
}

func schemaVersionRedactor(s []byte) []byte {
	pattern := regexp.MustCompile(`,?\s*"schema":\s*\{[^}]*}`)
	out := pattern.ReplaceAll(s, []byte(""))
	return out
}

func TestEncodeFullJSONDocument(t *testing.T) {
	catalog := pkg.NewCollection()

	p1 := pkg.Package{
		Name:    "package-1",
		Version: "1.0.1",
		Locations: file.NewLocationSet(
			file.NewLocationFromCoordinates(file.Coordinates{
				RealPath: "/a/place/a",
			}),
		),
		Type:         pkg.PythonPkg,
		FoundBy:      "the-cataloger-1",
		Language:     pkg.Python,
		MetadataType: pkg.PythonPackageMetadataType,
		Licenses:     pkg.NewLicenseSet(pkg.NewLicense("MIT")),
		Metadata: pkg.PythonPackageMetadata{
			Name:    "package-1",
			Version: "1.0.1",
			Files:   []pkg.PythonFileRecord{},
		},
		PURL: "a-purl-1",
		CPEs: []cpe.CPE{
			cpe.Must("cpe:2.3:*:some:package:1:*:*:*:*:*:*:*"),
		},
	}

	p2 := pkg.Package{
		Name:    "package-2",
		Version: "2.0.1",
		Locations: file.NewLocationSet(
			file.NewLocationFromCoordinates(file.Coordinates{
				RealPath: "/b/place/b",
			}),
		),
		Type:         pkg.DebPkg,
		FoundBy:      "the-cataloger-2",
		MetadataType: pkg.DpkgMetadataType,
		Metadata: pkg.DpkgMetadata{
			Package: "package-2",
			Version: "2.0.1",
			Files:   []pkg.DpkgFileRecord{},
		},
		PURL: "a-purl-2",
		CPEs: []cpe.CPE{
			cpe.Must("cpe:2.3:*:some:package:2:*:*:*:*:*:*:*"),
		},
	}

	catalog.Add(p1)
	catalog.Add(p2)

	s := sbom.SBOM{
		Artifacts: sbom.Artifacts{
			Packages: catalog,
<<<<<<< HEAD
			FileMetadata: map[file.Coordinates]file.Metadata{
				file.NewLocation("/a/place").Coordinates: {
					Mode:    0775,
=======
			FileMetadata: map[source.Coordinates]source.FileMetadata{
				source.NewLocation("/a/place").Coordinates: {
					FileInfo: stereoFile.ManualInfo{
						NameValue: "/a/place",
						ModeValue: 0775,
					},
>>>>>>> b09cf6c6
					Type:    stereoFile.TypeDirectory,
					UserID:  0,
					GroupID: 0,
				},
<<<<<<< HEAD
				file.NewLocation("/a/place/a").Coordinates: {
					Mode:    0775,
=======
				source.NewLocation("/a/place/a").Coordinates: {
					FileInfo: stereoFile.ManualInfo{
						NameValue: "/a/place/a",
						ModeValue: 0775,
					},
>>>>>>> b09cf6c6
					Type:    stereoFile.TypeRegular,
					UserID:  0,
					GroupID: 0,
				},
<<<<<<< HEAD
				file.NewLocation("/b").Coordinates: {
					Mode:            0775,
=======
				source.NewLocation("/b").Coordinates: {
					FileInfo: stereoFile.ManualInfo{
						NameValue: "/b",
						ModeValue: 0775,
					},
>>>>>>> b09cf6c6
					Type:            stereoFile.TypeSymLink,
					LinkDestination: "/c",
					UserID:          0,
					GroupID:         0,
				},
<<<<<<< HEAD
				file.NewLocation("/b/place/b").Coordinates: {
					Mode:    0644,
=======
				source.NewLocation("/b/place/b").Coordinates: {
					FileInfo: stereoFile.ManualInfo{
						NameValue: "/b/place/b",
						ModeValue: 0644,
					},
>>>>>>> b09cf6c6
					Type:    stereoFile.TypeRegular,
					UserID:  1,
					GroupID: 2,
				},
			},
			FileDigests: map[file.Coordinates][]file.Digest{
				file.NewLocation("/a/place/a").Coordinates: {
					{
						Algorithm: "sha256",
						Value:     "366a3f5653e34673b875891b021647440d0127c2ef041e3b1a22da2a7d4f3703",
					},
				},
				file.NewLocation("/b/place/b").Coordinates: {
					{
						Algorithm: "sha256",
						Value:     "1b3722da2a7d90d033b87581a2a3f12021647445653e34666ef041e3b4f3707c",
					},
				},
			},
			FileContents: map[file.Coordinates]string{
				file.NewLocation("/a/place/a").Coordinates: "the-contents",
			},
			LinuxDistribution: &linux.Release{
				ID:        "redhat",
				Version:   "7",
				VersionID: "7",
				IDLike: []string{
					"rhel",
				},
			},
		},
		Relationships: []artifact.Relationship{
			{
				From: p1,
				To:   p2,
				Type: artifact.OwnershipByFileOverlapRelationship,
				Data: map[string]string{
					"file": "path",
				},
			},
		},
		Source: source.Metadata{
			ID:     "c2b46b4eb06296933b7cf0722683964e9ecbd93265b9ef6ae9642e3952afbba0",
			Scheme: source.ImageScheme,
			ImageMetadata: source.ImageMetadata{
				UserInput:      "user-image-input",
				ID:             "sha256:c2b46b4eb06296933b7cf0722683964e9ecbd93265b9ef6ae9642e3952afbba0",
				ManifestDigest: "sha256:2731251dc34951c0e50fcc643b4c5f74922dad1a5d98f302b504cf46cd5d9368",
				MediaType:      "application/vnd.docker.distribution.manifest.v2+json",
				Tags: []string{
					"stereoscope-fixture-image-simple:85066c51088bdd274f7a89e99e00490f666c49e72ffc955707cd6e18f0e22c5b",
				},
				Size: 38,
				Layers: []source.LayerMetadata{
					{
						MediaType: "application/vnd.docker.image.rootfs.diff.tar.gzip",
						Digest:    "sha256:3de16c5b8659a2e8d888b8ded8427be7a5686a3c8c4e4dd30de20f362827285b",
						Size:      22,
					},
					{
						MediaType: "application/vnd.docker.image.rootfs.diff.tar.gzip",
						Digest:    "sha256:366a3f5653e34673b875891b021647440d0127c2ef041e3b1a22da2a7d4f3703",
						Size:      16,
					},
				},
				RawManifest: []byte("eyJzY2hlbWFWZXJzaW9uIjoyLCJtZWRpYVR5cGUiOiJh..."),
				RawConfig:   []byte("eyJhcmNoaXRlY3R1cmUiOiJhbWQ2NCIsImNvbmZp..."),
				RepoDigests: []string{},
			},
		},
		Descriptor: sbom.Descriptor{
			Name:    "syft",
			Version: "v0.42.0-bogus",
			// the application configuration should be persisted here, however, we do not want to import
			// the application configuration in this package (it's reserved only for ingestion by the cmd package)
			Configuration: map[string]string{
				"config-key": "config-value",
			},
		},
	}

	testutils.AssertEncoderAgainstGoldenSnapshot(t,
		Format(),
		s,
		*updateJson,
		true,
		schemaVersionRedactor,
	)
}<|MERGE_RESOLUTION|>--- conflicted
+++ resolved
@@ -101,61 +101,40 @@
 	s := sbom.SBOM{
 		Artifacts: sbom.Artifacts{
 			Packages: catalog,
-<<<<<<< HEAD
 			FileMetadata: map[file.Coordinates]file.Metadata{
 				file.NewLocation("/a/place").Coordinates: {
-					Mode:    0775,
-=======
-			FileMetadata: map[source.Coordinates]source.FileMetadata{
-				source.NewLocation("/a/place").Coordinates: {
 					FileInfo: stereoFile.ManualInfo{
 						NameValue: "/a/place",
 						ModeValue: 0775,
 					},
->>>>>>> b09cf6c6
 					Type:    stereoFile.TypeDirectory,
 					UserID:  0,
 					GroupID: 0,
 				},
-<<<<<<< HEAD
 				file.NewLocation("/a/place/a").Coordinates: {
-					Mode:    0775,
-=======
-				source.NewLocation("/a/place/a").Coordinates: {
 					FileInfo: stereoFile.ManualInfo{
 						NameValue: "/a/place/a",
 						ModeValue: 0775,
 					},
->>>>>>> b09cf6c6
 					Type:    stereoFile.TypeRegular,
 					UserID:  0,
 					GroupID: 0,
 				},
-<<<<<<< HEAD
 				file.NewLocation("/b").Coordinates: {
-					Mode:            0775,
-=======
-				source.NewLocation("/b").Coordinates: {
 					FileInfo: stereoFile.ManualInfo{
 						NameValue: "/b",
 						ModeValue: 0775,
 					},
->>>>>>> b09cf6c6
 					Type:            stereoFile.TypeSymLink,
 					LinkDestination: "/c",
 					UserID:          0,
 					GroupID:         0,
 				},
-<<<<<<< HEAD
 				file.NewLocation("/b/place/b").Coordinates: {
-					Mode:    0644,
-=======
-				source.NewLocation("/b/place/b").Coordinates: {
 					FileInfo: stereoFile.ManualInfo{
 						NameValue: "/b/place/b",
 						ModeValue: 0644,
 					},
->>>>>>> b09cf6c6
 					Type:    stereoFile.TypeRegular,
 					UserID:  1,
 					GroupID: 2,

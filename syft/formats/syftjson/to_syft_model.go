package syftjson

import (
	"fmt"
	"os"
	"path"
	"strconv"
	"strings"

	"github.com/google/go-cmp/cmp"

	stereoscopeFile "github.com/anchore/stereoscope/pkg/file"
	"github.com/anchore/syft/internal"
	"github.com/anchore/syft/internal/log"
	"github.com/anchore/syft/syft/artifact"
	"github.com/anchore/syft/syft/cpe"
	"github.com/anchore/syft/syft/file"
	"github.com/anchore/syft/syft/formats/syftjson/model"
	"github.com/anchore/syft/syft/linux"
	"github.com/anchore/syft/syft/pkg"
	"github.com/anchore/syft/syft/sbom"
	"github.com/anchore/syft/syft/source"
)

func toSyftModel(doc model.Document) (*sbom.SBOM, error) {
	idAliases := make(map[string]string)

	catalog := toSyftCatalog(doc.Artifacts, idAliases)

	fileArtifacts := toSyftFiles(doc.Files)

	return &sbom.SBOM{
		Artifacts: sbom.Artifacts{
			Packages:          catalog,
			FileMetadata:      fileArtifacts.FileMetadata,
			FileDigests:       fileArtifacts.FileDigests,
			LinuxDistribution: toSyftLinuxRelease(doc.Distro),
		},
		Source:        *toSyftSourceData(doc.Source),
		Descriptor:    toSyftDescriptor(doc.Descriptor),
		Relationships: warnConversionErrors(toSyftRelationships(&doc, catalog, doc.ArtifactRelationships, idAliases)),
	}, nil
}

func warnConversionErrors[T any](converted []T, errors []error) []T {
	errorMessages := deduplicateErrors(errors)
	for _, msg := range errorMessages {
		log.Warn(msg)
	}
	return converted
}

func deduplicateErrors(errors []error) []string {
	errorCounts := make(map[string]int)
	var errorMessages []string
	for _, e := range errors {
		errorCounts[e.Error()] = errorCounts[e.Error()] + 1
	}
	for msg, count := range errorCounts {
		errorMessages = append(errorMessages, fmt.Sprintf("%q occurred %d time(s)", msg, count))
	}
	return errorMessages
}

func toSyftFiles(files []model.File) sbom.Artifacts {
	ret := sbom.Artifacts{
		FileMetadata: make(map[file.Coordinates]file.Metadata),
		FileDigests:  make(map[file.Coordinates][]file.Digest),
	}

	for _, f := range files {
		coord := f.Location
		if f.Metadata != nil {
			mode, err := strconv.ParseInt(strconv.Itoa(f.Metadata.Mode), 8, 64)
			if err != nil {
				log.Warnf("invalid mode found in file catalog @ location=%+v mode=%q: %+v", coord, f.Metadata.Mode, err)
				mode = 0
			}

			fm := os.FileMode(mode)

<<<<<<< HEAD
			ret.FileMetadata[coord] = file.Metadata{
=======
			ret.FileMetadata[coord] = source.FileMetadata{
				FileInfo: stereoscopeFile.ManualInfo{
					NameValue: path.Base(coord.RealPath),
					SizeValue: f.Metadata.Size,
					ModeValue: fm,
				},
>>>>>>> b09cf6c6
				Path:            coord.RealPath,
				LinkDestination: f.Metadata.LinkDestination,
				UserID:          f.Metadata.UserID,
				GroupID:         f.Metadata.GroupID,
				Type:            toSyftFileType(f.Metadata.Type),
				MIMEType:        f.Metadata.MIMEType,
			}
		}

		for _, d := range f.Digests {
			ret.FileDigests[coord] = append(ret.FileDigests[coord], file.Digest{
				Algorithm: d.Algorithm,
				Value:     d.Value,
			})
		}
	}

	return ret
}

func toSyftLicenses(m []model.License) (p []pkg.License) {
	for _, l := range m {
		p = append(p, pkg.License{
			Value:          l.Value,
			SPDXExpression: l.SPDXExpression,
			Type:           l.Type,
			URLs:           internal.NewStringSet(l.URLs...),
			Locations:      file.NewLocationSet(l.Locations...),
		})
	}
	return
}

func toSyftFileType(ty string) stereoscopeFile.Type {
	switch ty {
	case "SymbolicLink":
		return stereoscopeFile.TypeSymLink
	case "HardLink":
		return stereoscopeFile.TypeHardLink
	case "Directory":
		return stereoscopeFile.TypeDirectory
	case "Socket":
		return stereoscopeFile.TypeSocket
	case "BlockDevice":
		return stereoscopeFile.TypeBlockDevice
	case "CharacterDevice":
		return stereoscopeFile.TypeCharacterDevice
	case "FIFONode":
		return stereoscopeFile.TypeFIFO
	case "RegularFile":
		return stereoscopeFile.TypeRegular
	case "IrregularFile":
		return stereoscopeFile.TypeIrregular
	default:
		return stereoscopeFile.TypeIrregular
	}
}

func toSyftLinuxRelease(d model.LinuxRelease) *linux.Release {
	if cmp.Equal(d, model.LinuxRelease{}) {
		return nil
	}
	return &linux.Release{
		PrettyName:       d.PrettyName,
		Name:             d.Name,
		ID:               d.ID,
		IDLike:           d.IDLike,
		Version:          d.Version,
		VersionID:        d.VersionID,
		VersionCodename:  d.VersionCodename,
		BuildID:          d.BuildID,
		ImageID:          d.ImageID,
		ImageVersion:     d.ImageVersion,
		Variant:          d.Variant,
		VariantID:        d.VariantID,
		HomeURL:          d.HomeURL,
		SupportURL:       d.SupportURL,
		BugReportURL:     d.BugReportURL,
		PrivacyPolicyURL: d.PrivacyPolicyURL,
		CPEName:          d.CPEName,
		SupportEnd:       d.SupportEnd,
	}
}

func toSyftRelationships(doc *model.Document, catalog *pkg.Collection, relationships []model.Relationship, idAliases map[string]string) ([]artifact.Relationship, []error) {
	idMap := make(map[string]interface{})

	for _, p := range catalog.Sorted() {
		idMap[string(p.ID())] = p
		locations := p.Locations.ToSlice()
		for _, l := range locations {
			idMap[string(l.Coordinates.ID())] = l.Coordinates
		}
	}

	// set source metadata in identifier map
	idMap[doc.Source.ID] = toSyftSource(doc.Source)

	for _, f := range doc.Files {
		idMap[f.ID] = f.Location
	}

	var out []artifact.Relationship
	var conversionErrors []error
	for _, r := range relationships {
		syftRelationship, err := toSyftRelationship(idMap, r, idAliases)
		if err != nil {
			conversionErrors = append(conversionErrors, err)
		}
		if syftRelationship != nil {
			out = append(out, *syftRelationship)
		}
	}

	return out, conversionErrors
}

func toSyftSource(s model.Source) *source.Source {
	newSrc := &source.Source{
		Metadata: *toSyftSourceData(s),
	}
	newSrc.SetID()
	return newSrc
}

func toSyftRelationship(idMap map[string]interface{}, relationship model.Relationship, idAliases map[string]string) (*artifact.Relationship, error) {
	id := func(id string) string {
		aliased, ok := idAliases[id]
		if ok {
			return aliased
		}
		return id
	}

	from, ok := idMap[id(relationship.Parent)].(artifact.Identifiable)
	if !ok {
		return nil, fmt.Errorf("relationship mapping from key %s is not a valid artifact.Identifiable type: %+v", relationship.Parent, idMap[relationship.Parent])
	}

	to, ok := idMap[id(relationship.Child)].(artifact.Identifiable)
	if !ok {
		return nil, fmt.Errorf("relationship mapping to key %s is not a valid artifact.Identifiable type: %+v", relationship.Child, idMap[relationship.Child])
	}

	typ := artifact.RelationshipType(relationship.Type)

	switch typ {
	case artifact.OwnershipByFileOverlapRelationship, artifact.ContainsRelationship, artifact.DependencyOfRelationship, artifact.EvidentByRelationship:
	default:
		if !strings.Contains(string(typ), "dependency-of") {
			return nil, fmt.Errorf("unknown relationship type: %s", string(typ))
		}
		// lets try to stay as compatible as possible with similar relationship types without dropping the relationship
		log.Warnf("assuming %q for relationship type %q", artifact.DependencyOfRelationship, typ)
		typ = artifact.DependencyOfRelationship
	}
	return &artifact.Relationship{
		From: from,
		To:   to,
		Type: typ,
		Data: relationship.Metadata,
	}, nil
}

func toSyftDescriptor(d model.Descriptor) sbom.Descriptor {
	return sbom.Descriptor{
		Name:          d.Name,
		Version:       d.Version,
		Configuration: d.Configuration,
	}
}

func toSyftSourceData(s model.Source) *source.Metadata {
	switch s.Type {
	case "directory":
		path, ok := s.Target.(string)
		if !ok {
			log.Warnf("unable to parse source target as string: %+v", s.Target)
			return nil
		}
		return &source.Metadata{
			ID:     s.ID,
			Scheme: source.DirectoryScheme,
			Path:   path,
		}
	case "file":
		path, ok := s.Target.(string)
		if !ok {
			log.Warnf("unable to parse source target as string: %+v", s.Target)
			return nil
		}
		return &source.Metadata{
			ID:     s.ID,
			Scheme: source.FileScheme,
			Path:   path,
		}
	case "image":
		metadata, ok := s.Target.(source.ImageMetadata)
		if !ok {
			log.Warnf("unable to parse source target as image metadata: %+v", s.Target)
			return nil
		}
		return &source.Metadata{
			ID:            s.ID,
			Scheme:        source.ImageScheme,
			ImageMetadata: metadata,
		}
	}
	return nil
}

func toSyftCatalog(pkgs []model.Package, idAliases map[string]string) *pkg.Collection {
	catalog := pkg.NewCollection()
	for _, p := range pkgs {
		catalog.Add(toSyftPackage(p, idAliases))
	}
	return catalog
}

func toSyftPackage(p model.Package, idAliases map[string]string) pkg.Package {
	var cpes []cpe.CPE
	for _, c := range p.CPEs {
		value, err := cpe.New(c)
		if err != nil {
			log.Warnf("excluding invalid CPE %q: %v", c, err)
			continue
		}

		cpes = append(cpes, value)
	}

	out := pkg.Package{
		Name:         p.Name,
		Version:      p.Version,
		FoundBy:      p.FoundBy,
		Locations:    file.NewLocationSet(p.Locations...),
		Licenses:     pkg.NewLicenseSet(toSyftLicenses(p.Licenses)...),
		Language:     p.Language,
		Type:         p.Type,
		CPEs:         cpes,
		PURL:         p.PURL,
		MetadataType: p.MetadataType,
		Metadata:     p.Metadata,
	}

	// we don't know if this package ID is truly unique, however, we need to trust the user input in case there are
	// external references to it. That is, we can't derive our own ID (using pkg.SetID()) since consumers won't
	// be able to historically interact with data that references the IDs from the original SBOM document being decoded now.
	out.OverrideID(artifact.ID(p.ID))

	// this alias mapping is currently defunct, but could be useful in the future.
	id := string(out.ID())
	if id != p.ID {
		idAliases[p.ID] = id
	}

	return out
}<|MERGE_RESOLUTION|>--- conflicted
+++ resolved
@@ -79,16 +79,12 @@
 
 			fm := os.FileMode(mode)
 
-<<<<<<< HEAD
 			ret.FileMetadata[coord] = file.Metadata{
-=======
-			ret.FileMetadata[coord] = source.FileMetadata{
 				FileInfo: stereoscopeFile.ManualInfo{
 					NameValue: path.Base(coord.RealPath),
 					SizeValue: f.Metadata.Size,
 					ModeValue: fm,
 				},
->>>>>>> b09cf6c6
 				Path:            coord.RealPath,
 				LinkDestination: f.Metadata.LinkDestination,
 				UserID:          f.Metadata.UserID,

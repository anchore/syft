--- conflicted
+++ resolved
@@ -26,29 +26,8 @@
 	}
 
 	// take all licenses and assume an AND expression; for information about license expressions see https://spdx.github.io/spdx-spec/appendix-IV-SPDX-license-expressions/
-<<<<<<< HEAD
 	parsedLicenses := p.Licenses.Process(func(s string) string {
 		if value, other, exists := spdxlicense.ID(s); exists {
-=======
-	parsedLicenses := parseLicenses(p.Licenses)
-
-	for i, v := range parsedLicenses {
-		if strings.HasPrefix(v, spdxlicense.LicenseRefPrefix) {
-			parsedLicenses[i] = SanitizeElementID(v)
-		}
-	}
-
-	if len(parsedLicenses) == 0 {
-		return NOASSERTION
-	}
-
-	return strings.Join(parsedLicenses, " AND ")
-}
-
-func parseLicenses(raw []string) (parsedLicenses []string) {
-	for _, l := range raw {
-		if value, other, exists := spdxlicense.ID(l); exists {
->>>>>>> f11a7b5e
 			parsed := value
 			if other != "" {
 				parsed = spdxlicense.LicenseRefPrefix + licenseScrubber(other)
@@ -56,7 +35,6 @@
 			return parsed
 		}
 		return ""
-
 	})
 
 	return parsedLicenses.String()

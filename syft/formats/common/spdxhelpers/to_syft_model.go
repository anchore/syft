package spdxhelpers

import (
	"errors"
	"net/url"
	"strconv"
	"strings"

	"github.com/spdx/tools-golang/spdx"

	"github.com/anchore/packageurl-go"
	"github.com/anchore/syft/internal/log"
	"github.com/anchore/syft/syft/artifact"
	"github.com/anchore/syft/syft/cpe"
	"github.com/anchore/syft/syft/file"
	"github.com/anchore/syft/syft/formats/common/util"
	"github.com/anchore/syft/syft/license"
	"github.com/anchore/syft/syft/linux"
	"github.com/anchore/syft/syft/pkg"
	"github.com/anchore/syft/syft/sbom"
	"github.com/anchore/syft/syft/source"
)

func ToSyftModel(doc *spdx.Document) (*sbom.SBOM, error) {
	if doc == nil {
		return nil, errors.New("cannot convert SPDX document to Syft model because document is nil")
	}

	spdxIDMap := make(map[string]interface{})

	src := source.Metadata{Scheme: source.UnknownScheme}
	src.Scheme = extractSchemeFromNamespace(doc.DocumentNamespace)

	s := &sbom.SBOM{
		Source: src,
		Artifacts: sbom.Artifacts{
<<<<<<< HEAD
			PackageCatalog:    pkg.NewCollection(),
			FileMetadata:      map[file.Coordinates]file.Metadata{},
			FileDigests:       map[file.Coordinates][]file.Digest{},
=======
			Packages:          pkg.NewCollection(),
			FileMetadata:      map[source.Coordinates]source.FileMetadata{},
			FileDigests:       map[source.Coordinates][]file.Digest{},
>>>>>>> f6f8332b
			LinuxDistribution: findLinuxReleaseByPURL(doc),
		},
	}

	collectSyftPackages(s, spdxIDMap, doc)

	collectSyftFiles(s, spdxIDMap, doc)

	s.Relationships = toSyftRelationships(spdxIDMap, doc)

	return s, nil
}

// NOTE(jonas): SPDX doesn't inform what an SBOM is about,
// image, directory, for example. This is our best effort to determine
// the scheme. Syft-generated SBOMs have in the namespace
// field a type encoded, which we try to identify here.
func extractSchemeFromNamespace(ns string) source.Scheme {
	u, err := url.Parse(ns)
	if err != nil {
		return source.UnknownScheme
	}

	parts := strings.Split(u.Path, "/")
	for _, p := range parts {
		switch p {
		case inputFile:
			return source.FileScheme
		case inputImage:
			return source.ImageScheme
		case inputDirectory:
			return source.DirectoryScheme
		}
	}
	return source.UnknownScheme
}

func findLinuxReleaseByPURL(doc *spdx.Document) *linux.Release {
	for _, p := range doc.Packages {
		purlValue := findPURLValue(p)
		if purlValue == "" {
			continue
		}
		purl, err := packageurl.FromString(purlValue)
		if err != nil {
			log.Warnf("unable to parse purl: %s", purlValue)
			continue
		}
		distro := findQualifierValue(purl, pkg.PURLQualifierDistro)
		if distro != "" {
			parts := strings.Split(distro, "-")
			name := parts[0]
			version := ""
			if len(parts) > 1 {
				version = parts[1]
			}
			return &linux.Release{
				PrettyName: name,
				Name:       name,
				ID:         name,
				IDLike:     []string{name},
				Version:    version,
				VersionID:  version,
			}
		}
	}

	return nil
}

func collectSyftPackages(s *sbom.SBOM, spdxIDMap map[string]interface{}, doc *spdx.Document) {
	for _, p := range doc.Packages {
		syftPkg := toSyftPackage(p)
		spdxIDMap[string(p.PackageSPDXIdentifier)] = syftPkg
		s.Artifacts.Packages.Add(*syftPkg)
	}
}

func collectSyftFiles(s *sbom.SBOM, spdxIDMap map[string]interface{}, doc *spdx.Document) {
	for _, f := range doc.Files {
		l := toSyftLocation(f)
		spdxIDMap[string(f.FileSPDXIdentifier)] = l

		s.Artifacts.FileMetadata[l.Coordinates] = toFileMetadata(f)
		s.Artifacts.FileDigests[l.Coordinates] = toFileDigests(f)
	}
}

func toFileDigests(f *spdx.File) (digests []file.Digest) {
	for _, digest := range f.Checksums {
		digests = append(digests, file.Digest{
			Algorithm: string(digest.Algorithm),
			Value:     digest.Value,
		})
	}
	return digests
}

func toFileMetadata(f *spdx.File) (meta file.Metadata) {
	// FIXME Syft is currently lossy due to the SPDX 2.2.1 spec not supporting arbitrary mimetypes
	for _, typ := range f.FileTypes {
		switch FileType(typ) {
		case ImageFileType:
			meta.MIMEType = "image/"
		case VideoFileType:
			meta.MIMEType = "video/"
		case ApplicationFileType:
			meta.MIMEType = "application/"
		case TextFileType:
			meta.MIMEType = "text/"
		case AudioFileType:
			meta.MIMEType = "audio/"
		case BinaryFileType:
		case ArchiveFileType:
		case OtherFileType:
		}
	}
	return meta
}

func toSyftRelationships(spdxIDMap map[string]interface{}, doc *spdx.Document) []artifact.Relationship {
	var out []artifact.Relationship
	for _, r := range doc.Relationships {
		// FIXME what to do with r.RefA.DocumentRefID and  r.RefA.SpecialID
		if r.RefA.DocumentRefID != "" && requireAndTrimPrefix(r.RefA.DocumentRefID, "DocumentRef-") != string(doc.SPDXIdentifier) {
			log.Debugf("ignoring relationship to external document: %+v", r)
			continue
		}
		a := spdxIDMap[string(r.RefA.ElementRefID)]
		b := spdxIDMap[string(r.RefB.ElementRefID)]
		from, fromOk := a.(*pkg.Package)
		toPackage, toPackageOk := b.(*pkg.Package)
		toLocation, toLocationOk := b.(*file.Location)
		if !fromOk || !(toPackageOk || toLocationOk) {
			log.Debugf("unable to find valid relationship mapping from SPDX 2.2 JSON, ignoring: (from: %+v) (to: %+v)", a, b)
			continue
		}
		var to artifact.Identifiable
		var typ artifact.RelationshipType
		if toLocationOk {
			switch RelationshipType(r.Relationship) {
			case ContainsRelationship:
				typ = artifact.ContainsRelationship
				to = toLocation
			case OtherRelationship:
				// Encoding uses a specifically formatted comment...
				if strings.Index(r.RelationshipComment, string(artifact.EvidentByRelationship)) == 0 {
					typ = artifact.EvidentByRelationship
					to = toLocation
				}
			}
		} else {
			switch RelationshipType(r.Relationship) {
			case ContainsRelationship:
				typ = artifact.ContainsRelationship
				to = toPackage
			case OtherRelationship:
				// Encoding uses a specifically formatted comment...
				if strings.Index(r.RelationshipComment, string(artifact.OwnershipByFileOverlapRelationship)) == 0 {
					typ = artifact.OwnershipByFileOverlapRelationship
					to = toPackage
				}
			}
		}
		if typ != "" && to != nil {
			out = append(out, artifact.Relationship{
				From: from,
				To:   to,
				Type: typ,
			})
		}
	}
	return out
}

func toSyftCoordinates(f *spdx.File) file.Coordinates {
	const layerIDPrefix = "layerID: "
	var fileSystemID string
	if strings.Index(f.FileComment, layerIDPrefix) == 0 {
		fileSystemID = strings.TrimPrefix(f.FileComment, layerIDPrefix)
	}
	if strings.Index(string(f.FileSPDXIdentifier), layerIDPrefix) == 0 {
		fileSystemID = strings.TrimPrefix(string(f.FileSPDXIdentifier), layerIDPrefix)
	}
	return file.Coordinates{
		RealPath:     f.FileName,
		FileSystemID: fileSystemID,
	}
}

func toSyftLocation(f *spdx.File) *file.Location {
	l := file.NewVirtualLocationFromCoordinates(toSyftCoordinates(f), f.FileName)
	return &l
}

func requireAndTrimPrefix(val interface{}, prefix string) string {
	if v, ok := val.(string); ok {
		if i := strings.Index(v, prefix); i == 0 {
			return strings.Replace(v, prefix, "", 1)
		}
	}
	return ""
}

type pkgInfo struct {
	purl packageurl.PackageURL
	typ  pkg.Type
	lang pkg.Language
}

func (p *pkgInfo) qualifierValue(name string) string {
	return findQualifierValue(p.purl, name)
}

func findQualifierValue(purl packageurl.PackageURL, qualifier string) string {
	for _, q := range purl.Qualifiers {
		if q.Key == qualifier {
			return q.Value
		}
	}
	return ""
}

func extractPkgInfo(p *spdx.Package) pkgInfo {
	pu := findPURLValue(p)
	purl, err := packageurl.FromString(pu)
	if err != nil {
		return pkgInfo{}
	}
	return pkgInfo{
		purl,
		pkg.TypeByName(purl.Type),
		pkg.LanguageByName(purl.Type),
	}
}

func toSyftPackage(p *spdx.Package) *pkg.Package {
	info := extractPkgInfo(p)
	metadataType, metadata := extractMetadata(p, info)
	sP := pkg.Package{
		Type:         info.typ,
		Name:         p.PackageName,
		Version:      p.PackageVersion,
		Licenses:     pkg.NewLicenseSet(parseSPDXLicenses(p)...),
		CPEs:         extractCPEs(p),
		PURL:         info.purl.String(),
		Language:     info.lang,
		MetadataType: metadataType,
		Metadata:     metadata,
	}

	sP.SetID()

	return &sP
}

func parseSPDXLicenses(p *spdx.Package) []pkg.License {
	licenses := make([]pkg.License, 0)

	// concluded
	if p.PackageLicenseConcluded != NOASSERTION && p.PackageLicenseConcluded != NONE && p.PackageLicenseConcluded != "" {
		l := pkg.NewLicense(cleanSPDXID(p.PackageLicenseConcluded))
		l.Type = license.Concluded
		licenses = append(licenses, l)
	}

	// declared
	if p.PackageLicenseDeclared != NOASSERTION && p.PackageLicenseDeclared != NONE && p.PackageLicenseDeclared != "" {
		l := pkg.NewLicense(cleanSPDXID(p.PackageLicenseDeclared))
		l.Type = license.Declared
		licenses = append(licenses, l)
	}

	return licenses
}

func cleanSPDXID(id string) string {
	if strings.HasPrefix(id, "LicenseRef-") {
		return strings.TrimPrefix(id, "LicenseRef-")
	}
	return id
}

//nolint:funlen
func extractMetadata(p *spdx.Package, info pkgInfo) (pkg.MetadataType, interface{}) {
	arch := info.qualifierValue(pkg.PURLQualifierArch)
	upstreamValue := info.qualifierValue(pkg.PURLQualifierUpstream)
	upstream := strings.SplitN(upstreamValue, "@", 2)
	upstreamName := upstream[0]
	upstreamVersion := ""
	if len(upstream) > 1 {
		upstreamVersion = upstream[1]
	}
	supplier := ""
	if p.PackageSupplier != nil {
		supplier = p.PackageSupplier.Supplier
	}
	originator := ""
	if p.PackageOriginator != nil {
		originator = p.PackageOriginator.Originator
	}
	switch info.typ {
	case pkg.ApkPkg:
		return pkg.ApkMetadataType, pkg.ApkMetadata{
			Package:       p.PackageName,
			OriginPackage: upstreamName,
			Maintainer:    supplier,
			Version:       p.PackageVersion,
			Architecture:  arch,
			URL:           p.PackageHomePage,
			Description:   p.PackageDescription,
		}
	case pkg.RpmPkg:
		converted, err := strconv.Atoi(info.qualifierValue(pkg.PURLQualifierEpoch))
		var epoch *int
		if err != nil {
			epoch = nil
		} else {
			epoch = &converted
		}
		return pkg.RpmMetadataType, pkg.RpmMetadata{
			Name:      p.PackageName,
			Version:   p.PackageVersion,
			Epoch:     epoch,
			Arch:      arch,
			SourceRpm: upstreamValue,
			Vendor:    originator,
		}
	case pkg.DebPkg:
		return pkg.DpkgMetadataType, pkg.DpkgMetadata{
			Package:       p.PackageName,
			Source:        upstreamName,
			Version:       p.PackageVersion,
			SourceVersion: upstreamVersion,
			Architecture:  arch,
			Maintainer:    originator,
		}
	case pkg.JavaPkg:
		var digests []file.Digest
		for _, value := range p.PackageChecksums {
			digests = append(digests, file.Digest{Algorithm: string(value.Algorithm), Value: value.Value})
		}
		return pkg.JavaMetadataType, pkg.JavaMetadata{
			ArchiveDigests: digests,
		}
	case pkg.GoModulePkg:
		var h1Digest string
		for _, value := range p.PackageChecksums {
			digest, err := util.HDigestFromSHA(string(value.Algorithm), value.Value)
			if err != nil {
				log.Debugf("invalid h1digest: %v %v", value, err)
				continue
			}
			h1Digest = digest
			break
		}
		return pkg.GolangBinMetadataType, pkg.GolangBinMetadata{
			H1Digest: h1Digest,
		}
	}
	return pkg.UnknownMetadataType, nil
}

func findPURLValue(p *spdx.Package) string {
	for _, r := range p.PackageExternalReferences {
		if r.RefType == string(PurlExternalRefType) {
			return r.Locator
		}
	}
	return ""
}

func extractCPEs(p *spdx.Package) (cpes []cpe.CPE) {
	for _, r := range p.PackageExternalReferences {
		if r.RefType == string(Cpe23ExternalRefType) {
			c, err := cpe.New(r.Locator)
			if err != nil {
				log.Warnf("unable to extract SPDX CPE=%q: %+v", r.Locator, err)
				continue
			}
			cpes = append(cpes, c)
		}
	}
	return cpes
}<|MERGE_RESOLUTION|>--- conflicted
+++ resolved
@@ -34,15 +34,9 @@
 	s := &sbom.SBOM{
 		Source: src,
 		Artifacts: sbom.Artifacts{
-<<<<<<< HEAD
-			PackageCatalog:    pkg.NewCollection(),
+			Packages:          pkg.NewCollection(),
 			FileMetadata:      map[file.Coordinates]file.Metadata{},
 			FileDigests:       map[file.Coordinates][]file.Digest{},
-=======
-			Packages:          pkg.NewCollection(),
-			FileMetadata:      map[source.Coordinates]source.FileMetadata{},
-			FileDigests:       map[source.Coordinates][]file.Digest{},
->>>>>>> f6f8332b
 			LinuxDistribution: findLinuxReleaseByPURL(doc),
 		},
 	}

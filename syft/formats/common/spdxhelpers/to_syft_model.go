package spdxhelpers

import (
	"errors"
	"fmt"
	"net/url"
	"path"
	"regexp"
	"strconv"
	"strings"

	"github.com/spdx/tools-golang/spdx"
	"github.com/spdx/tools-golang/spdx/v2/common"

	"github.com/anchore/packageurl-go"
	"github.com/anchore/syft/internal/log"
	"github.com/anchore/syft/syft/artifact"
	"github.com/anchore/syft/syft/cpe"
	"github.com/anchore/syft/syft/file"
	"github.com/anchore/syft/syft/formats/common/util"
	"github.com/anchore/syft/syft/license"
	"github.com/anchore/syft/syft/linux"
	"github.com/anchore/syft/syft/pkg"
	"github.com/anchore/syft/syft/sbom"
	"github.com/anchore/syft/syft/source"
)

func ToSyftModel(doc *spdx.Document) (*sbom.SBOM, error) {
	if doc == nil {
		return nil, errors.New("cannot convert SPDX document to Syft model because document is nil")
	}

	spdxIDMap := make(map[string]any)

	s := &sbom.SBOM{
		Source: extractSource(spdxIDMap, doc),
		Artifacts: sbom.Artifacts{
			Packages:          pkg.NewCollection(),
			FileMetadata:      map[file.Coordinates]file.Metadata{},
			FileDigests:       map[file.Coordinates][]file.Digest{},
			LinuxDistribution: findLinuxReleaseByPURL(doc),
		},
	}

	collectSyftPackages(s, spdxIDMap, doc.Packages)

	collectSyftFiles(s, spdxIDMap, doc)

	s.Relationships = toSyftRelationships(spdxIDMap, doc)

	return s, nil
}

func isDirectory(name string) bool {
	if name == "." || name == ".." || strings.HasSuffix(name, "/") || !strings.Contains(path.Base(name), ".") {
		return true
	}
	return false
}

func removePackage(packages []*spdx.Package, remove *spdx.Package) (pkgs []*spdx.Package) {
	for _, p := range packages {
		if p == remove {
			continue
		}
		pkgs = append(pkgs, p)
	}
	return
}

func removeRelationships(relationships []*spdx.Relationship, spdxID spdx.ElementID) (relations []*spdx.Relationship) {
	for _, r := range relationships {
		if r.RefA.ElementRefID == spdxID || r.RefB.ElementRefID == spdxID {
			continue
		}
		relations = append(relations, r)
	}
	return
}

func findRootPackages(doc *spdx.Document) (out []*spdx.Package) {
	for _, p := range doc.Packages {
		for _, r := range doc.Relationships {
			describes := r.RefA.ElementRefID == "DOCUMENT" &&
				r.Relationship == spdx.RelationshipDescribes &&
				r.RefB.ElementRefID == p.PackageSPDXIdentifier

			describedBy := r.RefB.ElementRefID == "DOCUMENT" &&
				r.Relationship == spdx.RelationshipDescribedBy &&
				r.RefA.ElementRefID == p.PackageSPDXIdentifier

			if !describes && !describedBy {
				continue
			}

			out = append(out, p)
		}
	}
	return
}

func extractSource(spdxIDMap map[string]any, doc *spdx.Document) source.Description {
	src := extractSourceFromNamespace(doc.DocumentNamespace)

	rootPackages := findRootPackages(doc)

	if len(rootPackages) != 1 {
		return src
	}

	p := rootPackages[0]

	switch p.PrimaryPackagePurpose {
	case spdxPrimaryPurposeContainer:
		src = containerSource(p)
	case spdxPrimaryPurposeFile:
		src = fileSource(p)
	default:
		return src
	}

	spdxIDMap[string(p.PackageSPDXIdentifier)] = src

	doc.Packages = removePackage(doc.Packages, p)
	doc.Relationships = removeRelationships(doc.Relationships, p.PackageSPDXIdentifier)

	return src
}

func containerSource(p *spdx.Package) source.Description {
	id := string(p.PackageSPDXIdentifier)

	container := p.PackageName
	v := p.PackageVersion
	if v != "" {
		container += ":" + v
	}

	digest := ""
	if len(p.PackageChecksums) > 0 {
		c := p.PackageChecksums[0]
		digest = fmt.Sprintf("%s:%s", fromChecksumAlgorithm(c.Algorithm), c.Value)
	}
	return source.Description{
		ID:      id,
		Name:    p.PackageName,
		Version: p.PackageVersion,
		Metadata: source.StereoscopeImageSourceMetadata{
			UserInput:      container,
			ID:             id,
			Layers:         nil, // TODO handle formats with nested layer packages like Tern and K8s BOM tool
			ManifestDigest: digest,
		},
	}
}

func fileSource(p *spdx.Package) source.Description {
	typeRegex := regexp.MustCompile("^DocumentRoot-([^-]+)-.*$")
	typeName := typeRegex.ReplaceAllString(string(p.PackageSPDXIdentifier), "$1")

	var version string
	var metadata any
	switch {
	case typeName == prefixDirectory:
		// is a Syft SBOM, explicitly a directory source
		metadata, version = directorySourceMetadata(p)
	case typeName == prefixFile:
		// is a Syft SBOM, explicitly a file source
		metadata, version = fileSourceMetadata(p)
	case isDirectory(p.PackageName):
		// is a non-Syft SBOM, which looks like a directory
		metadata, version = directorySourceMetadata(p)
	default:
		// is a non-Syft SBOM, which is probably a file
		metadata, version = fileSourceMetadata(p)
	}

	return source.Description{
		ID:       string(p.PackageSPDXIdentifier),
		Name:     p.PackageName,
		Version:  version,
		Metadata: metadata,
	}
}

func fileSourceMetadata(p *spdx.Package) (any, string) {
	version := p.PackageVersion

	m := source.FileSourceMetadata{
		Path: p.PackageName,
	}
	// if this is a Syft SBOM, we might have output a digest as the version
	checksum := toChecksum(p.PackageVersion)
	for _, d := range p.PackageChecksums {
		if checksum != nil && checksum.Value == d.Value {
			version = ""
		}
		m.Digests = append(m.Digests, file.Digest{
			Algorithm: fromChecksumAlgorithm(d.Algorithm),
			Value:     d.Value,
		})
	}

	return m, version
}

func directorySourceMetadata(p *spdx.Package) (any, string) {
	return source.DirectorySourceMetadata{
		Path: p.PackageName,
		Base: "",
	}, p.PackageVersion
}

// NOTE(jonas): SPDX doesn't inform what an SBOM is about,
// image, directory, for example. This is our best effort to determine
// the scheme. Syft-generated SBOMs have in the namespace
// field a type encoded, which we try to identify here.
func extractSourceFromNamespace(ns string) source.Description {
	u, err := url.Parse(ns)
	if err != nil {
		return source.Description{
			Metadata: nil,
		}
	}

	parts := strings.Split(u.Path, "/")
	for _, p := range parts {
		switch p {
		case inputFile:
			return source.Description{
				Metadata: source.FileSourceMetadata{},
			}
		case inputImage:
			return source.Description{
				Metadata: source.StereoscopeImageSourceMetadata{},
			}
		case inputDirectory:
			return source.Description{
				Metadata: source.DirectorySourceMetadata{},
			}
		}
	}
	return source.Description{}
}

func findLinuxReleaseByPURL(doc *spdx.Document) *linux.Release {
	for _, p := range doc.Packages {
		purlValue := findPURLValue(p)
		if purlValue == "" {
			continue
		}
		purl, err := packageurl.FromString(purlValue)
		if err != nil {
			log.Warnf("unable to parse purl: %s", purlValue)
			continue
		}
		distro := findQualifierValue(purl, pkg.PURLQualifierDistro)
		if distro != "" {
			parts := strings.Split(distro, "-")
			name := parts[0]
			version := ""
			if len(parts) > 1 {
				version = parts[1]
			}
			return &linux.Release{
				PrettyName: name,
				Name:       name,
				ID:         name,
				IDLike:     []string{name},
				Version:    version,
				VersionID:  version,
			}
		}
	}

	return nil
}

func collectSyftPackages(s *sbom.SBOM, spdxIDMap map[string]any, packages []*spdx.Package) {
	for _, p := range packages {
		syftPkg := toSyftPackage(p)
		spdxIDMap[string(p.PackageSPDXIdentifier)] = syftPkg
		s.Artifacts.Packages.Add(syftPkg)
	}
}

func collectSyftFiles(s *sbom.SBOM, spdxIDMap map[string]any, doc *spdx.Document) {
	for _, f := range doc.Files {
		l := toSyftLocation(f)
		spdxIDMap[string(f.FileSPDXIdentifier)] = l

		s.Artifacts.FileMetadata[l.Coordinates] = toFileMetadata(f)
		s.Artifacts.FileDigests[l.Coordinates] = toFileDigests(f)
	}
}

func toFileDigests(f *spdx.File) (digests []file.Digest) {
	for _, digest := range f.Checksums {
		digests = append(digests, file.Digest{
			Algorithm: fromChecksumAlgorithm(digest.Algorithm),
			Value:     digest.Value,
		})
	}
	return digests
}

func fromChecksumAlgorithm(algorithm common.ChecksumAlgorithm) string {
	return strings.ToLower(string(algorithm))
}

func toFileMetadata(f *spdx.File) (meta file.Metadata) {
	// FIXME Syft is currently lossy due to the SPDX 2.2.1 spec not supporting arbitrary mimetypes
	for _, typ := range f.FileTypes {
		switch FileType(typ) {
		case ImageFileType:
			meta.MIMEType = "image/"
		case VideoFileType:
			meta.MIMEType = "video/"
		case ApplicationFileType:
			meta.MIMEType = "application/"
		case TextFileType:
			meta.MIMEType = "text/"
		case AudioFileType:
			meta.MIMEType = "audio/"
		case BinaryFileType:
		case ArchiveFileType:
		case OtherFileType:
		}
	}
	return meta
}

func toSyftRelationships(spdxIDMap map[string]any, doc *spdx.Document) []artifact.Relationship {
	var out []artifact.Relationship
	for _, r := range doc.Relationships {
		// FIXME what to do with r.RefA.DocumentRefID and r.RefA.SpecialID
		if r.RefA.DocumentRefID != "" && requireAndTrimPrefix(r.RefA.DocumentRefID, "DocumentRef-") != string(doc.SPDXIdentifier) {
			log.Debugf("ignoring relationship to external document: %+v", r)
			continue
		}
		a := spdxIDMap[string(r.RefA.ElementRefID)]
		b := spdxIDMap[string(r.RefB.ElementRefID)]
		from, fromOk := a.(pkg.Package)
		toPackage, toPackageOk := b.(pkg.Package)
		toLocation, toLocationOk := b.(file.Location)
		if !fromOk || !(toPackageOk || toLocationOk) {
			log.Debugf("unable to find valid relationship mapping from SPDX, ignoring: (from: %+v) (to: %+v)", a, b)
			continue
		}
		var to artifact.Identifiable
		var typ artifact.RelationshipType
		if toLocationOk {
			switch RelationshipType(r.Relationship) {
			case ContainsRelationship:
				typ = artifact.ContainsRelationship
				to = toLocation
			case OtherRelationship:
				// Encoding uses a specifically formatted comment...
				if strings.Index(r.RelationshipComment, string(artifact.EvidentByRelationship)) == 0 {
					typ = artifact.EvidentByRelationship
					to = toLocation
				}
			}
		} else {
			switch RelationshipType(r.Relationship) {
			case ContainsRelationship:
				typ = artifact.ContainsRelationship
				to = toPackage
			case OtherRelationship:
				// Encoding uses a specifically formatted comment...
				if strings.Index(r.RelationshipComment, string(artifact.OwnershipByFileOverlapRelationship)) == 0 {
					typ = artifact.OwnershipByFileOverlapRelationship
					to = toPackage
				}
			}
		}
		if typ != "" && to != nil {
			out = append(out, artifact.Relationship{
				From: from,
				To:   to,
				Type: typ,
			})
		}
	}
	return out
}

func toSyftCoordinates(f *spdx.File) file.Coordinates {
	const layerIDPrefix = "layerID: "
	var fileSystemID string
	if strings.Index(f.FileComment, layerIDPrefix) == 0 {
		fileSystemID = strings.TrimPrefix(f.FileComment, layerIDPrefix)
	}
	if strings.Index(string(f.FileSPDXIdentifier), layerIDPrefix) == 0 {
		fileSystemID = strings.TrimPrefix(string(f.FileSPDXIdentifier), layerIDPrefix)
	}
	return file.Coordinates{
		RealPath:     f.FileName,
		FileSystemID: fileSystemID,
	}
}

func toSyftLocation(f *spdx.File) file.Location {
	l := file.NewVirtualLocationFromCoordinates(toSyftCoordinates(f), f.FileName)
	return l
}

func requireAndTrimPrefix(val interface{}, prefix string) string {
	if v, ok := val.(string); ok {
		if i := strings.Index(v, prefix); i == 0 {
			return strings.Replace(v, prefix, "", 1)
		}
	}
	return ""
}

type pkgInfo struct {
	purl packageurl.PackageURL
	typ  pkg.Type
	lang pkg.Language
}

func (p *pkgInfo) qualifierValue(name string) string {
	return findQualifierValue(p.purl, name)
}

func findQualifierValue(purl packageurl.PackageURL, qualifier string) string {
	for _, q := range purl.Qualifiers {
		if q.Key == qualifier {
			return q.Value
		}
	}
	return ""
}

func extractPkgInfo(p *spdx.Package) pkgInfo {
	pu := findPURLValue(p)
	purl, err := packageurl.FromString(pu)
	if err != nil {
		return pkgInfo{}
	}
	return pkgInfo{
		purl,
		pkg.TypeByName(purl.Type),
		pkg.LanguageByName(purl.Type),
	}
}

func toSyftPackage(p *spdx.Package) pkg.Package {
	info := extractPkgInfo(p)
<<<<<<< HEAD
	sP := pkg.Package{
		Type:     info.typ,
		Name:     p.PackageName,
		Version:  p.PackageVersion,
		Licenses: pkg.NewLicenseSet(parseSPDXLicenses(p)...),
		CPEs:     extractCPEs(p),
		PURL:     info.purl.String(),
		Language: info.lang,
		Metadata: extractMetadata(p, info),
=======
	metadataType, metadata := extractMetadata(p, info)
	sP := &pkg.Package{
		Type:         info.typ,
		Name:         p.PackageName,
		Version:      p.PackageVersion,
		Licenses:     pkg.NewLicenseSet(parseSPDXLicenses(p)...),
		CPEs:         extractCPEs(p),
		PURL:         purlValue(info.purl),
		Language:     info.lang,
		MetadataType: metadataType,
		Metadata:     metadata,
>>>>>>> 756d0f29
	}

	sP.SetID()

	return *sP
}

func purlValue(purl packageurl.PackageURL) string {
	p := purl.String()
	if p == "pkg:/" {
		return ""
	}
	return p
}

func parseSPDXLicenses(p *spdx.Package) []pkg.License {
	licenses := make([]pkg.License, 0)

	// concluded
	if p.PackageLicenseConcluded != NOASSERTION && p.PackageLicenseConcluded != NONE && p.PackageLicenseConcluded != "" {
		l := pkg.NewLicense(cleanSPDXID(p.PackageLicenseConcluded))
		l.Type = license.Concluded
		licenses = append(licenses, l)
	}

	// declared
	if p.PackageLicenseDeclared != NOASSERTION && p.PackageLicenseDeclared != NONE && p.PackageLicenseDeclared != "" {
		l := pkg.NewLicense(cleanSPDXID(p.PackageLicenseDeclared))
		l.Type = license.Declared
		licenses = append(licenses, l)
	}

	return licenses
}

func cleanSPDXID(id string) string {
	if strings.HasPrefix(id, "LicenseRef-") {
		return strings.TrimPrefix(id, "LicenseRef-")
	}
	return id
}

//nolint:funlen
func extractMetadata(p *spdx.Package, info pkgInfo) any {
	arch := info.qualifierValue(pkg.PURLQualifierArch)
	upstreamValue := info.qualifierValue(pkg.PURLQualifierUpstream)
	upstream := strings.SplitN(upstreamValue, "@", 2)
	upstreamName := upstream[0]
	upstreamVersion := ""
	if len(upstream) > 1 {
		upstreamVersion = upstream[1]
	}
	supplier := ""
	if p.PackageSupplier != nil {
		supplier = p.PackageSupplier.Supplier
	}
	originator := ""
	if p.PackageOriginator != nil {
		originator = p.PackageOriginator.Originator
	}
	switch info.typ {
	case pkg.ApkPkg:
		return pkg.ApkMetadata{
			Package:       p.PackageName,
			OriginPackage: upstreamName,
			Maintainer:    supplier,
			Version:       p.PackageVersion,
			Architecture:  arch,
			URL:           p.PackageHomePage,
			Description:   p.PackageDescription,
		}
	case pkg.RpmPkg:
		converted, err := strconv.Atoi(info.qualifierValue(pkg.PURLQualifierEpoch))
		var epoch *int
		if err != nil {
			epoch = nil
		} else {
			epoch = &converted
		}
		return pkg.RpmDBMetadata{
			Name:      p.PackageName,
			Version:   p.PackageVersion,
			Epoch:     epoch,
			Arch:      arch,
			SourceRpm: upstreamValue,
			Vendor:    originator,
		}
	case pkg.DebPkg:
		return pkg.DpkgMetadata{
			Package:       p.PackageName,
			Source:        upstreamName,
			Version:       p.PackageVersion,
			SourceVersion: upstreamVersion,
			Architecture:  arch,
			Maintainer:    originator,
		}
	case pkg.JavaPkg:
		var digests []file.Digest
		for _, value := range p.PackageChecksums {
			digests = append(digests, file.Digest{Algorithm: fromChecksumAlgorithm(value.Algorithm), Value: value.Value})
		}
		return pkg.JavaMetadata{
			ArchiveDigests: digests,
		}
	case pkg.GoModulePkg:
		var h1Digest string
		for _, value := range p.PackageChecksums {
			digest, err := util.HDigestFromSHA(fromChecksumAlgorithm(value.Algorithm), value.Value)
			if err != nil {
				log.Debugf("invalid h1digest: %v %v", value, err)
				continue
			}
			h1Digest = digest
			break
		}
		return pkg.GolangBinMetadata{
			H1Digest: h1Digest,
		}
	}
	return nil
}

func findPURLValue(p *spdx.Package) string {
	for _, r := range p.PackageExternalReferences {
		if r.RefType == string(PurlExternalRefType) {
			return r.Locator
		}
	}
	return ""
}

func extractCPEs(p *spdx.Package) (cpes []cpe.CPE) {
	for _, r := range p.PackageExternalReferences {
		if r.RefType == string(Cpe23ExternalRefType) {
			c, err := cpe.New(r.Locator)
			if err != nil {
				log.Warnf("unable to extract SPDX CPE=%q: %+v", r.Locator, err)
				continue
			}
			cpes = append(cpes, c)
		}
	}
	return cpes
}<|MERGE_RESOLUTION|>--- conflicted
+++ resolved
@@ -448,18 +448,6 @@
 
 func toSyftPackage(p *spdx.Package) pkg.Package {
 	info := extractPkgInfo(p)
-<<<<<<< HEAD
-	sP := pkg.Package{
-		Type:     info.typ,
-		Name:     p.PackageName,
-		Version:  p.PackageVersion,
-		Licenses: pkg.NewLicenseSet(parseSPDXLicenses(p)...),
-		CPEs:     extractCPEs(p),
-		PURL:     info.purl.String(),
-		Language: info.lang,
-		Metadata: extractMetadata(p, info),
-=======
-	metadataType, metadata := extractMetadata(p, info)
 	sP := &pkg.Package{
 		Type:         info.typ,
 		Name:         p.PackageName,
@@ -468,9 +456,7 @@
 		CPEs:         extractCPEs(p),
 		PURL:         purlValue(info.purl),
 		Language:     info.lang,
-		MetadataType: metadataType,
-		Metadata:     metadata,
->>>>>>> 756d0f29
+		Metadata:     extractMetadata(p, info),
 	}
 
 	sP.SetID()

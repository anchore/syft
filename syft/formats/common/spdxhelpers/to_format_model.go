//nolint:gosec // sha1 is used as a required hash function for SPDX, not a crypto function
package spdxhelpers

import (
	"crypto/sha1"
	"fmt"
	"sort"
	"strings"
	"time"

	"github.com/spdx/tools-golang/spdx/common"
	spdx "github.com/spdx/tools-golang/spdx/v2_3"

	"github.com/anchore/syft/internal"
	"github.com/anchore/syft/internal/log"
	"github.com/anchore/syft/internal/spdxlicense"
	"github.com/anchore/syft/syft/artifact"
	"github.com/anchore/syft/syft/file"
	"github.com/anchore/syft/syft/formats/common/util"
	"github.com/anchore/syft/syft/pkg"
	"github.com/anchore/syft/syft/sbom"
	"github.com/anchore/syft/syft/source"
)

const (
	spdxVersion = "SPDX-2.3"
	noAssertion = "NOASSERTION"
)

// ToFormatModel creates and populates a new SPDX document struct that follows the SPDX 2.3
// spec from the given SBOM model.
//
//nolint:funlen
func ToFormatModel(s sbom.SBOM) *spdx.Document {
	name, namespace := DocumentNameAndNamespace(s.Source)

	return &spdx.Document{
		// 6.1: SPDX Version; should be in the format "SPDX-x.x"
		// Cardinality: mandatory, one
		SPDXVersion: spdxVersion,

		// 6.2: Data License; should be "CC0-1.0"
		// Cardinality: mandatory, one
		DataLicense: "CC0-1.0",

		// 6.3: SPDX Identifier; should be "DOCUMENT" to represent mandatory identifier of SPDXRef-DOCUMENT
		// Cardinality: mandatory, one
		SPDXIdentifier: "DOCUMENT",

		// 6.4: Document Name
		// Cardinality: mandatory, one
		DocumentName: name,

		// 6.5: Document Namespace
		// Cardinality: mandatory, one
		// Purpose: Provide an SPDX document specific namespace as a unique absolute Uniform Resource
		// Identifier (URI) as specified in RFC-3986, with the exception of the ‘#’ delimiter. The SPDX
		// Document URI cannot contain a URI "part" (e.g. the "#" character), since the ‘#’ is used in SPDX
		// element URIs (packages, files, snippets, etc) to separate the document namespace from the
		// element’s SPDX identifier. Additionally, a scheme (e.g. “https:”) is required.

		// The URI must be unique for the SPDX document including the specific version of the SPDX document.
		// If the SPDX document is updated, thereby creating a new version, a new URI for the updated
		// document must be used. There can only be one URI for an SPDX document and only one SPDX document
		// for a given URI.

		// Note that the URI does not have to be accessible. It is only intended to provide a unique ID.
		// In many cases, the URI will point to a web accessible document, but this should not be assumed
		// to be the case.

		DocumentNamespace: namespace,

		// 6.6: External Document References
		// Cardinality: optional, one or many
		ExternalDocumentReferences: nil,

		// 6.11: Document Comment
		// Cardinality: optional, one
		DocumentComment: "",

		CreationInfo: &spdx.CreationInfo{
			// 6.7: License List Version
			// Cardinality: optional, one
			LicenseListVersion: spdxlicense.Version,

			// 6.8: Creators: may have multiple keys for Person, Organization
			//      and/or Tool
			// Cardinality: mandatory, one or many
			Creators: []common.Creator{
				{
					Creator:     "Anchore, Inc",
					CreatorType: "Organization",
				},
				{
					Creator:     internal.ApplicationName + "-" + s.Descriptor.Version,
					CreatorType: "Tool",
				},
			},

			// 6.9: Created: data format YYYY-MM-DDThh:mm:ssZ
			// Cardinality: mandatory, one
			Created: time.Now().UTC().Format(time.RFC3339),

			// 6.10: Creator Comment
			// Cardinality: optional, one
			CreatorComment: "",
		},
		Packages:      toPackages(s.Artifacts.PackageCatalog, s),
		Files:         toFiles(s),
		Relationships: toRelationships(s.RelationshipsSorted()),
	}
}

func toSPDXID(identifiable artifact.Identifiable) common.ElementID {
	id := ""
	if p, ok := identifiable.(pkg.Package); ok {
		id = SanitizeElementID(fmt.Sprintf("Package-%+v-%s-%s", p.Type, p.Name, p.ID()))
	} else {
		id = string(identifiable.ID())
	}
	// NOTE: the spdx libraries prepend SPDXRef-, so we don't do it here
	return common.ElementID(id)
}

// packages populates all Package Information from the package Catalog (see https://spdx.github.io/spdx-spec/3-package-information/)
//
//nolint:funlen
func toPackages(catalog *pkg.Catalog, sbom sbom.SBOM) (results []*spdx.Package) {
	for _, p := range catalog.Sorted() {
		// name should be guaranteed to be unique, but semantically useful and stable
		id := toSPDXID(p)

		// If the Concluded License is not the same as the Declared License, a written explanation should be provided
		// in the Comments on License field (section 7.16). With respect to NOASSERTION, a written explanation in
		// the Comments on License field (section 7.16) is preferred.
		license := License(p)

		// two ways to get filesAnalyzed == true:
		// 1. syft has generated a sha1 digest for the package itself - usually in the java cataloger
		// 2. syft has generated a sha1 digest for the package's contents
		packageChecksums, filesAnalyzed := toPackageChecksums(p)

		packageVerificationCode := newPackageVerificationCode(p, sbom)
		if packageVerificationCode != nil {
			filesAnalyzed = true
		}

		// invalid SPDX document state
		if filesAnalyzed && packageVerificationCode == nil {
			// this is an invalid document state
			// we reset the filesAnalyzed flag to false to avoid
			// cases where a package digest was generated but there was
			// not enough metadata to generate a verification code regarding the files
			filesAnalyzed = false
		}

		results = append(results, &spdx.Package{
			// NOT PART OF SPEC
			// flag: does this "package" contain files that were in fact "unpackaged",
			// e.g. included directly in the Document without being in a Package?
			IsUnpackaged: false,

			// 7.1: Package Name
			// Cardinality: mandatory, one
			PackageName: p.Name,

			// 7.2: Package SPDX Identifier: "SPDXRef-[idstring]"
			// Cardinality: mandatory, one
			PackageSPDXIdentifier: id,

			// 7.3: Package Version
			// Cardinality: optional, one
			PackageVersion: p.Version,

			// 7.4: Package File Name
			// Cardinality: optional, one
			PackageFileName: "",

			// 7.5: Package Supplier: may have single result for either Person or Organization,
			//                        or NOASSERTION
			// Cardinality: optional, one

			// 7.6: Package Originator: may have single result for either Person or Organization,
			//                          or NOASSERTION
			// Cardinality: optional, one
			PackageSupplier: nil,

			PackageOriginator: toPackageOriginator(p),

			// 7.7: Package Download Location
			// Cardinality: mandatory, one
			// NONE if there is no download location whatsoever.
			// NOASSERTION if:
			//   (i) the SPDX file creator has attempted to but cannot reach a reasonable objective determination;
			//   (ii) the SPDX file creator has made no attempt to determine this field; or
			//   (iii) the SPDX file creator has intentionally provided no information (no meaning should be implied by doing so).
			PackageDownloadLocation: DownloadLocation(p),

			// 7.8: FilesAnalyzed
			// Cardinality: optional, one; default value is "true" if omitted

			// Purpose: Indicates whether the file content of this package has been available for or subjected to
			// analysis when creating the SPDX document. If false, indicates packages that represent metadata or
			// URI references to a project, product, artifact, distribution or a component. If false, the package
			// must not contain any files.

			// Intent: A package can refer to a project, product, artifact, distribution or a component that is
			// external to the SPDX document.
			FilesAnalyzed: filesAnalyzed,
			// NOT PART OF SPEC: did FilesAnalyzed tag appear?
			IsFilesAnalyzedTagPresent: true,

			// 7.9: Package Verification Code
			// Cardinality: optional, one if filesAnalyzed is true / omitted;
			//              zero (must be omitted) if filesAnalyzed is false
			PackageVerificationCode: packageVerificationCode,

			// 7.10: Package Checksum: may have keys for SHA1, SHA256 and/or MD5
			// Cardinality: optional, one or many

			// 7.10.1 Purpose: Provide an independently reproducible mechanism that permits unique identification of
			// a specific package that correlates to the data in this SPDX file. This identifier enables a recipient
			// to determine if any file in the original package has been changed. If the SPDX file is to be included
			// in a package, this value should not be calculated. The SHA-1 algorithm will be used to provide the
			// checksum by default.
			PackageChecksums: packageChecksums,

			// 7.11: Package Home Page
			// Cardinality: optional, one
			PackageHomePage: Homepage(p),

			// 7.12: Source Information
			// Cardinality: optional, one
			PackageSourceInfo: SourceInfo(p),

			// 7.13: Concluded License: SPDX License Expression, "NONE" or "NOASSERTION"
			// Cardinality: mandatory, one
			// Purpose: Contain the license the SPDX file creator has concluded as governing the
			// package or alternative values, if the governing license cannot be determined.
			PackageLicenseConcluded: license,

			// 7.14: All Licenses Info from Files: SPDX License Expression, "NONE" or "NOASSERTION"
			// Cardinality: mandatory, one or many if filesAnalyzed is true / omitted;
			//              zero (must be omitted) if filesAnalyzed is false
			PackageLicenseInfoFromFiles: nil,

			// 7.15: Declared License: SPDX License Expression, "NONE" or "NOASSERTION"
			// Cardinality: mandatory, one
			// Purpose: List the licenses that have been declared by the authors of the package.
			// Any license information that does not originate from the package authors, e.g. license
			// information from a third party repository, should not be included in this field.
			PackageLicenseDeclared: license,

			// 7.16: Comments on License
			// Cardinality: optional, one
			PackageLicenseComments: "",

			// 7.17: Copyright Text: copyright notice(s) text, "NONE" or "NOASSERTION"
			// Cardinality: mandatory, one
			// Purpose: IdentifyFormat the copyright holders of the package, as well as any dates present. This will be a free form text field extracted from package information files. The options to populate this field are limited to:
			//
			// Any text related to a copyright notice, even if not complete;
			// NONE if the package contains no copyright information whatsoever; or
			// NOASSERTION, if
			//   (i) the SPDX document creator has made no attempt to determine this field; or
			//   (ii) the SPDX document creator has intentionally provided no information (no meaning should be implied by doing so).
			//
			PackageCopyrightText: noAssertion,

			// 7.18: Package Summary Description
			// Cardinality: optional, one
			PackageSummary: "",

			// 7.19: Package Detailed Description
			// Cardinality: optional, one
			PackageDescription: Description(p),

			// 7.20: Package Comment
			// Cardinality: optional, one
			PackageComment: "",

			// 7.21: Package External Reference
			// Cardinality: optional, one or many
			PackageExternalReferences: formatSPDXExternalRefs(p),

			// 7.22: Package External Reference Comment
			// Cardinality: conditional (optional, one) for each External Reference
			// contained within PackageExternalReference2_1 struct, if present

			// 7.23: Package Attribution Text
			// Cardinality: optional, one or many
			PackageAttributionTexts: nil,
		})
	}
	return results
}

func toPackageChecksums(p pkg.Package) ([]common.Checksum, bool) {
	filesAnalyzed := false
	var checksums []common.Checksum
	switch meta := p.Metadata.(type) {
	// we generate digest for some Java packages
	// spdx.github.io/spdx-spec/package-information/#710-package-checksum-field
	case pkg.JavaMetadata:
		// if syft has generated the digest here then filesAnalyzed is true
		if len(meta.ArchiveDigests) > 0 {
			filesAnalyzed = true
			for _, digest := range meta.ArchiveDigests {
				algo := strings.ToUpper(digest.Algorithm)
				checksums = append(checksums, common.Checksum{
					Algorithm: common.ChecksumAlgorithm(algo),
					Value:     digest.Value,
				})
			}
		}
<<<<<<< HEAD
	case pkg.GolangMetadata:
=======
	case pkg.GolangBinMetadata:
		// because the H1 digest is found in the Golang metadata we cannot claim that the files were analyzed
>>>>>>> 82f32c73
		algo, hexStr, err := util.HDigestToSHA(meta.H1Digest)
		if err != nil {
			log.Debugf("invalid h1digest: %s: %v", meta.H1Digest, err)
			break
		}
		algo = strings.ToUpper(algo)
		checksums = append(checksums, common.Checksum{
			Algorithm: common.ChecksumAlgorithm(algo),
			Value:     hexStr,
		})
	}
	return checksums, filesAnalyzed
}

func toPackageOriginator(p pkg.Package) *common.Originator {
	kind, originator := Originator(p)
	if kind == "" || originator == "" {
		return nil
	}
	return &common.Originator{
		Originator:     originator,
		OriginatorType: kind,
	}
}

func formatSPDXExternalRefs(p pkg.Package) (refs []*spdx.PackageExternalReference) {
	for _, ref := range ExternalRefs(p) {
		refs = append(refs, &spdx.PackageExternalReference{
			Category:           string(ref.ReferenceCategory),
			RefType:            string(ref.ReferenceType),
			Locator:            ref.ReferenceLocator,
			ExternalRefComment: ref.Comment,
		})
	}
	return refs
}

func toRelationships(relationships []artifact.Relationship) (result []*spdx.Relationship) {
	for _, r := range relationships {
		exists, relationshipType, comment := lookupRelationship(r.Type)

		if !exists {
			log.Debugf("unable to convert relationship to SPDX, dropping: %+v", r)
			continue
		}

		// FIXME: we are only currently including Package -> * relationships
		if _, ok := r.From.(pkg.Package); !ok {
			log.Debugf("skipping non-package relationship: %+v", r)
			continue
		}

		result = append(result, &spdx.Relationship{
			RefA: common.DocElementID{
				ElementRefID: toSPDXID(r.From),
			},
			Relationship: string(relationshipType),
			RefB: common.DocElementID{
				ElementRefID: toSPDXID(r.To),
			},
			RelationshipComment: comment,
		})
	}
	return result
}

func lookupRelationship(ty artifact.RelationshipType) (bool, RelationshipType, string) {
	switch ty {
	case artifact.ContainsRelationship:
		return true, ContainsRelationship, ""
	case artifact.DependencyOfRelationship:
		return true, DependencyOfRelationship, ""
	case artifact.OwnershipByFileOverlapRelationship:
		return true, OtherRelationship, fmt.Sprintf("%s: indicates that the parent package claims ownership of a child package since the parent metadata indicates overlap with a location that a cataloger found the child package by", ty)
	}
	return false, "", ""
}

func toFiles(s sbom.SBOM) (results []*spdx.File) {
	artifacts := s.Artifacts

	for _, coordinates := range s.AllCoordinates() {
		var metadata *source.FileMetadata
		if metadataForLocation, exists := artifacts.FileMetadata[coordinates]; exists {
			metadata = &metadataForLocation
		}

		var digests []file.Digest
		if digestsForLocation, exists := artifacts.FileDigests[coordinates]; exists {
			digests = digestsForLocation
		}

		// TODO: add file classifications (?) and content as a snippet

		var comment string
		if coordinates.FileSystemID != "" {
			comment = fmt.Sprintf("layerID: %s", coordinates.FileSystemID)
		}

		results = append(results, &spdx.File{
			FileSPDXIdentifier: toSPDXID(coordinates),
			FileComment:        comment,
			// required, no attempt made to determine license information
			LicenseConcluded: noAssertion,
			Checksums:        toFileChecksums(digests),
			FileName:         coordinates.RealPath,
			FileTypes:        toFileTypes(metadata),
		})
	}

	// sort by real path then virtual path to ensure the result is stable across multiple runs
	sort.SliceStable(results, func(i, j int) bool {
		if results[i].FileName == results[j].FileName {
			return results[i].FileSPDXIdentifier < results[j].FileSPDXIdentifier
		}
		return results[i].FileName < results[j].FileName
	})
	return results
}

func toFileChecksums(digests []file.Digest) (checksums []common.Checksum) {
	checksums = make([]common.Checksum, 0, len(digests))
	for _, digest := range digests {
		checksums = append(checksums, common.Checksum{
			Algorithm: toChecksumAlgorithm(digest.Algorithm),
			Value:     digest.Value,
		})
	}
	return checksums
}

func toChecksumAlgorithm(algorithm string) common.ChecksumAlgorithm {
	// this needs to be an uppercase version of our algorithm
	return common.ChecksumAlgorithm(strings.ToUpper(algorithm))
}

func toFileTypes(metadata *source.FileMetadata) (ty []string) {
	if metadata == nil {
		return nil
	}

	mimeTypePrefix := strings.Split(metadata.MIMEType, "/")[0]
	switch mimeTypePrefix {
	case "image":
		ty = append(ty, string(ImageFileType))
	case "video":
		ty = append(ty, string(VideoFileType))
	case "application":
		ty = append(ty, string(ApplicationFileType))
	case "text":
		ty = append(ty, string(TextFileType))
	case "audio":
		ty = append(ty, string(AudioFileType))
	}

	if internal.IsExecutable(metadata.MIMEType) {
		ty = append(ty, string(BinaryFileType))
	}

	if internal.IsArchive(metadata.MIMEType) {
		ty = append(ty, string(ArchiveFileType))
	}

	// TODO: add support for source, spdx, and documentation file types
	if len(ty) == 0 {
		ty = append(ty, string(OtherFileType))
	}

	return ty
}

// TODO: handle SPDX excludes file case
// f file is an "excludes" file, skip it /* exclude SPDX analysis file(s) */
// see: https://spdx.github.io/spdx-spec/v2.3/package-information/#79-package-verification-code-field
// the above link contains the SPDX algorithm for a package verification code
func newPackageVerificationCode(p pkg.Package, sbom sbom.SBOM) *common.PackageVerificationCode {
	// key off of the contains relationship;
	// spdx validator will fail if a package claims to contain a file but no sha1 provided
	// if a sha1 for a file is provided then the validator will fail if the package does not have
	// a package verification code
	coordinates := sbom.CoordinatesForPackage(p, artifact.ContainsRelationship)
	var digests []file.Digest
	for _, c := range coordinates {
		digest := sbom.Artifacts.FileDigests[c]
		if len(digest) == 0 {
			continue
		}

		var d file.Digest
		for _, digest := range digest {
			if digest.Algorithm == "sha1" {
				d = digest
				break
			}
		}
		digests = append(digests, d)
	}

	if len(digests) == 0 {
		return nil
	}

	// sort templist in ascending order by SHA1 value
	sort.SliceStable(digests, func(i, j int) bool {
		return digests[i].Value < digests[j].Value
	})

	// filelist = templist with "/n"s removed. /* ordered sequence of SHA1 values with no separators
	var b strings.Builder
	for _, digest := range digests {
		b.WriteString(digest.Value)
	}

	//nolint:gosec
	hasher := sha1.New()
	_, _ = hasher.Write([]byte(b.String()))
	return &common.PackageVerificationCode{
		// 7.9.1: Package Verification Code Value
		// Cardinality: mandatory, one
		Value: fmt.Sprintf("%+x", hasher.Sum(nil)),
	}
}<|MERGE_RESOLUTION|>--- conflicted
+++ resolved
@@ -313,12 +313,8 @@
 				})
 			}
 		}
-<<<<<<< HEAD
 	case pkg.GolangMetadata:
-=======
-	case pkg.GolangBinMetadata:
 		// because the H1 digest is found in the Golang metadata we cannot claim that the files were analyzed
->>>>>>> 82f32c73
 		algo, hexStr, err := util.HDigestToSHA(meta.H1Digest)
 		if err != nil {
 			log.Debugf("invalid h1digest: %s: %v", meta.H1Digest, err)

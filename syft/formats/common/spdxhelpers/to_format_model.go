--- conflicted
+++ resolved
@@ -501,12 +501,8 @@
 	return ty
 }
 
-<<<<<<< HEAD
 // TODO: other licenses are for licenses from the pkg.Package that do not have an SPDXExpression
-// field. The expression is only filled given a validated Value field.
-func toOtherLicenses(_ *pkg.Catalog) []*spdx.OtherLicense {
-	return nil
-=======
+// field. The spdxexpression field is only filled given a validated Value field.
 func toOtherLicenses(catalog *pkg.Catalog) []*spdx.OtherLicense {
 	licenses := map[string]bool{}
 	for _, p := range catalog.Sorted() {
@@ -531,7 +527,6 @@
 		})
 	}
 	return result
->>>>>>> 5a7bab97
 }
 
 // TODO: handle SPDX excludes file case

{
 "spdxVersion": "SPDX-2.3",
 "dataLicense": "CC0-1.0",
 "SPDXID": "SPDXRef-DOCUMENT",
 "name": "/some/path",
 "documentNamespace": "https://anchore.com/syft/dir/some/path-c9f36668-7d9b-4295-922a-899b695d0008",
 "creationInfo": {
<<<<<<< HEAD
  "licenseListVersion": "3.18",
=======
  "created": "2022-11-07T14:11:33.934417Z",
>>>>>>> 10f43d75
  "creators": [
   "Organization: Anchore, Inc",
   "Tool: syft-v0.42.0-bogus"
  ],
  "created": "2022-11-07T23:14:00Z",
  "comment": ""
 },
<<<<<<< HEAD
 "packages": [
  {
=======
 "dataLicense": "CC0-1.0",
 "documentNamespace": "https://anchore.com/syft/dir/some/path-938e09e5-4fcc-4e3a-8833-a8b59e923bdc",
 "packages": [
  {
   "SPDXID": "SPDXRef-1b1d0be59ac59d2c",
>>>>>>> 10f43d75
   "name": "package-1",
   "SPDXID": "SPDXRef-Package-python-package-1-e624319940d8d36a",
   "versionInfo": "1.0.1",
   "downloadLocation": "NOASSERTION",
   "sourceInfo": "acquired package info from installed python package manifest file: /some/path/pkg1",
   "licenseConcluded": "MIT",
   "licenseDeclared": "MIT",
   "copyrightText": "NOASSERTION",
   "externalRefs": [
    {
     "referenceCategory": "SECURITY",
     "referenceType": "cpe23Type",
     "referenceLocator": "cpe:2.3:*:some:package:2:*:*:*:*:*:*:*",
     "comment": ""
    },
    {
     "referenceCategory": "PACKAGE-MANAGER",
     "referenceType": "purl",
     "referenceLocator": "a-purl-2",
     "comment": ""
    }
   ]
  },
  {
<<<<<<< HEAD
=======
   "SPDXID": "SPDXRef-db4abfe497c180d3",
>>>>>>> 10f43d75
   "name": "package-2",
   "SPDXID": "SPDXRef-Package-deb-package-2-b8645f4ac2a0891e",
   "versionInfo": "2.0.1",
   "downloadLocation": "NOASSERTION",
   "sourceInfo": "acquired package info from DPKG DB: /some/path/pkg1",
   "licenseConcluded": "NONE",
   "licenseDeclared": "NONE",
   "copyrightText": "NOASSERTION",
   "externalRefs": [
    {
     "referenceCategory": "SECURITY",
     "referenceType": "cpe23Type",
     "referenceLocator": "cpe:2.3:*:some:package:2:*:*:*:*:*:*:*",
     "comment": ""
    },
    {
     "referenceCategory": "PACKAGE-MANAGER",
     "referenceType": "purl",
     "referenceLocator": "pkg:deb/debian/package-2@2.0.1",
     "comment": ""
    }
   ]
  }
 ]
}<|MERGE_RESOLUTION|>--- conflicted
+++ resolved
@@ -1,82 +1,61 @@
 {
- "spdxVersion": "SPDX-2.3",
- "dataLicense": "CC0-1.0",
  "SPDXID": "SPDXRef-DOCUMENT",
  "name": "/some/path",
- "documentNamespace": "https://anchore.com/syft/dir/some/path-c9f36668-7d9b-4295-922a-899b695d0008",
+ "spdxVersion": "SPDX-2.2",
  "creationInfo": {
-<<<<<<< HEAD
-  "licenseListVersion": "3.18",
-=======
   "created": "2022-11-07T14:11:33.934417Z",
->>>>>>> 10f43d75
   "creators": [
    "Organization: Anchore, Inc",
    "Tool: syft-v0.42.0-bogus"
   ],
-  "created": "2022-11-07T23:14:00Z",
-  "comment": ""
+  "licenseListVersion": "3.18"
  },
-<<<<<<< HEAD
- "packages": [
-  {
-=======
  "dataLicense": "CC0-1.0",
  "documentNamespace": "https://anchore.com/syft/dir/some/path-938e09e5-4fcc-4e3a-8833-a8b59e923bdc",
  "packages": [
   {
    "SPDXID": "SPDXRef-1b1d0be59ac59d2c",
->>>>>>> 10f43d75
    "name": "package-1",
-   "SPDXID": "SPDXRef-Package-python-package-1-e624319940d8d36a",
-   "versionInfo": "1.0.1",
+   "licenseConcluded": "MIT",
    "downloadLocation": "NOASSERTION",
-   "sourceInfo": "acquired package info from installed python package manifest file: /some/path/pkg1",
-   "licenseConcluded": "MIT",
-   "licenseDeclared": "MIT",
-   "copyrightText": "NOASSERTION",
    "externalRefs": [
     {
      "referenceCategory": "SECURITY",
-     "referenceType": "cpe23Type",
      "referenceLocator": "cpe:2.3:*:some:package:2:*:*:*:*:*:*:*",
-     "comment": ""
+     "referenceType": "cpe23Type"
     },
     {
-     "referenceCategory": "PACKAGE-MANAGER",
-     "referenceType": "purl",
+     "referenceCategory": "PACKAGE_MANAGER",
      "referenceLocator": "a-purl-2",
-     "comment": ""
+     "referenceType": "purl"
     }
-   ]
+   ],
+   "filesAnalyzed": false,
+   "licenseDeclared": "MIT",
+   "sourceInfo": "acquired package info from installed python package manifest file: /some/path/pkg1",
+   "versionInfo": "1.0.1"
   },
   {
-<<<<<<< HEAD
-=======
    "SPDXID": "SPDXRef-db4abfe497c180d3",
->>>>>>> 10f43d75
    "name": "package-2",
-   "SPDXID": "SPDXRef-Package-deb-package-2-b8645f4ac2a0891e",
-   "versionInfo": "2.0.1",
+   "licenseConcluded": "NONE",
    "downloadLocation": "NOASSERTION",
-   "sourceInfo": "acquired package info from DPKG DB: /some/path/pkg1",
-   "licenseConcluded": "NONE",
-   "licenseDeclared": "NONE",
-   "copyrightText": "NOASSERTION",
    "externalRefs": [
     {
      "referenceCategory": "SECURITY",
-     "referenceType": "cpe23Type",
      "referenceLocator": "cpe:2.3:*:some:package:2:*:*:*:*:*:*:*",
-     "comment": ""
+     "referenceType": "cpe23Type"
     },
     {
-     "referenceCategory": "PACKAGE-MANAGER",
-     "referenceType": "purl",
+     "referenceCategory": "PACKAGE_MANAGER",
      "referenceLocator": "pkg:deb/debian/package-2@2.0.1",
-     "comment": ""
+     "referenceType": "purl"
     }
-   ]
+   ],
+   "filesAnalyzed": false,
+   "licenseDeclared": "NONE",
+   "sourceInfo": "acquired package info from DPKG DB: /some/path/pkg1",
+   "versionInfo": "2.0.1"
   }
  ]
 }
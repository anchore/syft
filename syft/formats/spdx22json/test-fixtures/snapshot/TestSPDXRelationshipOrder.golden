{
 "spdxVersion": "SPDX-2.3",
 "dataLicense": "CC0-1.0",
 "SPDXID": "SPDXRef-DOCUMENT",
 "name": "user-image-input",
 "documentNamespace": "https://anchore.com/syft/image/user-image-input-3d81df33-f6f3-4c3c-89ba-2c2777a4b66b",
 "creationInfo": {
<<<<<<< HEAD
  "licenseListVersion": "3.18",
=======
  "created": "2022-11-07T14:11:33.947742Z",
>>>>>>> 10f43d75
  "creators": [
   "Organization: Anchore, Inc",
   "Tool: syft-v0.42.0-bogus"
  ],
  "created": "2022-11-07T23:14:00Z",
  "comment": ""
 },
<<<<<<< HEAD
 "packages": [
  {
=======
 "dataLicense": "CC0-1.0",
 "documentNamespace": "https://anchore.com/syft/image/user-image-input-30117c3a-546f-45b7-a1a8-91f2ecd8d2aa",
 "packages": [
  {
   "SPDXID": "SPDXRef-66ba429119b8bec6",
>>>>>>> 10f43d75
   "name": "package-1",
   "SPDXID": "SPDXRef-Package-python-package-1-5ffee24fb164cffc",
   "versionInfo": "1.0.1",
   "downloadLocation": "NOASSERTION",
   "sourceInfo": "acquired package info from installed python package manifest file: /somefile-1.txt",
   "licenseConcluded": "MIT",
   "licenseDeclared": "MIT",
   "copyrightText": "NOASSERTION",
   "externalRefs": [
    {
     "referenceCategory": "SECURITY",
     "referenceType": "cpe23Type",
     "referenceLocator": "cpe:2.3:*:some:package:1:*:*:*:*:*:*:*",
     "comment": ""
    },
    {
     "referenceCategory": "PACKAGE-MANAGER",
     "referenceType": "purl",
     "referenceLocator": "a-purl-1",
     "comment": ""
    }
   ]
  },
  {
<<<<<<< HEAD
=======
   "SPDXID": "SPDXRef-958443e2d9304af4",
>>>>>>> 10f43d75
   "name": "package-2",
   "SPDXID": "SPDXRef-Package-deb-package-2-8b16570b2b4155c3",
   "versionInfo": "2.0.1",
   "downloadLocation": "NOASSERTION",
   "sourceInfo": "acquired package info from DPKG DB: /somefile-2.txt",
   "licenseConcluded": "NONE",
   "licenseDeclared": "NONE",
   "copyrightText": "NOASSERTION",
   "externalRefs": [
    {
     "referenceCategory": "SECURITY",
     "referenceType": "cpe23Type",
     "referenceLocator": "cpe:2.3:*:some:package:2:*:*:*:*:*:*:*",
     "comment": ""
    },
    {
     "referenceCategory": "PACKAGE-MANAGER",
     "referenceType": "purl",
     "referenceLocator": "pkg:deb/debian/package-2@2.0.1",
     "comment": ""
    }
   ]
  }
 ],
 "files": [
  {
   "fileName": "/a1/f6",
   "SPDXID": "SPDXRef-9c2f7510199b17f6",
   "fileTypes": [
    "OTHER"
   ],
   "checksums": null,
   "licenseConcluded": "NOASSERTION",
   "copyrightText": ""
  },
  {
   "fileName": "/d1/f3",
   "SPDXID": "SPDXRef-c6f5b29dca12661f",
   "fileTypes": [
    "OTHER"
   ],
   "checksums": null,
   "licenseConcluded": "NOASSERTION",
   "copyrightText": ""
  },
  {
   "fileName": "/d2/f4",
   "SPDXID": "SPDXRef-c641caa71518099f",
   "fileTypes": [
    "OTHER"
   ],
   "checksums": null,
   "licenseConcluded": "NOASSERTION",
   "copyrightText": ""
  },
  {
   "fileName": "/f1",
   "SPDXID": "SPDXRef-5265a4dde3edbf7c",
   "fileTypes": [
    "OTHER"
   ],
   "checksums": null,
   "licenseConcluded": "NOASSERTION",
   "copyrightText": ""
  },
  {
   "fileName": "/f2",
   "SPDXID": "SPDXRef-f9e49132a4b96ccd",
   "fileTypes": [
    "OTHER"
   ],
   "checksums": null,
   "licenseConcluded": "NOASSERTION",
   "copyrightText": ""
  },
  {
   "fileName": "/z1/f5",
   "SPDXID": "SPDXRef-839d99ee67d9d174",
   "fileTypes": [
    "OTHER"
   ],
   "checksums": null,
   "licenseConcluded": "NOASSERTION",
   "copyrightText": ""
  }
 ],
 "relationships": [
  {
<<<<<<< HEAD
   "spdxElementId": "SPDXRef-Package-python-package-1-5ffee24fb164cffc",
   "relatedSpdxElement": "SPDXRef-5265a4dde3edbf7c",
   "relationshipType": "CONTAINS"
  },
  {
   "spdxElementId": "SPDXRef-Package-python-package-1-5ffee24fb164cffc",
   "relatedSpdxElement": "SPDXRef-f9e49132a4b96ccd",
   "relationshipType": "CONTAINS"
  },
  {
   "spdxElementId": "SPDXRef-Package-python-package-1-5ffee24fb164cffc",
   "relatedSpdxElement": "SPDXRef-c6f5b29dca12661f",
   "relationshipType": "CONTAINS"
  },
  {
   "spdxElementId": "SPDXRef-Package-python-package-1-5ffee24fb164cffc",
   "relatedSpdxElement": "SPDXRef-c641caa71518099f",
   "relationshipType": "CONTAINS"
  },
  {
   "spdxElementId": "SPDXRef-Package-python-package-1-5ffee24fb164cffc",
   "relatedSpdxElement": "SPDXRef-839d99ee67d9d174",
   "relationshipType": "CONTAINS"
  },
  {
   "spdxElementId": "SPDXRef-Package-python-package-1-5ffee24fb164cffc",
   "relatedSpdxElement": "SPDXRef-9c2f7510199b17f6",
   "relationshipType": "CONTAINS"
=======
   "spdxElementId": "SPDXRef-66ba429119b8bec6",
   "relationshipType": "CONTAINS",
   "relatedSpdxElement": "SPDXRef-5265a4dde3edbf7c"
  },
  {
   "spdxElementId": "SPDXRef-66ba429119b8bec6",
   "relationshipType": "CONTAINS",
   "relatedSpdxElement": "SPDXRef-839d99ee67d9d174"
  },
  {
   "spdxElementId": "SPDXRef-66ba429119b8bec6",
   "relationshipType": "CONTAINS",
   "relatedSpdxElement": "SPDXRef-9c2f7510199b17f6"
  },
  {
   "spdxElementId": "SPDXRef-66ba429119b8bec6",
   "relationshipType": "CONTAINS",
   "relatedSpdxElement": "SPDXRef-c641caa71518099f"
  },
  {
   "spdxElementId": "SPDXRef-66ba429119b8bec6",
   "relationshipType": "CONTAINS",
   "relatedSpdxElement": "SPDXRef-c6f5b29dca12661f"
  },
  {
   "spdxElementId": "SPDXRef-66ba429119b8bec6",
   "relationshipType": "CONTAINS",
   "relatedSpdxElement": "SPDXRef-f9e49132a4b96ccd"
>>>>>>> 10f43d75
  }
 ]
}<|MERGE_RESOLUTION|>--- conflicted
+++ resolved
@@ -1,178 +1,123 @@
 {
- "spdxVersion": "SPDX-2.3",
- "dataLicense": "CC0-1.0",
  "SPDXID": "SPDXRef-DOCUMENT",
  "name": "user-image-input",
- "documentNamespace": "https://anchore.com/syft/image/user-image-input-3d81df33-f6f3-4c3c-89ba-2c2777a4b66b",
+ "spdxVersion": "SPDX-2.2",
  "creationInfo": {
-<<<<<<< HEAD
-  "licenseListVersion": "3.18",
-=======
   "created": "2022-11-07T14:11:33.947742Z",
->>>>>>> 10f43d75
   "creators": [
    "Organization: Anchore, Inc",
    "Tool: syft-v0.42.0-bogus"
   ],
-  "created": "2022-11-07T23:14:00Z",
-  "comment": ""
+  "licenseListVersion": "3.18"
  },
-<<<<<<< HEAD
- "packages": [
-  {
-=======
  "dataLicense": "CC0-1.0",
  "documentNamespace": "https://anchore.com/syft/image/user-image-input-30117c3a-546f-45b7-a1a8-91f2ecd8d2aa",
  "packages": [
   {
    "SPDXID": "SPDXRef-66ba429119b8bec6",
->>>>>>> 10f43d75
    "name": "package-1",
-   "SPDXID": "SPDXRef-Package-python-package-1-5ffee24fb164cffc",
-   "versionInfo": "1.0.1",
+   "licenseConcluded": "MIT",
    "downloadLocation": "NOASSERTION",
-   "sourceInfo": "acquired package info from installed python package manifest file: /somefile-1.txt",
-   "licenseConcluded": "MIT",
-   "licenseDeclared": "MIT",
-   "copyrightText": "NOASSERTION",
    "externalRefs": [
     {
      "referenceCategory": "SECURITY",
-     "referenceType": "cpe23Type",
      "referenceLocator": "cpe:2.3:*:some:package:1:*:*:*:*:*:*:*",
-     "comment": ""
+     "referenceType": "cpe23Type"
     },
     {
-     "referenceCategory": "PACKAGE-MANAGER",
-     "referenceType": "purl",
+     "referenceCategory": "PACKAGE_MANAGER",
      "referenceLocator": "a-purl-1",
-     "comment": ""
+     "referenceType": "purl"
     }
-   ]
+   ],
+   "filesAnalyzed": false,
+   "hasFiles": [
+    "SPDXRef-5265a4dde3edbf7c",
+    "SPDXRef-839d99ee67d9d174",
+    "SPDXRef-9c2f7510199b17f6",
+    "SPDXRef-c641caa71518099f",
+    "SPDXRef-c6f5b29dca12661f",
+    "SPDXRef-f9e49132a4b96ccd"
+   ],
+   "licenseDeclared": "MIT",
+   "sourceInfo": "acquired package info from installed python package manifest file: /somefile-1.txt",
+   "versionInfo": "1.0.1"
   },
   {
-<<<<<<< HEAD
-=======
    "SPDXID": "SPDXRef-958443e2d9304af4",
->>>>>>> 10f43d75
    "name": "package-2",
-   "SPDXID": "SPDXRef-Package-deb-package-2-8b16570b2b4155c3",
-   "versionInfo": "2.0.1",
+   "licenseConcluded": "NONE",
    "downloadLocation": "NOASSERTION",
-   "sourceInfo": "acquired package info from DPKG DB: /somefile-2.txt",
-   "licenseConcluded": "NONE",
-   "licenseDeclared": "NONE",
-   "copyrightText": "NOASSERTION",
    "externalRefs": [
     {
      "referenceCategory": "SECURITY",
-     "referenceType": "cpe23Type",
      "referenceLocator": "cpe:2.3:*:some:package:2:*:*:*:*:*:*:*",
-     "comment": ""
+     "referenceType": "cpe23Type"
     },
     {
-     "referenceCategory": "PACKAGE-MANAGER",
-     "referenceType": "purl",
+     "referenceCategory": "PACKAGE_MANAGER",
      "referenceLocator": "pkg:deb/debian/package-2@2.0.1",
-     "comment": ""
+     "referenceType": "purl"
     }
-   ]
+   ],
+   "filesAnalyzed": false,
+   "licenseDeclared": "NONE",
+   "sourceInfo": "acquired package info from DPKG DB: /somefile-2.txt",
+   "versionInfo": "2.0.1"
   }
  ],
  "files": [
   {
+   "SPDXID": "SPDXRef-9c2f7510199b17f6",
+   "licenseConcluded": "NOASSERTION",
    "fileName": "/a1/f6",
-   "SPDXID": "SPDXRef-9c2f7510199b17f6",
    "fileTypes": [
     "OTHER"
-   ],
-   "checksums": null,
-   "licenseConcluded": "NOASSERTION",
-   "copyrightText": ""
+   ]
   },
   {
+   "SPDXID": "SPDXRef-c6f5b29dca12661f",
+   "licenseConcluded": "NOASSERTION",
    "fileName": "/d1/f3",
-   "SPDXID": "SPDXRef-c6f5b29dca12661f",
    "fileTypes": [
     "OTHER"
-   ],
-   "checksums": null,
-   "licenseConcluded": "NOASSERTION",
-   "copyrightText": ""
+   ]
   },
   {
+   "SPDXID": "SPDXRef-c641caa71518099f",
+   "licenseConcluded": "NOASSERTION",
    "fileName": "/d2/f4",
-   "SPDXID": "SPDXRef-c641caa71518099f",
    "fileTypes": [
     "OTHER"
-   ],
-   "checksums": null,
-   "licenseConcluded": "NOASSERTION",
-   "copyrightText": ""
+   ]
   },
   {
+   "SPDXID": "SPDXRef-5265a4dde3edbf7c",
+   "licenseConcluded": "NOASSERTION",
    "fileName": "/f1",
-   "SPDXID": "SPDXRef-5265a4dde3edbf7c",
    "fileTypes": [
     "OTHER"
-   ],
-   "checksums": null,
-   "licenseConcluded": "NOASSERTION",
-   "copyrightText": ""
+   ]
   },
   {
+   "SPDXID": "SPDXRef-f9e49132a4b96ccd",
+   "licenseConcluded": "NOASSERTION",
    "fileName": "/f2",
-   "SPDXID": "SPDXRef-f9e49132a4b96ccd",
    "fileTypes": [
     "OTHER"
-   ],
-   "checksums": null,
-   "licenseConcluded": "NOASSERTION",
-   "copyrightText": ""
+   ]
   },
   {
+   "SPDXID": "SPDXRef-839d99ee67d9d174",
+   "licenseConcluded": "NOASSERTION",
    "fileName": "/z1/f5",
-   "SPDXID": "SPDXRef-839d99ee67d9d174",
    "fileTypes": [
     "OTHER"
-   ],
-   "checksums": null,
-   "licenseConcluded": "NOASSERTION",
-   "copyrightText": ""
+   ]
   }
  ],
  "relationships": [
   {
-<<<<<<< HEAD
-   "spdxElementId": "SPDXRef-Package-python-package-1-5ffee24fb164cffc",
-   "relatedSpdxElement": "SPDXRef-5265a4dde3edbf7c",
-   "relationshipType": "CONTAINS"
-  },
-  {
-   "spdxElementId": "SPDXRef-Package-python-package-1-5ffee24fb164cffc",
-   "relatedSpdxElement": "SPDXRef-f9e49132a4b96ccd",
-   "relationshipType": "CONTAINS"
-  },
-  {
-   "spdxElementId": "SPDXRef-Package-python-package-1-5ffee24fb164cffc",
-   "relatedSpdxElement": "SPDXRef-c6f5b29dca12661f",
-   "relationshipType": "CONTAINS"
-  },
-  {
-   "spdxElementId": "SPDXRef-Package-python-package-1-5ffee24fb164cffc",
-   "relatedSpdxElement": "SPDXRef-c641caa71518099f",
-   "relationshipType": "CONTAINS"
-  },
-  {
-   "spdxElementId": "SPDXRef-Package-python-package-1-5ffee24fb164cffc",
-   "relatedSpdxElement": "SPDXRef-839d99ee67d9d174",
-   "relationshipType": "CONTAINS"
-  },
-  {
-   "spdxElementId": "SPDXRef-Package-python-package-1-5ffee24fb164cffc",
-   "relatedSpdxElement": "SPDXRef-9c2f7510199b17f6",
-   "relationshipType": "CONTAINS"
-=======
    "spdxElementId": "SPDXRef-66ba429119b8bec6",
    "relationshipType": "CONTAINS",
    "relatedSpdxElement": "SPDXRef-5265a4dde3edbf7c"
@@ -201,7 +146,6 @@
    "spdxElementId": "SPDXRef-66ba429119b8bec6",
    "relationshipType": "CONTAINS",
    "relatedSpdxElement": "SPDXRef-f9e49132a4b96ccd"
->>>>>>> 10f43d75
   }
  ]
 }
{
 "spdxVersion": "SPDX-2.3",
 "dataLicense": "CC0-1.0",
 "SPDXID": "SPDXRef-DOCUMENT",
 "name": "user-image-input",
 "documentNamespace": "https://anchore.com/syft/image/user-image-input-d66d04db-2177-4700-97b2-2922d99c5d46",
 "creationInfo": {
<<<<<<< HEAD
  "licenseListVersion": "3.18",
=======
  "created": "2022-11-07T14:11:33.941498Z",
>>>>>>> 10f43d75
  "creators": [
   "Organization: Anchore, Inc",
   "Tool: syft-v0.42.0-bogus"
  ],
  "created": "2022-11-07T23:14:00Z",
  "comment": ""
 },
<<<<<<< HEAD
 "packages": [
  {
=======
 "dataLicense": "CC0-1.0",
 "documentNamespace": "https://anchore.com/syft/image/user-image-input-797c013c-1d76-4d3e-9391-521152bfc87d",
 "packages": [
  {
   "SPDXID": "SPDXRef-66ba429119b8bec6",
>>>>>>> 10f43d75
   "name": "package-1",
   "SPDXID": "SPDXRef-Package-python-package-1-5ffee24fb164cffc",
   "versionInfo": "1.0.1",
   "downloadLocation": "NOASSERTION",
   "sourceInfo": "acquired package info from installed python package manifest file: /somefile-1.txt",
   "licenseConcluded": "MIT",
   "licenseDeclared": "MIT",
   "copyrightText": "NOASSERTION",
   "externalRefs": [
    {
     "referenceCategory": "SECURITY",
     "referenceType": "cpe23Type",
     "referenceLocator": "cpe:2.3:*:some:package:1:*:*:*:*:*:*:*",
     "comment": ""
    },
    {
     "referenceCategory": "PACKAGE-MANAGER",
     "referenceType": "purl",
     "referenceLocator": "a-purl-1",
     "comment": ""
    }
   ]
  },
  {
<<<<<<< HEAD
=======
   "SPDXID": "SPDXRef-958443e2d9304af4",
>>>>>>> 10f43d75
   "name": "package-2",
   "SPDXID": "SPDXRef-Package-deb-package-2-8b16570b2b4155c3",
   "versionInfo": "2.0.1",
   "downloadLocation": "NOASSERTION",
   "sourceInfo": "acquired package info from DPKG DB: /somefile-2.txt",
   "licenseConcluded": "NONE",
   "licenseDeclared": "NONE",
   "copyrightText": "NOASSERTION",
   "externalRefs": [
    {
     "referenceCategory": "SECURITY",
     "referenceType": "cpe23Type",
     "referenceLocator": "cpe:2.3:*:some:package:2:*:*:*:*:*:*:*",
     "comment": ""
    },
    {
     "referenceCategory": "PACKAGE-MANAGER",
     "referenceType": "purl",
     "referenceLocator": "pkg:deb/debian/package-2@2.0.1",
     "comment": ""
    }
   ]
  }
 ]
}<|MERGE_RESOLUTION|>--- conflicted
+++ resolved
@@ -1,82 +1,61 @@
 {
- "spdxVersion": "SPDX-2.3",
- "dataLicense": "CC0-1.0",
  "SPDXID": "SPDXRef-DOCUMENT",
  "name": "user-image-input",
- "documentNamespace": "https://anchore.com/syft/image/user-image-input-d66d04db-2177-4700-97b2-2922d99c5d46",
+ "spdxVersion": "SPDX-2.2",
  "creationInfo": {
-<<<<<<< HEAD
-  "licenseListVersion": "3.18",
-=======
   "created": "2022-11-07T14:11:33.941498Z",
->>>>>>> 10f43d75
   "creators": [
    "Organization: Anchore, Inc",
    "Tool: syft-v0.42.0-bogus"
   ],
-  "created": "2022-11-07T23:14:00Z",
-  "comment": ""
+  "licenseListVersion": "3.18"
  },
-<<<<<<< HEAD
- "packages": [
-  {
-=======
  "dataLicense": "CC0-1.0",
  "documentNamespace": "https://anchore.com/syft/image/user-image-input-797c013c-1d76-4d3e-9391-521152bfc87d",
  "packages": [
   {
    "SPDXID": "SPDXRef-66ba429119b8bec6",
->>>>>>> 10f43d75
    "name": "package-1",
-   "SPDXID": "SPDXRef-Package-python-package-1-5ffee24fb164cffc",
-   "versionInfo": "1.0.1",
+   "licenseConcluded": "MIT",
    "downloadLocation": "NOASSERTION",
-   "sourceInfo": "acquired package info from installed python package manifest file: /somefile-1.txt",
-   "licenseConcluded": "MIT",
-   "licenseDeclared": "MIT",
-   "copyrightText": "NOASSERTION",
    "externalRefs": [
     {
      "referenceCategory": "SECURITY",
-     "referenceType": "cpe23Type",
      "referenceLocator": "cpe:2.3:*:some:package:1:*:*:*:*:*:*:*",
-     "comment": ""
+     "referenceType": "cpe23Type"
     },
     {
-     "referenceCategory": "PACKAGE-MANAGER",
-     "referenceType": "purl",
+     "referenceCategory": "PACKAGE_MANAGER",
      "referenceLocator": "a-purl-1",
-     "comment": ""
+     "referenceType": "purl"
     }
-   ]
+   ],
+   "filesAnalyzed": false,
+   "licenseDeclared": "MIT",
+   "sourceInfo": "acquired package info from installed python package manifest file: /somefile-1.txt",
+   "versionInfo": "1.0.1"
   },
   {
-<<<<<<< HEAD
-=======
    "SPDXID": "SPDXRef-958443e2d9304af4",
->>>>>>> 10f43d75
    "name": "package-2",
-   "SPDXID": "SPDXRef-Package-deb-package-2-8b16570b2b4155c3",
-   "versionInfo": "2.0.1",
+   "licenseConcluded": "NONE",
    "downloadLocation": "NOASSERTION",
-   "sourceInfo": "acquired package info from DPKG DB: /somefile-2.txt",
-   "licenseConcluded": "NONE",
-   "licenseDeclared": "NONE",
-   "copyrightText": "NOASSERTION",
    "externalRefs": [
     {
      "referenceCategory": "SECURITY",
-     "referenceType": "cpe23Type",
      "referenceLocator": "cpe:2.3:*:some:package:2:*:*:*:*:*:*:*",
-     "comment": ""
+     "referenceType": "cpe23Type"
     },
     {
-     "referenceCategory": "PACKAGE-MANAGER",
-     "referenceType": "purl",
+     "referenceCategory": "PACKAGE_MANAGER",
      "referenceLocator": "pkg:deb/debian/package-2@2.0.1",
-     "comment": ""
+     "referenceType": "purl"
     }
-   ]
+   ],
+   "filesAnalyzed": false,
+   "licenseDeclared": "NONE",
+   "sourceInfo": "acquired package info from DPKG DB: /somefile-2.txt",
+   "versionInfo": "2.0.1"
   }
  ]
 }
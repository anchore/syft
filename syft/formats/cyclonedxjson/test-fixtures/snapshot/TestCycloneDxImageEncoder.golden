--- conflicted
+++ resolved
@@ -2,17 +2,10 @@
   "$schema": "http://cyclonedx.org/schema/bom-1.4.schema.json",
   "bomFormat": "CycloneDX",
   "specVersion": "1.4",
-<<<<<<< HEAD
-  "serialNumber": "urn:uuid:757286ea-45e3-4134-9ab5-8ac54f90688c",
-  "version": 1,
-  "metadata": {
-    "timestamp": "2023-04-26T10:30:29-04:00",
-=======
   "serialNumber": "urn:uuid:redacted",
   "version": 1,
   "metadata": {
     "timestamp": "timestamp:redacted",
->>>>>>> 02bd5272
     "tools": [
       {
         "vendor": "anchore",
@@ -21,11 +14,7 @@
       }
     ],
     "component": {
-<<<<<<< HEAD
-      "bom-ref": "38160ebc2a6876e8",
-=======
       "bom-ref": "redacted",
->>>>>>> 02bd5272
       "type": "container",
       "name": "user-image-input",
       "version": "sha256:redacted"
@@ -33,11 +22,7 @@
   },
   "components": [
     {
-<<<<<<< HEAD
-      "bom-ref": "ed77c5cb0567a1a6",
-=======
       "bom-ref": "redacted",
->>>>>>> 02bd5272
       "type": "library",
       "name": "package-1",
       "version": "1.0.1",
@@ -67,11 +52,7 @@
         },
         {
           "name": "syft:location:0:layerID",
-<<<<<<< HEAD
-          "value": "sha256:ab62016f9bec7286af65604081564cadeeb364a48faca2346c3f5a5a1f5ef777"
-=======
           "value": "sha256:redacted"
->>>>>>> 02bd5272
         },
         {
           "name": "syft:location:0:path",
@@ -101,11 +82,7 @@
         },
         {
           "name": "syft:location:0:layerID",
-<<<<<<< HEAD
-          "value": "sha256:f1803845b6747d94d6e4ecce2331457e5f1c4fb97de5216f392a76f4582f63b2"
-=======
           "value": "sha256:redacted"
->>>>>>> 02bd5272
         },
         {
           "name": "syft:location:0:path",

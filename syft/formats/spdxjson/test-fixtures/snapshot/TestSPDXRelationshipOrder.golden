--- conflicted
+++ resolved
@@ -3,22 +3,14 @@
  "dataLicense": "CC0-1.0",
  "SPDXID": "SPDXRef-DOCUMENT",
  "name": "user-image-input",
-<<<<<<< HEAD
- "documentNamespace": "https://anchore.com/syft/image/user-image-input-c20c2bcd-33a1-42cc-b3de-2c8cf5534d01",
-=======
- "documentNamespace": "https://anchore.com/syft/image/user-image-input-ec2f9b25-22ca-46b8-b7f4-484994fe126c",
->>>>>>> d63a1f5f
+ "documentNamespace": "https://anchore.com/syft/image/user-image-input-b4637c15-e4ca-421f-967f-e8d0c7cd4bf8",
  "creationInfo": {
   "licenseListVersion": "3.20",
   "creators": [
    "Organization: Anchore, Inc",
    "Tool: syft-v0.42.0-bogus"
   ],
-<<<<<<< HEAD
-  "created": "2023-04-27T13:57:38Z"
-=======
-  "created": "2023-05-02T18:24:18Z"
->>>>>>> d63a1f5f
+  "created": "2023-05-04T20:37:23Z"
  },
  "packages": [
   {
@@ -160,63 +152,33 @@
  ],
  "relationships": [
   {
-<<<<<<< HEAD
    "spdxElementId": "SPDXRef-Package-python-package-1-911cef0da9e28043",
-   "relatedSpdxElement": "SPDXRef-5265a4dde3edbf7c",
+   "relatedSpdxElement": "SPDXRef-File-f1-5265a4dde3edbf7c",
    "relationshipType": "CONTAINS"
   },
   {
    "spdxElementId": "SPDXRef-Package-python-package-1-911cef0da9e28043",
-   "relatedSpdxElement": "SPDXRef-839d99ee67d9d174",
+   "relatedSpdxElement": "SPDXRef-File-z1-f5-839d99ee67d9d174",
    "relationshipType": "CONTAINS"
   },
   {
    "spdxElementId": "SPDXRef-Package-python-package-1-911cef0da9e28043",
-   "relatedSpdxElement": "SPDXRef-9c2f7510199b17f6",
+   "relatedSpdxElement": "SPDXRef-File-a1-f6-9c2f7510199b17f6",
    "relationshipType": "CONTAINS"
   },
   {
    "spdxElementId": "SPDXRef-Package-python-package-1-911cef0da9e28043",
-   "relatedSpdxElement": "SPDXRef-c641caa71518099f",
+   "relatedSpdxElement": "SPDXRef-File-d2-f4-c641caa71518099f",
    "relationshipType": "CONTAINS"
   },
   {
    "spdxElementId": "SPDXRef-Package-python-package-1-911cef0da9e28043",
-   "relatedSpdxElement": "SPDXRef-c6f5b29dca12661f",
+   "relatedSpdxElement": "SPDXRef-File-d1-f3-c6f5b29dca12661f",
    "relationshipType": "CONTAINS"
   },
   {
    "spdxElementId": "SPDXRef-Package-python-package-1-911cef0da9e28043",
-   "relatedSpdxElement": "SPDXRef-f9e49132a4b96ccd",
-=======
-   "spdxElementId": "SPDXRef-Package-python-package-1-66ba429119b8bec6",
-   "relatedSpdxElement": "SPDXRef-File-f1-5265a4dde3edbf7c",
-   "relationshipType": "CONTAINS"
-  },
-  {
-   "spdxElementId": "SPDXRef-Package-python-package-1-66ba429119b8bec6",
-   "relatedSpdxElement": "SPDXRef-File-z1-f5-839d99ee67d9d174",
-   "relationshipType": "CONTAINS"
-  },
-  {
-   "spdxElementId": "SPDXRef-Package-python-package-1-66ba429119b8bec6",
-   "relatedSpdxElement": "SPDXRef-File-a1-f6-9c2f7510199b17f6",
-   "relationshipType": "CONTAINS"
-  },
-  {
-   "spdxElementId": "SPDXRef-Package-python-package-1-66ba429119b8bec6",
-   "relatedSpdxElement": "SPDXRef-File-d2-f4-c641caa71518099f",
-   "relationshipType": "CONTAINS"
-  },
-  {
-   "spdxElementId": "SPDXRef-Package-python-package-1-66ba429119b8bec6",
-   "relatedSpdxElement": "SPDXRef-File-d1-f3-c6f5b29dca12661f",
-   "relationshipType": "CONTAINS"
-  },
-  {
-   "spdxElementId": "SPDXRef-Package-python-package-1-66ba429119b8bec6",
    "relatedSpdxElement": "SPDXRef-File-f2-f9e49132a4b96ccd",
->>>>>>> d63a1f5f
    "relationshipType": "CONTAINS"
   },
   {

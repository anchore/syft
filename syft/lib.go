--- conflicted
+++ resolved
@@ -1,10 +1,5 @@
 /*
-<<<<<<< HEAD
-Package syft
-A "one-stop-shop" for helper utilities for all major functionality provided by child packages of the syft library.
-=======
 Package syft is a "one-stop-shop" for helper utilities for all major functionality provided by child packages of the syft library.
->>>>>>> 38c4b178
 
 Here is what the main execution path for syft does:
 

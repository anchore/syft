--- conflicted
+++ resolved
@@ -99,7 +99,7 @@
 	cloud.google.com/go v0.116.0 // indirect
 	cloud.google.com/go/auth v0.9.9 // indirect
 	cloud.google.com/go/auth/oauth2adapt v0.2.4 // indirect
-	cloud.google.com/go/compute/metadata v0.6.0 // indirect
+	cloud.google.com/go/compute/metadata v0.7.0 // indirect
 	cloud.google.com/go/iam v1.2.2 // indirect
 	cloud.google.com/go/storage v1.43.0 // indirect
 	dario.cat/mergo v1.0.1 // indirect
@@ -256,24 +256,7 @@
 	github.com/zclconf/go-cty v1.13.0 // indirect
 	go.opencensus.io v0.24.0 // indirect
 	go.opentelemetry.io/auto/sdk v1.1.0 // indirect
-<<<<<<< HEAD
 	go.opentelemetry.io/contrib/instrumentation/google.golang.org/grpc/otelgrpc v0.54.0 // indirect
-	go.opentelemetry.io/contrib/instrumentation/net/http/otelhttp v0.60.0 // indirect
-	go.opentelemetry.io/otel v1.35.0 // indirect
-	go.opentelemetry.io/otel/metric v1.35.0 // indirect
-	go.opentelemetry.io/otel/trace v1.35.0 // indirect
-	go.uber.org/atomic v1.9.0 // indirect
-	go.uber.org/multierr v1.9.0 // indirect
-	go4.org v0.0.0-20230225012048-214862532bf5 // indirect
-	golang.org/x/crypto v0.38.0 // indirect
-	golang.org/x/oauth2 v0.30.0 // indirect
-	golang.org/x/sync v0.14.0 // indirect
-	golang.org/x/sys v0.33.0 // indirect
-	golang.org/x/term v0.32.0 // indirect
-	golang.org/x/text v0.25.0 // indirect
-	golang.org/x/time v0.7.0 // indirect
-	golang.org/x/tools v0.33.0 // indirect
-=======
 	go.opentelemetry.io/contrib/instrumentation/net/http/otelhttp v0.61.0 // indirect
 	go.opentelemetry.io/otel v1.36.0 // indirect
 	go.opentelemetry.io/otel/metric v1.36.0 // indirect
@@ -282,12 +265,13 @@
 	go.uber.org/multierr v1.9.0 // indirect
 	go4.org v0.0.0-20230225012048-214862532bf5 // indirect
 	golang.org/x/crypto v0.39.0 // indirect
+	golang.org/x/oauth2 v0.30.0 // indirect
 	golang.org/x/sync v0.15.0 // indirect
 	golang.org/x/sys v0.33.0 // indirect
 	golang.org/x/term v0.32.0 // indirect
 	golang.org/x/text v0.26.0 // indirect
+	golang.org/x/time v0.7.0 // indirect
 	golang.org/x/tools v0.34.0 // indirect
->>>>>>> 4eb8ba45
 	golang.org/x/xerrors v0.0.0-20231012003039-104605ab7028 // indirect
 	google.golang.org/api v0.203.0 // indirect
 	google.golang.org/genproto v0.0.0-20241118233622-e639e219e697 // indirect

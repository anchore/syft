module github.com/anchore/syft

go 1.19

require (
	github.com/acarl005/stripansi v0.0.0-20180116102854-5a71ef0e047d
	github.com/acobaugh/osrelease v0.1.0
	github.com/adrg/xdg v0.4.0
	github.com/anchore/go-macholibre v0.0.0-20220308212642-53e6d0aaf6fb
	github.com/anchore/go-testutils v0.0.0-20200925183923-d5f45b0d3c04
	github.com/anchore/go-version v1.2.2-0.20200701162849-18adb9c92b9b
	github.com/anchore/packageurl-go v0.1.1-0.20230104203445-02e0a6721501
	github.com/bmatcuk/doublestar/v4 v4.6.0
	github.com/dustin/go-humanize v1.0.1
	github.com/facebookincubator/nvdtools v0.1.5
	github.com/go-test/deep v1.1.0
	github.com/google/go-cmp v0.5.9
	github.com/google/uuid v1.3.0
	github.com/gookit/color v1.5.2
	github.com/hashicorp/go-multierror v1.1.1
	github.com/jinzhu/copier v0.3.5
	github.com/mgutz/ansi v0.0.0-20200706080929-d51e80ef957d // indirect
	github.com/mholt/archiver/v3 v3.5.1
	github.com/microsoft/go-rustaudit v0.0.0-20220730194248-4b17361d90a5
	github.com/mitchellh/go-homedir v1.1.0
	github.com/mitchellh/hashstructure/v2 v2.0.2
	github.com/mitchellh/mapstructure v1.5.0
	github.com/olekukonko/tablewriter v0.0.5
	github.com/pelletier/go-toml v1.9.5
	// pinned to pull in 386 arch fix: https://github.com/scylladb/go-set/commit/cc7b2070d91ebf40d233207b633e28f5bd8f03a5
	github.com/scylladb/go-set v1.0.3-0.20200225121959-cc7b2070d91e
	github.com/sergi/go-diff v1.3.1
	github.com/sirupsen/logrus v1.9.0
	github.com/spdx/tools-golang v0.5.0-rc1
	github.com/spf13/afero v1.9.3
	github.com/spf13/cobra v1.6.1
	github.com/spf13/pflag v1.0.5
	github.com/spf13/viper v1.15.0
	github.com/stretchr/testify v1.8.1
	github.com/vifraa/gopom v0.2.1
	github.com/wagoodman/go-partybus v0.0.0-20210627031916-db1f5573bbc5
	github.com/wagoodman/go-progress v0.0.0-20200731105512-1020f39e6240
	github.com/wagoodman/jotframe v0.0.0-20211129225309-56b0d0a4aebb
	github.com/xeipuuv/gojsonschema v1.2.0
	golang.org/x/mod v0.8.0
	golang.org/x/net v0.6.0
	golang.org/x/term v0.5.0
	gopkg.in/yaml.v2 v2.4.0
)

require (
	github.com/CycloneDX/cyclonedx-go v0.7.1-0.20221222100750-41a1ac565cce
	github.com/Masterminds/sprig/v3 v3.2.3
	github.com/anchore/go-logger v0.0.0-20220728155337-03b66a5207d8
	github.com/anchore/stereoscope v0.0.0-20230208154630-5a306f07f2e7
	github.com/docker/docker v23.0.0+incompatible
	github.com/google/go-containerregistry v0.13.0
	github.com/invopop/jsonschema v0.7.0
	github.com/knqyf263/go-rpmdb v0.0.0-20221030135625-4082a22221ce
	github.com/opencontainers/go-digest v1.0.0
	github.com/sassoftware/go-rpmutils v0.2.0
	github.com/vbatts/go-mtree v0.5.2
	golang.org/x/exp v0.0.0-20230202163644-54bba9f4231b
	gopkg.in/yaml.v3 v3.0.1
)

require (
	github.com/DataDog/zstd v1.4.5 // indirect
	github.com/Masterminds/goutils v1.1.1 // indirect
	github.com/Masterminds/semver/v3 v3.2.0 // indirect
	github.com/Microsoft/go-winio v0.6.0 // indirect
	github.com/anchore/go-struct-converter v0.0.0-20221118182256-c68fdcfa2092 // indirect
	github.com/becheran/wildmatch-go v1.0.0 // indirect
	github.com/containerd/containerd v1.6.12 // indirect
	github.com/containerd/stargz-snapshotter/estargz v0.12.1 // indirect
	github.com/davecgh/go-spew v1.1.1 // indirect
	github.com/docker/cli v20.10.20+incompatible // indirect
	github.com/docker/distribution v2.8.1+incompatible // indirect
	github.com/docker/docker-credential-helpers v0.7.0 // indirect
	github.com/docker/go-connections v0.4.0 // indirect
	github.com/docker/go-units v0.5.0 // indirect
	github.com/dsnet/compress v0.0.2-0.20210315054119-f66993602bf5 // indirect
	github.com/fsnotify/fsnotify v1.6.0 // indirect
	github.com/gabriel-vasile/mimetype v1.4.0 // indirect
	github.com/go-restruct/restruct v1.2.0-alpha // indirect
	github.com/gogo/protobuf v1.3.2 // indirect
	github.com/golang/protobuf v1.5.2 // indirect
	github.com/golang/snappy v0.0.4 // indirect
	github.com/hashicorp/errwrap v1.1.0 // indirect
	github.com/hashicorp/hcl v1.0.0 // indirect
	github.com/huandu/xstrings v1.3.3 // indirect
	github.com/iancoleman/orderedmap v0.0.0-20190318233801-ac98e3ecb4b0 // indirect
	github.com/imdario/mergo v0.3.12 // indirect
	github.com/inconshreveable/mousetrap v1.0.1 // indirect
	github.com/kballard/go-shellquote v0.0.0-20180428030007-95032a82bc51 // indirect
	github.com/klauspost/compress v1.15.11 // indirect
	github.com/klauspost/pgzip v1.2.5 // indirect
	github.com/logrusorgru/aurora v0.0.0-20200102142835-e9ef32dff381 // indirect
	github.com/magiconair/properties v1.8.7 // indirect
	github.com/mattn/go-colorable v0.1.13 // indirect
	github.com/mattn/go-isatty v0.0.16 // indirect
	github.com/mattn/go-runewidth v0.0.13 // indirect
	github.com/mitchellh/copystructure v1.2.0 // indirect
	github.com/mitchellh/reflectwalk v1.0.2 // indirect
	github.com/moby/term v0.0.0-20210619224110-3f7ff695adc6 // indirect
	github.com/nwaples/rardecode v1.1.0 // indirect
	github.com/opencontainers/image-spec v1.1.0-rc2 // indirect
	github.com/pelletier/go-toml/v2 v2.0.6 // indirect
	github.com/pierrec/lz4/v4 v4.1.15 // indirect
	github.com/pmezard/go-difflib v1.0.0 // indirect
	github.com/remyoudompheng/bigfft v0.0.0-20200410134404-eec4a21b6bb0 // indirect
	github.com/rivo/uniseg v0.2.0 // indirect
	github.com/rogpeppe/go-internal v1.8.0 // indirect
	github.com/shopspring/decimal v1.2.0 // indirect
	github.com/spf13/cast v1.5.0 // indirect
	github.com/spf13/jwalterweatherman v1.1.0 // indirect
	github.com/stretchr/objx v0.5.0 // indirect
	github.com/subosito/gotenv v1.4.2 // indirect
	github.com/sylabs/sif/v2 v2.8.1 // indirect
	github.com/sylabs/squashfs v0.6.1 // indirect
	github.com/therootcompany/xz v1.0.1 // indirect
	github.com/ulikunitz/xz v0.5.10 // indirect
	github.com/vbatts/tar-split v0.11.2 // indirect
	github.com/xeipuuv/gojsonpointer v0.0.0-20190905194746-02993c407bfb // indirect
	github.com/xeipuuv/gojsonreference v0.0.0-20180127040603-bd5ef7bd5415 // indirect
	github.com/xi2/xz v0.0.0-20171230120015-48954b6210f8 // indirect
	github.com/xo/terminfo v0.0.0-20210125001918-ca9a967f8778 // indirect
	golang.org/x/sync v0.1.0 // indirect
<<<<<<< HEAD
	golang.org/x/sys v0.4.0 // indirect
	golang.org/x/text v0.6.0 // indirect
	golang.org/x/tools v0.2.0 // indirect
=======
	golang.org/x/sys v0.5.0 // indirect
	golang.org/x/text v0.7.0 // indirect
	golang.org/x/tools v0.1.12 // indirect
>>>>>>> 550e2fc7
	golang.org/x/xerrors v0.0.0-20220907171357-04be3eba64a2 // indirect
	google.golang.org/genproto v0.0.0-20221227171554-f9683d7f8bef // indirect
	google.golang.org/grpc v1.52.0 // indirect
	google.golang.org/protobuf v1.28.1 // indirect
	gopkg.in/ini.v1 v1.67.0 // indirect
	lukechampine.com/uint128 v1.1.1 // indirect
	modernc.org/cc/v3 v3.36.0 // indirect
	modernc.org/ccgo/v3 v3.16.6 // indirect
	modernc.org/libc v1.16.7 // indirect
	modernc.org/mathutil v1.4.1 // indirect
	modernc.org/memory v1.1.1 // indirect
	modernc.org/opt v0.1.1 // indirect
	modernc.org/sqlite v1.17.3 // indirect
	modernc.org/strutil v1.1.1 // indirect
	modernc.org/token v1.0.0 // indirect
)

require (
	// we are hinting brotli to latest due to warning when installing archiver v3:
	// go: warning: github.com/andybalholm/brotli@v1.0.1: retracted by module author: occasional panics and data corruption
	github.com/andybalholm/brotli v1.0.4 // indirect
	github.com/pkg/errors v0.9.1 // indirect
	golang.org/x/crypto v0.3.0 // indirect
)

retract (
	v0.53.2
	v0.53.1 // Published accidentally with incorrect license in depdencies
)<|MERGE_RESOLUTION|>--- conflicted
+++ resolved
@@ -126,15 +126,9 @@
 	github.com/xi2/xz v0.0.0-20171230120015-48954b6210f8 // indirect
 	github.com/xo/terminfo v0.0.0-20210125001918-ca9a967f8778 // indirect
 	golang.org/x/sync v0.1.0 // indirect
-<<<<<<< HEAD
-	golang.org/x/sys v0.4.0 // indirect
-	golang.org/x/text v0.6.0 // indirect
-	golang.org/x/tools v0.2.0 // indirect
-=======
 	golang.org/x/sys v0.5.0 // indirect
 	golang.org/x/text v0.7.0 // indirect
-	golang.org/x/tools v0.1.12 // indirect
->>>>>>> 550e2fc7
+	golang.org/x/tools v0.2.0 // indirect
 	golang.org/x/xerrors v0.0.0-20220907171357-04be3eba64a2 // indirect
 	google.golang.org/genproto v0.0.0-20221227171554-f9683d7f8bef // indirect
 	google.golang.org/grpc v1.52.0 // indirect

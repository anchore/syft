module github.com/anchore/syft

go 1.24.1

require (
	github.com/BurntSushi/toml v1.5.0
	github.com/CycloneDX/cyclonedx-go v0.9.2
	github.com/Masterminds/semver/v3 v3.4.0
	github.com/Masterminds/sprig/v3 v3.3.0
	github.com/OneOfOne/xxhash v1.2.8
	github.com/acarl005/stripansi v0.0.0-20180116102854-5a71ef0e047d
	github.com/acobaugh/osrelease v0.1.0
	github.com/adrg/xdg v0.5.3
	github.com/anchore/archiver/v3 v3.5.3-0.20241210171143-5b1d8d1c7c51
	github.com/anchore/bubbly v0.0.0-20231115134915-def0aba654a9
	github.com/anchore/clio v0.0.0-20250319180342-2cfe4b0cb716
	github.com/anchore/fangs v0.0.0-20250319222917-446a1e748ec2
	github.com/anchore/go-collections v0.0.0-20240216171411-9321230ce537
	github.com/anchore/go-homedir v0.0.0-20250319154043-c29668562e4d
	github.com/anchore/go-logger v0.0.0-20250318195838-07ae343dd722
	github.com/anchore/go-macholibre v0.0.0-20220308212642-53e6d0aaf6fb
	github.com/anchore/go-rpmdb v0.0.0-20250516171929-f77691e1faec
	github.com/anchore/go-sync v0.0.0-20250326131806-4eda43a485b6
	github.com/anchore/go-testutils v0.0.0-20200925183923-d5f45b0d3c04
	github.com/anchore/go-version v1.2.2-0.20200701162849-18adb9c92b9b
	github.com/anchore/packageurl-go v0.1.1-0.20250220190351-d62adb6e1115
	github.com/anchore/stereoscope v0.1.6
	github.com/anmitsu/go-shlex v0.0.0-20200514113438-38f4b401e2be
	github.com/aquasecurity/go-pep440-version v0.0.1
	github.com/bitnami/go-version v0.0.0-20250131085805-b1f57a8634ef
	github.com/blakesmith/ar v0.0.0-20190502131153-809d4375e1fb
	github.com/bmatcuk/doublestar/v4 v4.9.0
	github.com/charmbracelet/bubbles v0.21.0
	github.com/charmbracelet/bubbletea v1.3.6
	github.com/charmbracelet/lipgloss v1.1.0
	github.com/dave/jennifer v1.7.1
	github.com/deitch/magic v0.0.0-20230404182410-1ff89d7342da
	github.com/diskfs/go-diskfs v1.6.1-0.20250601133945-2af1c7ece24c
	github.com/distribution/reference v0.6.0
	github.com/dustin/go-humanize v1.0.1
	github.com/elliotchance/phpserialize v1.4.0
	github.com/facebookincubator/nvdtools v0.1.5
	github.com/github/go-spdx/v2 v2.3.3
	github.com/gkampitakis/go-snaps v0.5.13
	github.com/go-git/go-billy/v5 v5.6.2
	github.com/go-git/go-git/v5 v5.16.2
	github.com/go-test/deep v1.1.1
	github.com/go-viper/mapstructure/v2 v2.4.0
	github.com/gohugoio/hashstructure v0.5.0
	github.com/google/go-cmp v0.7.0
	github.com/google/go-containerregistry v0.20.6
	github.com/google/licensecheck v0.3.1
	github.com/google/uuid v1.6.0
	github.com/gookit/color v1.5.4
	github.com/hashicorp/go-cleanhttp v0.5.2
	github.com/hashicorp/go-getter v1.7.8
	github.com/hashicorp/go-multierror v1.1.1
	github.com/hashicorp/hcl/v2 v2.24.0
	github.com/iancoleman/strcase v0.3.0
	github.com/invopop/jsonschema v0.7.0
	github.com/jedib0t/go-pretty/v6 v6.6.7
	github.com/jinzhu/copier v0.4.0
	github.com/kastenhq/goversion v0.0.0-20230811215019-93b2f8823953
	github.com/magiconair/properties v1.8.10
	github.com/mholt/archives v0.1.3
	github.com/moby/sys/mountinfo v0.7.2
	github.com/nix-community/go-nix v0.0.0-20250101154619-4bdde671e0a1
	github.com/olekukonko/tablewriter v1.0.8
	github.com/opencontainers/go-digest v1.0.0
	github.com/pelletier/go-toml v1.9.5
	github.com/quasilyte/go-ruleguard/dsl v0.3.22
	github.com/rust-secure-code/go-rustaudit v0.0.0-20250226111315-e20ec32e963c
	github.com/saintfish/chardet v0.0.0-20230101081208-5e3ef4b5456d
	github.com/sanity-io/litter v1.5.8
	github.com/sassoftware/go-rpmutils v0.4.0
	// pinned to pull in 386 arch fix: https://github.com/scylladb/go-set/commit/cc7b2070d91ebf40d233207b633e28f5bd8f03a5
	github.com/scylladb/go-set v1.0.3-0.20200225121959-cc7b2070d91e
	github.com/sergi/go-diff v1.4.0
	github.com/spdx/gordf v0.0.0-20201111095634-7098f93598fb
	github.com/spdx/tools-golang v0.5.5
	github.com/spf13/afero v1.14.0
	github.com/spf13/cobra v1.9.1
	github.com/stretchr/testify v1.10.0
	github.com/vbatts/go-mtree v0.5.4
	github.com/vifraa/gopom v1.0.0
	github.com/wagoodman/go-partybus v0.0.0-20230516145632-8ccac152c651
	github.com/wagoodman/go-progress v0.0.0-20230925121702-07e42b3cdba0
	github.com/xeipuuv/gojsonschema v1.2.0
	github.com/zyedidia/generic v1.2.2-0.20230320175451-4410d2372cb1
	go.uber.org/goleak v1.3.0
<<<<<<< HEAD
	golang.org/x/exp v0.0.0-20250305212735-054e65f0b394
	golang.org/x/mod v0.24.0
	golang.org/x/net v0.38.0
	gopkg.in/yaml.v3 v3.0.1
	modernc.org/sqlite v1.37.0
=======
	golang.org/x/exp v0.0.0-20250408133849-7e4ce0ab07d0
	golang.org/x/mod v0.26.0
	golang.org/x/net v0.42.0
	gopkg.in/yaml.v3 v3.0.1
	modernc.org/sqlite v1.38.0
>>>>>>> 37c182d5
)

require (
	cloud.google.com/go v0.116.0 // indirect
	cloud.google.com/go/auth v0.9.9 // indirect
	cloud.google.com/go/auth/oauth2adapt v0.2.4 // indirect
	cloud.google.com/go/compute/metadata v0.7.0 // indirect
	cloud.google.com/go/iam v1.2.2 // indirect
	cloud.google.com/go/storage v1.43.0 // indirect
	dario.cat/mergo v1.0.1 // indirect
	github.com/AdaLogics/go-fuzz-headers v0.0.0-20230811130428-ced1acdcaa24 // indirect
	github.com/AdamKorcz/go-118-fuzz-build v0.0.0-20230306123547-8075edf89bb0 // indirect
	github.com/DataDog/zstd v1.5.5 // indirect
	github.com/Masterminds/goutils v1.1.1 // indirect
	github.com/Microsoft/go-winio v0.6.2 // indirect
	github.com/Microsoft/hcsshim v0.11.7 // indirect
	github.com/ProtonMail/go-crypto v1.2.0 // indirect
	github.com/STARRY-S/zip v0.2.1 // indirect
	github.com/agext/levenshtein v1.2.1 // indirect; indirectt
	github.com/anchore/go-lzo v0.1.0 // indirect
	github.com/anchore/go-struct-converter v0.0.0-20221118182256-c68fdcfa2092 // indirect
	github.com/andybalholm/brotli v1.1.2-0.20250424173009-453214e765f3 // indirect
	github.com/apparentlymart/go-textseg/v15 v15.0.0 // indirect
	github.com/aquasecurity/go-version v0.0.1 // indirect
	github.com/atotto/clipboard v0.1.4 // indirect
	github.com/aws/aws-sdk-go v1.44.122 // indirect
	github.com/aymanbagabas/go-osc52/v2 v2.0.1 // indirect
	github.com/becheran/wildmatch-go v1.0.0 // indirect
	github.com/bgentry/go-netrc v0.0.0-20140422174119-9fd32a8b3d3d // indirect
	github.com/bodgit/plumbing v1.3.0 // indirect
	github.com/bodgit/sevenzip v1.6.0 // indirect
	github.com/bodgit/windows v1.0.1 // indirect
	github.com/charmbracelet/colorprofile v0.2.3-0.20250311203215-f60798e515dc // indirect
	github.com/charmbracelet/harmonica v0.2.0 // indirect
	github.com/charmbracelet/x/ansi v0.9.3 // indirect
	github.com/charmbracelet/x/cellbuf v0.0.13-0.20250311204145-2c3ea96c31dd // indirect
	github.com/charmbracelet/x/term v0.2.1 // indirect
	github.com/cloudflare/circl v1.6.1 // indirect
	github.com/containerd/cgroups v1.1.0 // indirect
	github.com/containerd/containerd v1.7.27 // indirect
	github.com/containerd/containerd/api v1.8.0 // indirect
	github.com/containerd/continuity v0.4.4 // indirect
	github.com/containerd/errdefs v1.0.0 // indirect
	github.com/containerd/errdefs/pkg v0.3.0 // indirect
	github.com/containerd/fifo v1.1.0 // indirect
	github.com/containerd/log v0.1.0 // indirect
	github.com/containerd/platforms v0.2.1 // indirect
	github.com/containerd/stargz-snapshotter/estargz v0.16.3 // indirect
	github.com/containerd/ttrpc v1.2.7 // indirect
	github.com/containerd/typeurl/v2 v2.2.0 // indirect
	github.com/cyphar/filepath-securejoin v0.4.1 // indirect
	github.com/davecgh/go-spew v1.1.2-0.20180830191138-d8f796af33cc // indirect
	github.com/docker/cli v28.3.0+incompatible // indirect
	github.com/docker/distribution v2.8.3+incompatible // indirect
	github.com/docker/docker v28.2.2+incompatible // indirect
	github.com/docker/docker-credential-helpers v0.9.3 // indirect
	github.com/docker/go-connections v0.5.0 // indirect
	github.com/docker/go-events v0.0.0-20190806004212-e31b211e4f1c // indirect
	github.com/docker/go-units v0.5.0 // indirect
	github.com/dsnet/compress v0.0.2-0.20230904184137-39efe44ab707 // indirect
	github.com/emirpasic/gods v1.18.1 // indirect
	github.com/erikgeiser/coninput v0.0.0-20211004153227-1c3628e74d0f // indirect
	github.com/fatih/color v1.17.0 // indirect
	github.com/felixge/fgprof v0.9.5 // indirect
	github.com/felixge/httpsnoop v1.0.4 // indirect
	github.com/fsnotify/fsnotify v1.8.0 // indirect
	github.com/gabriel-vasile/mimetype v1.4.9 // indirect
	github.com/gkampitakis/ciinfo v0.3.2 // indirect
	github.com/gkampitakis/go-diff v1.3.2 // indirect
	github.com/go-git/gcfg v1.5.1-0.20230307220236-3a3c6141e376 // indirect
	github.com/go-logr/logr v1.4.3 // indirect
	github.com/go-logr/stdr v1.2.2 // indirect
	github.com/go-restruct/restruct v1.2.0-alpha // indirect
	github.com/goccy/go-yaml v1.18.0
	github.com/gogo/protobuf v1.3.2 // indirect
	github.com/golang/groupcache v0.0.0-20241129210726-2c02b8208cf8 // indirect
	github.com/golang/snappy v0.0.4 // indirect
	github.com/google/pprof v0.0.0-20250317173921-a4b03ec1a45e // indirect
<<<<<<< HEAD
=======
	github.com/google/s2a-go v0.1.8 // indirect
	github.com/googleapis/enterprise-certificate-proxy v0.3.4 // indirect
	github.com/googleapis/gax-go/v2 v2.13.0 // indirect
>>>>>>> 37c182d5
	github.com/hashicorp/errwrap v1.1.0 // indirect
	github.com/hashicorp/go-safetemp v1.0.0 // indirect
	github.com/hashicorp/go-version v1.6.0 // indirect
	github.com/hashicorp/golang-lru/v2 v2.0.7 // indirect
	github.com/huandu/xstrings v1.5.0 // indirect
	github.com/iancoleman/orderedmap v0.0.0-20190318233801-ac98e3ecb4b0 // indirect
	github.com/inconshreveable/mousetrap v1.1.0 // indirect
	github.com/jbenet/go-context v0.0.0-20150711004518-d14ea06fba99 // indirect
	github.com/jmespath/go-jmespath v0.4.0 // indirect
	github.com/kevinburke/ssh_config v1.2.0 // indirect
	github.com/klauspost/compress v1.18.0 // indirect
	github.com/klauspost/pgzip v1.2.6 // indirect
	github.com/kr/pretty v0.3.1 // indirect
	github.com/kr/text v0.2.0 // indirect
	github.com/logrusorgru/aurora v2.0.3+incompatible // indirect
	github.com/lucasb-eyer/go-colorful v1.2.0 // indirect
	github.com/maruel/natural v1.1.1 // indirect
	github.com/mattn/go-colorable v0.1.13 // indirect
	github.com/mattn/go-isatty v0.0.20 // indirect
	github.com/mattn/go-localereader v0.0.2-0.20220822084749-2491eb6c1c75 // indirect
	github.com/mattn/go-runewidth v0.0.16 // indirect
	github.com/mgutz/ansi v0.0.0-20200706080929-d51e80ef957d // indirect
	github.com/mikelolasagasti/xz v1.0.1 // indirect
	github.com/minio/minlz v1.0.0 // indirect
	github.com/mitchellh/copystructure v1.2.0 // indirect
	github.com/mitchellh/go-homedir v1.1.0 // indirect
	github.com/mitchellh/go-testing-interface v1.14.1 // indirect
	github.com/mitchellh/go-wordwrap v1.0.1 // indirect
	github.com/mitchellh/reflectwalk v1.0.2 // indirect
	github.com/moby/docker-image-spec v1.3.1 // indirect
	github.com/moby/locker v1.0.1 // indirect
	github.com/moby/sys/sequential v0.6.0 // indirect
	github.com/moby/sys/signal v0.7.0 // indirect
	github.com/moby/sys/user v0.3.0 // indirect
	github.com/moby/sys/userns v0.1.0 // indirect
	github.com/muesli/ansi v0.0.0-20230316100256-276c6243b2f6 // indirect
	github.com/muesli/cancelreader v0.2.2 // indirect
	github.com/muesli/termenv v0.16.0 // indirect
	github.com/ncruces/go-strftime v0.1.9 // indirect
	github.com/nwaples/rardecode v1.1.3 // indirect
	github.com/nwaples/rardecode/v2 v2.1.0 // indirect
	github.com/olekukonko/errors v0.0.0-20250405072817-4e6d85265da6 // indirect
	github.com/olekukonko/ll v0.0.8 // indirect
	github.com/opencontainers/image-spec v1.1.1 // indirect
	github.com/opencontainers/runtime-spec v1.1.0 // indirect
	github.com/opencontainers/selinux v1.11.0 // indirect
	github.com/pborman/indent v1.2.1 // indirect
	github.com/pelletier/go-toml/v2 v2.2.3 // indirect
	github.com/pierrec/lz4/v4 v4.1.22 // indirect
	github.com/pjbgf/sha1cd v0.3.2 // indirect
	github.com/pkg/errors v0.9.1 // indirect
	github.com/pkg/profile v1.7.0 // indirect
	github.com/pkg/xattr v0.4.9 // indirect
	github.com/pmezard/go-difflib v1.0.1-0.20181226105442-5d4384ee4fb2 // indirect
	github.com/remyoudompheng/bigfft v0.0.0-20230129092748-24d4a6f8daec // indirect
	github.com/rivo/uniseg v0.4.7 // indirect
	github.com/rogpeppe/go-internal v1.14.1 // indirect
	github.com/sagikazarmark/locafero v0.7.0 // indirect
	github.com/sahilm/fuzzy v0.1.1 // indirect
	github.com/shopspring/decimal v1.4.0 // indirect
	github.com/sirupsen/logrus v1.9.4-0.20230606125235-dd1b4c2e81af // indirect
	github.com/skeema/knownhosts v1.3.1 // indirect
	github.com/sorairolake/lzip-go v0.3.5 // indirect
	github.com/sourcegraph/conc v0.3.0 // indirect
	github.com/spf13/cast v1.7.1 // indirect
	github.com/spf13/pflag v1.0.6 // indirect
	github.com/spf13/viper v1.20.0 // indirect
	github.com/stretchr/objx v0.5.2 // indirect
	github.com/subosito/gotenv v1.6.0 // indirect
	github.com/sylabs/sif/v2 v2.21.1 // indirect
	github.com/sylabs/squashfs v1.0.6 // indirect
	github.com/therootcompany/xz v1.0.1 // indirect
	github.com/tidwall/gjson v1.18.0 // indirect
	github.com/tidwall/match v1.1.1 // indirect
	github.com/tidwall/pretty v1.2.1 // indirect
	github.com/tidwall/sjson v1.2.5 // indirect
	github.com/ulikunitz/xz v0.5.12 // indirect
	github.com/vbatts/tar-split v0.12.1 // indirect
	github.com/xanzy/ssh-agent v0.3.3 // indirect
	github.com/xeipuuv/gojsonpointer v0.0.0-20190905194746-02993c407bfb // indirect
	github.com/xeipuuv/gojsonreference v0.0.0-20180127040603-bd5ef7bd5415 // indirect
	github.com/xi2/xz v0.0.0-20171230120015-48954b6210f8 // indirect
	github.com/xo/terminfo v0.0.0-20220910002029-abceb7e1c41e // indirect
	github.com/zclconf/go-cty v1.16.3 // indirect
	go.opencensus.io v0.24.0 // indirect
	go.opentelemetry.io/auto/sdk v1.1.0 // indirect
	go.opentelemetry.io/contrib/instrumentation/google.golang.org/grpc/otelgrpc v0.54.0 // indirect
	go.opentelemetry.io/contrib/instrumentation/net/http/otelhttp v0.61.0 // indirect
	go.opentelemetry.io/otel v1.36.0 // indirect
	go.opentelemetry.io/otel/metric v1.36.0 // indirect
	go.opentelemetry.io/otel/trace v1.36.0 // indirect
	go.uber.org/atomic v1.9.0 // indirect
	go.uber.org/multierr v1.9.0 // indirect
	go4.org v0.0.0-20230225012048-214862532bf5 // indirect
<<<<<<< HEAD
	golang.org/x/crypto v0.36.0 // indirect
	golang.org/x/sync v0.12.0 // indirect
	golang.org/x/sys v0.31.0 // indirect
	golang.org/x/term v0.30.0 // indirect
	golang.org/x/text v0.23.0 // indirect
	golang.org/x/tools v0.31.0 // indirect
=======
	golang.org/x/crypto v0.40.0 // indirect
	golang.org/x/oauth2 v0.30.0 // indirect
	golang.org/x/sync v0.16.0 // indirect
	golang.org/x/sys v0.34.0 // indirect
	golang.org/x/term v0.33.0 // indirect
	golang.org/x/text v0.27.0 // indirect
	golang.org/x/time v0.7.0 // indirect
	golang.org/x/tools v0.34.0 // indirect
>>>>>>> 37c182d5
	golang.org/x/xerrors v0.0.0-20231012003039-104605ab7028 // indirect
	google.golang.org/api v0.203.0 // indirect
	google.golang.org/genproto v0.0.0-20241118233622-e639e219e697 // indirect
	google.golang.org/genproto/googleapis/api v0.0.0-20241113202542-65e8d215514f // indirect
	google.golang.org/genproto/googleapis/rpc v0.0.0-20241223144023-3abc09e42ca8 // indirect
	google.golang.org/grpc v1.67.3 // indirect
	google.golang.org/protobuf v1.36.4 // indirect
	gopkg.in/warnings.v0 v0.1.2 // indirect
<<<<<<< HEAD
	modernc.org/libc v1.62.1 // indirect
	modernc.org/mathutil v1.7.1 // indirect
	modernc.org/memory v1.9.1 // indirect
=======
	modernc.org/libc v1.65.10 // indirect
	modernc.org/mathutil v1.7.1 // indirect
	modernc.org/memory v1.11.0 // indirect
>>>>>>> 37c182d5
)

retract (
	v1.25.0 // published with a replace directive (confusing for API users)
	v0.53.2
	v0.53.1 // published accidentally with incorrect license in depdencies
)<|MERGE_RESOLUTION|>--- conflicted
+++ resolved
@@ -88,19 +88,11 @@
 	github.com/xeipuuv/gojsonschema v1.2.0
 	github.com/zyedidia/generic v1.2.2-0.20230320175451-4410d2372cb1
 	go.uber.org/goleak v1.3.0
-<<<<<<< HEAD
-	golang.org/x/exp v0.0.0-20250305212735-054e65f0b394
-	golang.org/x/mod v0.24.0
-	golang.org/x/net v0.38.0
-	gopkg.in/yaml.v3 v3.0.1
-	modernc.org/sqlite v1.37.0
-=======
 	golang.org/x/exp v0.0.0-20250408133849-7e4ce0ab07d0
 	golang.org/x/mod v0.26.0
 	golang.org/x/net v0.42.0
 	gopkg.in/yaml.v3 v3.0.1
 	modernc.org/sqlite v1.38.0
->>>>>>> 37c182d5
 )
 
 require (
@@ -179,12 +171,9 @@
 	github.com/golang/groupcache v0.0.0-20241129210726-2c02b8208cf8 // indirect
 	github.com/golang/snappy v0.0.4 // indirect
 	github.com/google/pprof v0.0.0-20250317173921-a4b03ec1a45e // indirect
-<<<<<<< HEAD
-=======
 	github.com/google/s2a-go v0.1.8 // indirect
 	github.com/googleapis/enterprise-certificate-proxy v0.3.4 // indirect
 	github.com/googleapis/gax-go/v2 v2.13.0 // indirect
->>>>>>> 37c182d5
 	github.com/hashicorp/errwrap v1.1.0 // indirect
 	github.com/hashicorp/go-safetemp v1.0.0 // indirect
 	github.com/hashicorp/go-version v1.6.0 // indirect
@@ -279,14 +268,6 @@
 	go.uber.org/atomic v1.9.0 // indirect
 	go.uber.org/multierr v1.9.0 // indirect
 	go4.org v0.0.0-20230225012048-214862532bf5 // indirect
-<<<<<<< HEAD
-	golang.org/x/crypto v0.36.0 // indirect
-	golang.org/x/sync v0.12.0 // indirect
-	golang.org/x/sys v0.31.0 // indirect
-	golang.org/x/term v0.30.0 // indirect
-	golang.org/x/text v0.23.0 // indirect
-	golang.org/x/tools v0.31.0 // indirect
-=======
 	golang.org/x/crypto v0.40.0 // indirect
 	golang.org/x/oauth2 v0.30.0 // indirect
 	golang.org/x/sync v0.16.0 // indirect
@@ -295,7 +276,6 @@
 	golang.org/x/text v0.27.0 // indirect
 	golang.org/x/time v0.7.0 // indirect
 	golang.org/x/tools v0.34.0 // indirect
->>>>>>> 37c182d5
 	golang.org/x/xerrors v0.0.0-20231012003039-104605ab7028 // indirect
 	google.golang.org/api v0.203.0 // indirect
 	google.golang.org/genproto v0.0.0-20241118233622-e639e219e697 // indirect
@@ -304,15 +284,9 @@
 	google.golang.org/grpc v1.67.3 // indirect
 	google.golang.org/protobuf v1.36.4 // indirect
 	gopkg.in/warnings.v0 v0.1.2 // indirect
-<<<<<<< HEAD
-	modernc.org/libc v1.62.1 // indirect
-	modernc.org/mathutil v1.7.1 // indirect
-	modernc.org/memory v1.9.1 // indirect
-=======
 	modernc.org/libc v1.65.10 // indirect
 	modernc.org/mathutil v1.7.1 // indirect
 	modernc.org/memory v1.11.0 // indirect
->>>>>>> 37c182d5
 )
 
 retract (

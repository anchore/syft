module github.com/anchore/syft

go 1.21.0

require (
	github.com/CycloneDX/cyclonedx-go v0.7.2
	github.com/Masterminds/semver v1.5.0
	github.com/Masterminds/sprig/v3 v3.2.3
	github.com/acarl005/stripansi v0.0.0-20180116102854-5a71ef0e047d
	github.com/acobaugh/osrelease v0.1.0
	github.com/anchore/bubbly v0.0.0-20230801194016-acdb4981b461
	github.com/anchore/clio v0.0.0-20231016125544-c98a83e1c7fc
	github.com/anchore/fangs v0.0.0-20230818131516-2186b10924fe
	github.com/anchore/go-logger v0.0.0-20230725134548-c21dafa1ec5a
	github.com/anchore/go-macholibre v0.0.0-20220308212642-53e6d0aaf6fb
	github.com/anchore/go-testutils v0.0.0-20200925183923-d5f45b0d3c04
	github.com/anchore/go-version v1.2.2-0.20200701162849-18adb9c92b9b
	github.com/anchore/packageurl-go v0.1.1-0.20230104203445-02e0a6721501
	github.com/anchore/stereoscope v0.0.0-20231027135531-5909e353ee88
	// we are hinting brotli to latest due to warning when installing archiver v3:
	// go: warning: github.com/andybalholm/brotli@v1.0.1: retracted by module author: occasional panics and data corruption
	github.com/aquasecurity/go-pep440-version v0.0.0-20210121094942-22b2f8951d46
	github.com/bmatcuk/doublestar/v4 v4.6.1
	github.com/charmbracelet/bubbletea v0.24.2
	github.com/charmbracelet/lipgloss v0.9.1
	github.com/dave/jennifer v1.7.0
	github.com/deitch/magic v0.0.0-20230404182410-1ff89d7342da
	github.com/distribution/reference v0.5.0
	github.com/docker/docker v24.0.7+incompatible
	github.com/dustin/go-humanize v1.0.1
	github.com/facebookincubator/nvdtools v0.1.5
	github.com/github/go-spdx/v2 v2.2.0
	github.com/gkampitakis/go-snaps v0.4.12
	github.com/go-git/go-billy/v5 v5.5.0
	github.com/go-git/go-git/v5 v5.10.0
	github.com/go-test/deep v1.1.0
	github.com/google/go-cmp v0.6.0
	github.com/google/go-containerregistry v0.16.1
	github.com/google/licensecheck v0.3.1
	github.com/google/uuid v1.4.0
	github.com/gookit/color v1.5.4
	github.com/hashicorp/go-multierror v1.1.1
	github.com/iancoleman/strcase v0.3.0
	github.com/invopop/jsonschema v0.7.0
	github.com/jinzhu/copier v0.4.0
	github.com/kastenhq/goversion v0.0.0-20230811215019-93b2f8823953
	github.com/knqyf263/go-rpmdb v0.0.0-20230301153543-ba94b245509b
	github.com/mholt/archiver/v3 v3.5.1
	github.com/microsoft/go-rustaudit v0.0.0-20220730194248-4b17361d90a5
	github.com/mitchellh/go-homedir v1.1.0
	github.com/mitchellh/hashstructure/v2 v2.0.2
	github.com/mitchellh/mapstructure v1.5.0
	github.com/olekukonko/tablewriter v0.0.5
	github.com/opencontainers/go-digest v1.0.0
	github.com/pelletier/go-toml v1.9.5
	github.com/saferwall/pe v1.4.7
	github.com/saintfish/chardet v0.0.0-20230101081208-5e3ef4b5456d
	github.com/sanity-io/litter v1.5.5
	github.com/sassoftware/go-rpmutils v0.2.0
	// pinned to pull in 386 arch fix: https://github.com/scylladb/go-set/commit/cc7b2070d91ebf40d233207b633e28f5bd8f03a5
	github.com/scylladb/go-set v1.0.3-0.20200225121959-cc7b2070d91e
	github.com/sergi/go-diff v1.3.1
	github.com/spdx/tools-golang v0.5.3
	github.com/spf13/afero v1.10.0
	github.com/spf13/cobra v1.8.0
	github.com/stretchr/testify v1.8.4
	github.com/vbatts/go-mtree v0.5.3
	github.com/vifraa/gopom v1.0.0
	github.com/wagoodman/go-partybus v0.0.0-20230516145632-8ccac152c651
	github.com/wagoodman/go-progress v0.0.0-20230925121702-07e42b3cdba0
	github.com/xeipuuv/gojsonschema v1.2.0
	github.com/zyedidia/generic v1.2.2-0.20230320175451-4410d2372cb1
	golang.org/x/mod v0.14.0
	golang.org/x/net v0.18.0
	gopkg.in/yaml.v3 v3.0.1
<<<<<<< HEAD
	modernc.org/sqlite v1.26.0
)

require (
	github.com/distribution/reference v0.5.0
	github.com/sanity-io/litter v1.5.5
	github.com/spf13/pflag v1.0.5
=======
	modernc.org/sqlite v1.27.0
>>>>>>> c7eb3f4c
)

require (
	dario.cat/mergo v1.0.0 // indirect
	github.com/AdaLogics/go-fuzz-headers v0.0.0-20230811130428-ced1acdcaa24 // indirect
	github.com/AdamKorcz/go-118-fuzz-build v0.0.0-20230306123547-8075edf89bb0 // indirect
	github.com/Azure/go-ansiterm v0.0.0-20210617225240-d185dfc1b5a1 // indirect
	github.com/DataDog/zstd v1.4.5 // indirect
	github.com/Masterminds/goutils v1.1.1 // indirect
	github.com/Masterminds/semver/v3 v3.2.0 // indirect
	github.com/Microsoft/go-winio v0.6.1 // indirect
	github.com/Microsoft/hcsshim v0.11.1 // indirect
	github.com/ProtonMail/go-crypto v0.0.0-20230828082145-3c4c8a2d2371 // indirect
	github.com/acomagu/bufpipe v1.0.4 // indirect
	github.com/adrg/xdg v0.4.0 // indirect
	github.com/anchore/go-struct-converter v0.0.0-20221118182256-c68fdcfa2092 // indirect
	github.com/andybalholm/brotli v1.0.4 // indirect
	github.com/aquasecurity/go-version v0.0.0-20210121072130-637058cfe492 // indirect
	github.com/aymanbagabas/go-osc52/v2 v2.0.1 // indirect
	github.com/becheran/wildmatch-go v1.0.0 // indirect
	github.com/charmbracelet/bubbles v0.16.1 // indirect
	github.com/charmbracelet/harmonica v0.2.0 // indirect
	github.com/cloudflare/circl v1.3.3 // indirect
	github.com/containerd/cgroups v1.1.0 // indirect
	github.com/containerd/console v1.0.4-0.20230313162750-1ae8d489ac81 // indirect
	github.com/containerd/containerd v1.7.8 // indirect
	github.com/containerd/continuity v0.4.2 // indirect
	github.com/containerd/fifo v1.1.0 // indirect
	github.com/containerd/log v0.1.0 // indirect
	github.com/containerd/stargz-snapshotter/estargz v0.14.3 // indirect
	github.com/containerd/ttrpc v1.2.2 // indirect
	github.com/containerd/typeurl/v2 v2.1.1 // indirect
	github.com/cyphar/filepath-securejoin v0.2.4 // indirect
	github.com/davecgh/go-spew v1.1.1 // indirect
	github.com/docker/cli v24.0.0+incompatible // indirect
	github.com/docker/distribution v2.8.3+incompatible // indirect
	github.com/docker/docker-credential-helpers v0.7.0 // indirect
	github.com/docker/go-connections v0.4.0 // indirect
	github.com/docker/go-events v0.0.0-20190806004212-e31b211e4f1c // indirect
	github.com/docker/go-units v0.5.0 // indirect
	github.com/dsnet/compress v0.0.2-0.20210315054119-f66993602bf5 // indirect
	github.com/edsrzf/mmap-go v1.1.0 // indirect
	github.com/emirpasic/gods v1.18.1 // indirect
	github.com/felixge/fgprof v0.9.3 // indirect
	github.com/fsnotify/fsnotify v1.6.0 // indirect
	github.com/gabriel-vasile/mimetype v1.4.0 // indirect
	github.com/gkampitakis/ciinfo v0.3.0 // indirect
	github.com/gkampitakis/go-diff v1.3.2 // indirect
	github.com/go-git/gcfg v1.5.1-0.20230307220236-3a3c6141e376 // indirect
	github.com/go-logr/logr v1.2.3 // indirect
	github.com/go-logr/stdr v1.2.2 // indirect
	github.com/go-restruct/restruct v1.2.0-alpha // indirect
	github.com/gogo/protobuf v1.3.2 // indirect
	github.com/golang/groupcache v0.0.0-20210331224755-41bb18bfe9da // indirect
	github.com/golang/protobuf v1.5.3 // indirect
	github.com/golang/snappy v0.0.4 // indirect
	github.com/google/pprof v0.0.0-20221118152302-e6195bd50e26 // indirect
	github.com/hashicorp/errwrap v1.1.0 // indirect
	github.com/hashicorp/hcl v1.0.0 // indirect
	github.com/huandu/xstrings v1.3.3 // indirect
	github.com/iancoleman/orderedmap v0.0.0-20190318233801-ac98e3ecb4b0 // indirect
	github.com/imdario/mergo v0.3.15 // indirect
	github.com/inconshreveable/mousetrap v1.1.0 // indirect
	github.com/jbenet/go-context v0.0.0-20150711004518-d14ea06fba99 // indirect
	github.com/kballard/go-shellquote v0.0.0-20180428030007-95032a82bc51 // indirect
	github.com/kevinburke/ssh_config v1.2.0 // indirect
	github.com/klauspost/compress v1.16.5 // indirect
	github.com/klauspost/pgzip v1.2.5 // indirect
	github.com/kr/pretty v0.3.1 // indirect
	github.com/kr/text v0.2.0 // indirect
	github.com/logrusorgru/aurora v0.0.0-20200102142835-e9ef32dff381 // indirect
	github.com/lucasb-eyer/go-colorful v1.2.0 // indirect
	github.com/magiconair/properties v1.8.7 // indirect
	github.com/maruel/natural v1.1.0 // indirect
	github.com/mattn/go-colorable v0.1.13 // indirect
	github.com/mattn/go-isatty v0.0.18 // indirect
	github.com/mattn/go-localereader v0.0.2-0.20220822084749-2491eb6c1c75 // indirect
	github.com/mattn/go-runewidth v0.0.15 // indirect
	github.com/mgutz/ansi v0.0.0-20200706080929-d51e80ef957d // indirect
	github.com/mitchellh/copystructure v1.2.0 // indirect
	github.com/mitchellh/reflectwalk v1.0.2 // indirect
	github.com/moby/locker v1.0.1 // indirect
	github.com/moby/sys/mountinfo v0.6.2 // indirect
	github.com/moby/sys/sequential v0.5.0 // indirect
	github.com/moby/sys/signal v0.7.0 // indirect
	github.com/muesli/ansi v0.0.0-20211031195517-c9f0611b6c70 // indirect
	github.com/muesli/cancelreader v0.2.2 // indirect
	github.com/muesli/reflow v0.3.0 // indirect
	github.com/muesli/termenv v0.15.2 // indirect
	github.com/nwaples/rardecode v1.1.0 // indirect
	github.com/opencontainers/image-spec v1.1.0-rc3 // indirect
	github.com/opencontainers/runc v1.1.5 // indirect
	github.com/opencontainers/runtime-spec v1.1.0-rc.1 // indirect
	github.com/opencontainers/selinux v1.11.0 // indirect
	github.com/pborman/indent v1.2.1 // indirect
	github.com/pelletier/go-toml/v2 v2.0.8 // indirect
	github.com/pierrec/lz4/v4 v4.1.15 // indirect
	github.com/pjbgf/sha1cd v0.3.0 // indirect
	github.com/pkg/errors v0.9.1 // indirect
	github.com/pkg/profile v1.7.0 // indirect
	github.com/pmezard/go-difflib v1.0.0 // indirect
	github.com/remyoudompheng/bigfft v0.0.0-20230129092748-24d4a6f8daec // indirect
	github.com/rivo/uniseg v0.2.0 // indirect
	github.com/rogpeppe/go-internal v1.11.0 // indirect
	github.com/shopspring/decimal v1.2.0 // indirect
	github.com/sirupsen/logrus v1.9.3 // indirect
	github.com/skeema/knownhosts v1.2.0 // indirect
	github.com/spf13/cast v1.5.1 // indirect
	github.com/spf13/jwalterweatherman v1.1.0 // indirect
	github.com/spf13/viper v1.16.0 // indirect
	github.com/subosito/gotenv v1.4.2 // indirect
	github.com/sylabs/sif/v2 v2.11.5 // indirect
	github.com/sylabs/squashfs v0.6.1 // indirect
	github.com/therootcompany/xz v1.0.1 // indirect
	github.com/tidwall/gjson v1.17.0 // indirect
	github.com/tidwall/match v1.1.1 // indirect
	github.com/tidwall/pretty v1.2.1 // indirect
	github.com/tidwall/sjson v1.2.5 // indirect
	github.com/ulikunitz/xz v0.5.10 // indirect
	github.com/vbatts/tar-split v0.11.3 // indirect
	github.com/xanzy/ssh-agent v0.3.3 // indirect
	github.com/xeipuuv/gojsonpointer v0.0.0-20190905194746-02993c407bfb // indirect
	github.com/xeipuuv/gojsonreference v0.0.0-20180127040603-bd5ef7bd5415 // indirect
	github.com/xi2/xz v0.0.0-20171230120015-48954b6210f8 // indirect
	github.com/xo/terminfo v0.0.0-20210125001918-ca9a967f8778 // indirect
	go.mozilla.org/pkcs7 v0.0.0-20210826202110-33d05740a352 // indirect
	go.opencensus.io v0.24.0 // indirect
	go.opentelemetry.io/otel v1.14.0 // indirect
	go.opentelemetry.io/otel/trace v1.14.0 // indirect
	golang.org/x/crypto v0.15.0 // indirect
	golang.org/x/sync v0.3.0 // indirect
	golang.org/x/sys v0.14.0 // indirect
	golang.org/x/term v0.14.0 // indirect
	golang.org/x/text v0.14.0 // indirect
	golang.org/x/tools v0.13.0 // indirect
	golang.org/x/xerrors v0.0.0-20220907171357-04be3eba64a2 // indirect
	google.golang.org/genproto v0.0.0-20230711160842-782d3b101e98 // indirect
	google.golang.org/genproto/googleapis/rpc v0.0.0-20230711160842-782d3b101e98 // indirect
	google.golang.org/grpc v1.58.3 // indirect
	google.golang.org/protobuf v1.31.0 // indirect
	gopkg.in/ini.v1 v1.67.0 // indirect
	gopkg.in/warnings.v0 v0.1.2 // indirect
	lukechampine.com/uint128 v1.2.0 // indirect
	modernc.org/cc/v3 v3.40.0 // indirect
	modernc.org/ccgo/v3 v3.16.13 // indirect
	modernc.org/libc v1.29.0 // indirect
	modernc.org/mathutil v1.6.0 // indirect
	modernc.org/memory v1.7.2 // indirect
	modernc.org/opt v0.1.3 // indirect
	modernc.org/strutil v1.1.3 // indirect
	modernc.org/token v1.0.1 // indirect
)

retract (
	v0.53.2
	v0.53.1 // Published accidentally with incorrect license in depdencies
)<|MERGE_RESOLUTION|>--- conflicted
+++ resolved
@@ -73,18 +73,10 @@
 	golang.org/x/mod v0.14.0
 	golang.org/x/net v0.18.0
 	gopkg.in/yaml.v3 v3.0.1
-<<<<<<< HEAD
-	modernc.org/sqlite v1.26.0
+	modernc.org/sqlite v1.27.0
 )
 
-require (
-	github.com/distribution/reference v0.5.0
-	github.com/sanity-io/litter v1.5.5
-	github.com/spf13/pflag v1.0.5
-=======
-	modernc.org/sqlite v1.27.0
->>>>>>> c7eb3f4c
-)
+require github.com/spf13/pflag v1.0.5
 
 require (
 	dario.cat/mergo v1.0.0 // indirect
